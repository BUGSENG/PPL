--- conflicted
+++ resolved
@@ -2633,34 +2633,9 @@
 
 \subsection interval_linear_forms Linear forms with interval coefficients
 
-Generic concrete <EM>floating point expressions</EM> on \f$\mathbb{F}_t\f$ are
-<<<<<<< HEAD
-represented by the \link Parma_Polyhedra_Library::Floating_Point_Expression
-\c Floating_Point_Expression \endlink abstract class. Its concrete derivate
-classes are:
-  - \link Parma_Polyhedra_Library::Cast_Floating_Point_Expression \c
-    Cast_Floating_Point_Expression \endlink,
-  - \link Parma_Polyhedra_Library::Constant_Floating_Point_Expression \c
-    Constant_Floating_Point_Expression \endlink,
-  - \link Parma_Polyhedra_Library::Variable_Floating_Point_Expression \c
-    Variable_Floating_Point_Expression \endlink,
-  - \link Parma_Polyhedra_Library::Opposite_Floating_Point_Expression \c
-    Opposite_Floating_Point_Expression \endlink, that is the negation
-    (unary minus) of a floating point expression,
-  - \link Parma_Polyhedra_Library::Sum_Floating_Point_Expression \c
-    Sum_Floating_Point_Expression \endlink, that is the sum of two floating
-    point expressions,
-  - \link Parma_Polyhedra_Library::Difference_Floating_Point_Expression \c
-    Difference_Floating_Point_Expression \endlink, that is the difference of
-    two floating point expressions,
-  - \link Parma_Polyhedra_Library::Multiplication_Floating_Point_Expression \c
-    Multiplication_Floating_Point_Expression \endlink, that is the product of
-    two floating point expressions, and
-  - \link Parma_Polyhedra_Library::Division_Floating_Point_Expression \c
-    Division_Floating_Point_Expression \endlink, that is the division of
-    two floating point expressions.
-=======
-represented by the \link Parma_Polyhedra_Library::Floating_Point_Expression \c Floating_Point_Expression \endlink
+Generic concrete <EM>floating point expressions</EM> on
+\f$\mathbb{F}_t\f$ are represented by the
+\link Parma_Polyhedra_Library::Floating_Point_Expression \c Floating_Point_Expression \endlink
 abstract class. Its concrete derivate classes are:
   - \link Parma_Polyhedra_Library::Constant_Floating_Point_Expression \c Constant_Floating_Point_Expression \endlink,
   - \link Parma_Polyhedra_Library::Variable_Floating_Point_Expression \c Variable_Floating_Point_Expression \endlink,
@@ -2674,7 +2649,6 @@
     that is the product of two floating point expressions, and
   - \link Parma_Polyhedra_Library::Division_Floating_Point_Expression \c Division_Floating_Point_Expression \endlink,
     that is the division of two floating point expressions.
->>>>>>> a6b23fd1
 
 The set of all the possible values in \f$\mathbb{F}_t\f$ of a floating point
 expression at a given program point in a given abstract store can be
