--- conflicted
+++ resolved
@@ -314,7 +314,6 @@
                          @srcdir@/../src/Octagonal_Shape.inlines.hh \
                          @srcdir@/../src/Octagonal_Shape.templates.hh \
                          @srcdir@/../src/Octagonal_Shape.cc \
-<<<<<<< HEAD
                          @srcdir@/../src/PIP_Problem.cc \
                          @srcdir@/../src/PIP_Problem.defs.hh \
                          @srcdir@/../src/PIP_Problem.inlines.hh \
@@ -323,7 +322,6 @@
                          @srcdir@/../src/PIP_Tree.defs.hh \
                          @srcdir@/../src/PIP_Tree.inlines.hh \
                          @srcdir@/../src/PIP_Tree.types.hh \
-=======
 			 @srcdir@/../src/Floating_Point_Expression.types.hh \
 			 @srcdir@/../src/Floating_Point_Expression.defs.hh \
 			 @srcdir@/../src/Floating_Point_Expression.inlines.hh \
@@ -354,7 +352,6 @@
                          @srcdir@/../src/Linear_Form.inlines.hh \
                          @srcdir@/../src/Linear_Form.templates.hh \
                          @srcdir@/../src/Linear_Form.cc \
->>>>>>> 99a040ae
                          @srcdir@/gpl.dox \
                          @srcdir@/fdl.dox
 INPUT_ENCODING         = UTF-8
