--- conflicted
+++ resolved
@@ -715,79 +715,62 @@
 namespace Parma_Polyhedra_Library {
 
 /*! \brief
-<<<<<<< HEAD
-  Shorthand for Grid_Generator
+  Shorthand for
   Grid_Generator::grid_line(const Linear_Expression& e, Representation r).
-=======
-  Shorthand for
-  Grid_Generator::grid_line(const Linear_Expression& e).
->>>>>>> 3a65ba18
+
+  \relates Grid_Generator
 */
-/*! \relates Grid_Generator */
 Grid_Generator
 grid_line(const Linear_Expression& e,
           Representation r = Grid_Generator::default_representation);
 
 /*! \brief
   Shorthand for
-  Grid_Generator::parameter(const Linear_Expression& e,
-                            Coefficient_traits::const_reference d,
-                            Representation r).
+  Grid_Generator::parameter(const Linear_Expression& e, Coefficient_traits::const_reference d, Representation r).
+
+  \relates Grid_Generator
 */
-/*! \relates Grid_Generator */
 Grid_Generator
 parameter(const Linear_Expression& e = Linear_Expression::zero(),
           Coefficient_traits::const_reference d = Coefficient_one(),
           Representation r = Grid_Generator::default_representation);
 
-/*! \brief
-  Shorthand for Grid_Generator
-  Grid_Generator::parameter(Representation r).
-*/
+//! Shorthand for Grid_Generator::parameter(Representation r).
 /*! \relates Grid_Generator */
 Grid_Generator
 parameter(Representation r);
 
 /*! \brief
-  Shorthand for Grid_Generator
-  Grid_Generator::parameter(const Linear_Expression& e,
-                            Representation r).
+  Shorthand for
+  Grid_Generator::parameter(const Linear_Expression& e, Representation r).
+
+  \relates Grid_Generator
 */
-/*! \relates Grid_Generator */
 Grid_Generator
 parameter(const Linear_Expression& e, Representation r);
 
 /*! \brief
-<<<<<<< HEAD
-  Shorthand for Grid_Generator
-  Grid_Generator::grid_point(const Linear_Expression& e,
-                             Coefficient_traits::const_reference d,
-                             Representation r).
-=======
-  Shorthand for Grid_Generator::grid_point(const Linear_Expression& e,
-  Coefficient_traits::const_reference d).
->>>>>>> 3a65ba18
+  Shorthand for
+  Grid_Generator::grid_point(const Linear_Expression& e, Coefficient_traits::const_reference d, Representation r).
+
+  \relates Grid_Generator
 */
-/*! \relates Grid_Generator */
 Grid_Generator
 grid_point(const Linear_Expression& e = Linear_Expression::zero(),
            Coefficient_traits::const_reference d = Coefficient_one(),
            Representation r = Grid_Generator::default_representation);
 
-/*! \brief
-  Shorthand for Grid_Generator
-  Grid_Generator::grid_point(Representation r).
-*/
+//! Shorthand for Grid_Generator::grid_point(Representation r).
 /*! \relates Grid_Generator */
 Grid_Generator
 grid_point(Representation r);
 
 /*! \brief
-  Shorthand for Grid_Generator
-  Grid_Generator::grid_point(const Linear_Expression& e,
-                             Representation r).
+  Shorthand for
+  Grid_Generator::grid_point(const Linear_Expression& e, Representation r).
+
+  \relates Grid_Generator
 */
-/*! \relates Grid_Generator */
 Grid_Generator
 grid_point(const Linear_Expression& e, Representation r);
 
