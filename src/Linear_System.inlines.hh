/* Linear_System class implementation: inline functions.
   Copyright (C) 2001-2010 Roberto Bagnara <bagnara@cs.unipr.it>
   Copyright (C) 2010-2012 BUGSENG srl (http://bugseng.com)

This file is part of the Parma Polyhedra Library (PPL).

The PPL is free software; you can redistribute it and/or modify it
under the terms of the GNU General Public License as published by the
Free Software Foundation; either version 3 of the License, or (at your
option) any later version.

The PPL is distributed in the hope that it will be useful, but WITHOUT
ANY WARRANTY; without even the implied warranty of MERCHANTABILITY or
FITNESS FOR A PARTICULAR PURPOSE.  See the GNU General Public License
for more details.

You should have received a copy of the GNU General Public License
along with this program; if not, write to the Free Software Foundation,
Inc., 51 Franklin Street, Fifth Floor, Boston, MA 02111-1307, USA.

For the most up-to-date information see the Parma Polyhedra Library
site: http://bugseng.com/products/ppl/ . */

#ifndef PPL_Linear_System_inlines_hh
#define PPL_Linear_System_inlines_hh 1

#include "Bit_Row.defs.hh"
#include "Coefficient.defs.hh"

#include <algorithm>

namespace Parma_Polyhedra_Library {

template <typename Row>
inline memory_size_type
Linear_System<Row>::external_memory_in_bytes() const {
  return rows.external_memory_in_bytes();
}

template <typename Row>
inline memory_size_type
Linear_System<Row>::total_memory_in_bytes() const {
  return sizeof(*this) + external_memory_in_bytes();
}

template <typename Row>
inline bool
Linear_System<Row>::is_sorted() const {
  // The flag `sorted' does not really reflect the sortedness status
  // of a system (if `sorted' evaluates to `false' nothing is known).
  // This assertion is used to ensure that the system
  // is actually sorted when `sorted' value is 'true'.
  PPL_ASSERT(!sorted || check_sorted());
  return sorted;
}

template <typename Row>
inline void
Linear_System<Row>::set_sorted(const bool b) {
  sorted = b;
  PPL_ASSERT(OK());
}

template <typename Row>
inline
Linear_System<Row>::Linear_System(Topology topol, Representation r)
  : rows(),
    space_dimension_(0),
    row_topology(topol),
    index_first_pending(0),
    sorted(true),
    representation_(r) {

  PPL_ASSERT(OK());
}

template <typename Row>
inline
Linear_System<Row>::Linear_System(Topology topol,
                                  dimension_type space_dim,
                                  Representation r)
  : rows(),
    space_dimension_(0),
    row_topology(topol),
    index_first_pending(0),
    sorted(true),
    representation_(r) {
  set_space_dimension(space_dim);
  PPL_ASSERT(OK());
}

template <typename Row>
inline dimension_type
Linear_System<Row>::first_pending_row() const {
  return index_first_pending;
}

template <typename Row>
inline dimension_type
Linear_System<Row>::num_pending_rows() const {
  PPL_ASSERT(num_rows() >= first_pending_row());
  return num_rows() - first_pending_row();
}

template <typename Row>
inline void
Linear_System<Row>::unset_pending_rows() {
  index_first_pending = num_rows();
  PPL_ASSERT(OK());
}

template <typename Row>
inline void
Linear_System<Row>::set_index_first_pending_row(const dimension_type i) {
  index_first_pending = i;
  PPL_ASSERT(OK());
}

template <typename Row>
inline
Linear_System<Row>::Linear_System(const Linear_System& y)
  : rows(y.rows),
    space_dimension_(y.space_dimension_),
    row_topology(y.row_topology),
    representation_(y.representation_) {
  // Previously pending rows may violate sortedness.
  sorted = (y.num_pending_rows() > 0) ? false : y.sorted;
  unset_pending_rows();
  PPL_ASSERT(OK());
}

template <typename Row>
inline
Linear_System<Row>::Linear_System(const Linear_System& y, Representation r)
  : rows(),
    space_dimension_(y.space_dimension_),
    row_topology(y.row_topology),
    representation_(r) {
  rows.resize(y.num_rows());
  for (dimension_type i = 0; i < y.num_rows(); i++) {
    // Create the copies with the right representation.
    Row row(y.rows[i], r);
    swap(rows[i], row);
  }
  // Previously pending rows may violate sortedness.
  sorted = (y.num_pending_rows() > 0) ? false : y.sorted;
  unset_pending_rows();
  PPL_ASSERT(OK());
}

template <typename Row>
inline
Linear_System<Row>::Linear_System(const Linear_System& y, With_Pending)
  : rows(y.rows),
    space_dimension_(y.space_dimension_),
    row_topology(y.row_topology),
    index_first_pending(y.index_first_pending),
    sorted(y.sorted),
    representation_(y.representation_) {
  PPL_ASSERT(OK());
}

template <typename Row>
inline
Linear_System<Row>::Linear_System(const Linear_System& y, Representation r,
                                  With_Pending)
  : rows(),
    space_dimension_(y.space_dimension_),
    row_topology(y.row_topology),
    index_first_pending(y.index_first_pending),
    sorted(y.sorted),
    representation_(r) {
  rows.resize(y.num_rows());
  for (dimension_type i = 0; i < y.num_rows(); i++) {
    // Create the copies with the right representation.
    Row row(y.rows[i], r);
    swap(rows[i], row);
  }
  PPL_ASSERT(OK());
}

template <typename Row>
inline Linear_System<Row>&
Linear_System<Row>::operator=(const Linear_System& y) {
  // NOTE: Pending rows are transformed into non-pending ones.
  Linear_System<Row> tmp = y;
  swap(*this, tmp);
  return *this;
}

template <typename Row>
inline void
Linear_System<Row>::assign_with_pending(const Linear_System& y) {
  Linear_System<Row> tmp(y, With_Pending());
  swap(*this, tmp);
}

template <typename Row>
inline void
Linear_System<Row>::m_swap(Linear_System& y) {
  using std::swap;
  swap(rows, y.rows);
  swap(space_dimension_, y.space_dimension_);
  swap(row_topology, y.row_topology);
  swap(index_first_pending, y.index_first_pending);
  swap(sorted, y.sorted);
  swap(representation_, y.representation_);
  PPL_ASSERT(OK());
  PPL_ASSERT(y.OK());
}

template <typename Row>
inline void
Linear_System<Row>::clear() {
  // Note: do NOT modify the value of `row_topology' and `representation'.
  rows.clear();
  index_first_pending = 0;
  sorted = true;
  space_dimension_ = 0;

  PPL_ASSERT(OK());
}

template <typename Row>
inline void
Linear_System<Row>::mark_as_necessarily_closed() {
  PPL_ASSERT(topology() == NOT_NECESSARILY_CLOSED);
  row_topology = NECESSARILY_CLOSED;
  ++space_dimension_;
  for (dimension_type i = num_rows(); i-- > 0; )
    rows[i].mark_as_necessarily_closed();
}

template <typename Row>
inline void
Linear_System<Row>::mark_as_not_necessarily_closed() {
  PPL_ASSERT(topology() == NECESSARILY_CLOSED);
  PPL_ASSERT(space_dimension() > 0);
  row_topology = NOT_NECESSARILY_CLOSED;
  --space_dimension_;
  for (dimension_type i = num_rows(); i-- > 0; )
    rows[i].mark_as_not_necessarily_closed();
}

template <typename Row>
inline void
Linear_System<Row>::set_topology(Topology t) {
  if (topology() == t)
    return;
  for (dimension_type i = num_rows(); i-- > 0; )
    rows[i].set_topology(t);
  row_topology = t;
  PPL_ASSERT(OK());
}

template <typename Row>
inline void
Linear_System<Row>::set_necessarily_closed() {
  set_topology(NECESSARILY_CLOSED);
}

template <typename Row>
inline void
Linear_System<Row>::set_not_necessarily_closed() {
  set_topology(NOT_NECESSARILY_CLOSED);
}

template <typename Row>
inline bool
Linear_System<Row>::is_necessarily_closed() const {
  return row_topology == NECESSARILY_CLOSED;
}

template <typename Row>
inline const Row&
Linear_System<Row>::operator[](const dimension_type k) const {
  return rows[k];
}

<<<<<<< HEAD
template <typename Row>
inline typename Linear_System<Row>::iterator
Linear_System<Row>::begin() {
  return rows.begin();
=======
inline dimension_type
Linear_System::space_dimension() const {
  const dimension_type n_columns = num_columns();
  return (n_columns == 0)
    ? 0
    : (n_columns - (is_necessarily_closed() ? 1U : 2U));
>>>>>>> 3a65ba18
}

template <typename Row>
inline typename Linear_System<Row>::iterator
Linear_System<Row>::end() {
  return rows.end();
}

template <typename Row>
inline typename Linear_System<Row>::const_iterator
Linear_System<Row>::begin() const {
  return rows.begin();
}

template <typename Row>
inline typename Linear_System<Row>::const_iterator
Linear_System<Row>::end() const {
  return rows.end();
}

template <typename Row>
inline bool
Linear_System<Row>::has_no_rows() const {
  return rows.empty();
}

template <typename Row>
inline dimension_type
Linear_System<Row>::num_rows() const {
  return rows.size();
}

template <typename Row>
inline Topology
Linear_System<Row>::topology() const {
  return row_topology;
}

template <typename Row>
inline Representation
Linear_System<Row>::representation() const {
  return representation_;
}

template <typename Row>
inline void
Linear_System<Row>::set_representation(Representation r) {
  representation_ = r;
  for (dimension_type i = 0; i < rows.size(); i++)
    rows[i].set_representation(r);
  PPL_ASSERT(OK());
}

template <typename Row>
inline dimension_type
Linear_System<Row>::max_space_dimension() {
  return Row::max_space_dimension();
}

template <typename Row>
inline dimension_type
Linear_System<Row>::space_dimension() const {
  return space_dimension_;
}

template <typename Row>
inline void
Linear_System<Row>::set_space_dimension_no_ok(dimension_type space_dim) {
  for (dimension_type i = rows.size(); i-- > 0; )
    rows[i].set_space_dimension_no_ok(space_dim);
  space_dimension_ = space_dim;
}

template <typename Row>
inline void
Linear_System<Row>::set_space_dimension(dimension_type space_dim) {
  set_space_dimension_no_ok(space_dim);
  PPL_ASSERT(OK());
}

template <typename Row>
inline void
Linear_System<Row>::remove_row_no_ok(const dimension_type i, bool keep_sorted) {
  PPL_ASSERT(i < num_rows());
  bool was_pending = (i >= index_first_pending);

  if (is_sorted() && keep_sorted && !was_pending) {
    for (dimension_type j = i + 1; j < rows.size(); ++j)
      swap(rows[j], rows[j-1]);
    rows.pop_back();
  } else {
    if (!was_pending)
      sorted = false;
    bool last_row_is_pending = (num_rows() - 1 >= index_first_pending);
    if (was_pending == last_row_is_pending)
      // Either both rows are pending or both rows are not pending.
      swap(rows[i], rows.back());
    else {
      // Pending rows are stored after the non-pending ones.
      PPL_ASSERT(!was_pending);
      PPL_ASSERT(last_row_is_pending);

      // Swap the row with the last non-pending row.
      swap(rows[i], rows[index_first_pending - 1]);

      // Now the (not-pending) row that has to be deleted is between the
      // not-pending and the pending rows.
      swap(rows[i], rows.back());
    }
    rows.pop_back();
  }
  if (!was_pending)
    // A not-pending row has been removed.
    --index_first_pending;
}

template <typename Row>
inline void
Linear_System<Row>::remove_row(const dimension_type i, bool keep_sorted) {
  remove_row_no_ok(i, keep_sorted);
  PPL_ASSERT(OK());
}


template <typename Row>
inline void
Linear_System<Row>::remove_rows(dimension_type first,
                                dimension_type last,
                                bool keep_sorted) {
  PPL_ASSERT(first <= last);
  PPL_ASSERT(last <= num_rows());
  const dimension_type n = last - first;

  if (n == 0)
    return;

  // All the rows that have to be removed must have the same (pending or
  // not-pending) status.
  PPL_ASSERT(first >= index_first_pending || last <= index_first_pending);

  bool were_pending = (first >= index_first_pending);

  // Move the rows in [first,last) at the end of the system.
  if (is_sorted() && keep_sorted && !were_pending) {
    // Preserve the row ordering.
    for (dimension_type i = last; i < rows.size(); ++i)
      swap(rows[i], rows[i - n]);

    rows.resize(rows.size() - n);

    // `n' not-pending rows have been removed.
    index_first_pending -= n;

    PPL_ASSERT(OK());
    return;
  }

  // We can ignore the row ordering, but we must not mix pending and
  // not-pending rows.

  dimension_type offset = rows.size() - n - first;
  // We want to swap the rows in [first, last) and
  // [first + offset, last + offset) (note that these intervals may not be
  // disjunct).

  if (index_first_pending == num_rows()) {
    // There are no pending rows.
    PPL_ASSERT(!were_pending);

    swap_row_intervals(first, last, offset);

    rows.resize(rows.size() - n);

    // `n' not-pending rows have been removed.
    index_first_pending -= n;
  } else {
    // There are some pending rows in [first + offset, last + offset).
    if (were_pending) {
      // Both intervals contain only pending rows, because the second
      // interval is after the first.

      swap_row_intervals(first, last, offset);

      rows.resize(rows.size() - n);

      // `n' not-pending rows have been removed.
      index_first_pending -= n;
    } else {
      PPL_ASSERT(rows.size() - n < index_first_pending);
      PPL_ASSERT(rows.size() > index_first_pending);
      PPL_ASSERT(!were_pending);
      // In the [size() - n, size()) interval there are some not-pending
      // rows and some pending ones. Be careful not to mix them.

      PPL_ASSERT(index_first_pending >= last);
      swap_row_intervals(first, last, index_first_pending - last);

      // Mark the rows that must be deleted as pending.
      index_first_pending -= n;
      first = index_first_pending;
      last = first + n;

      // Move them at the end of the system.
      swap_row_intervals(first, last, num_rows() - last);

      // Actually remove the rows.
      rows.resize(rows.size() - n);
    }
  }

  PPL_ASSERT(OK());
}

template <typename Row>
inline void
Linear_System<Row>::swap_row_intervals(dimension_type first,
                                       dimension_type last,
                                       dimension_type offset) {
  PPL_ASSERT(first <= last);
  PPL_ASSERT(last + offset <= num_rows());
#ifndef NDEBUG
  if (first < last) {
    bool first_interval_has_pending_rows = (last > index_first_pending);
    bool second_interval_has_pending_rows = (last + offset > index_first_pending);
    bool first_interval_has_not_pending_rows = (first < index_first_pending);
    bool second_interval_has_not_pending_rows = (first + offset < index_first_pending);
    PPL_ASSERT(first_interval_has_not_pending_rows
               == !first_interval_has_pending_rows);
    PPL_ASSERT(second_interval_has_not_pending_rows
               == !second_interval_has_pending_rows);
    PPL_ASSERT(first_interval_has_pending_rows
               == second_interval_has_pending_rows);
  }
#endif
  if (first + offset < last) {
    // The intervals are not disjunct, make them so.
    const dimension_type k = last - first - offset;
    last -= k;
    offset += k;
  }

  if (first == last)
    // Nothing to do.
    return;

  for (dimension_type i = first; i < last; i++)
    swap(rows[i], rows[i + offset]);

  if (first < index_first_pending)
    // The swaps involved not pending rows, so they may not be sorted anymore.
    set_sorted(false);

  PPL_ASSERT(OK());
}

template <typename Row>
inline void
Linear_System<Row>::remove_rows(const std::vector<dimension_type>& indexes) {
#ifndef NDEBUG
  {
    // Check that `indexes' is sorted.
    std::vector<dimension_type> sorted_indexes = indexes;
    std::sort(sorted_indexes.begin(), sorted_indexes.end());
    PPL_ASSERT(indexes == sorted_indexes);

    // Check that the last index (if any) is lower than num_rows().
    // This guarantees that all indexes are in [0, num_rows()).
    if (!indexes.empty())
      PPL_ASSERT(indexes.back() < num_rows());
  }
#endif

  if (indexes.empty())
    return;

  const dimension_type rows_size = rows.size();
  typedef std::vector<dimension_type>::const_iterator itr_t;

  // `i' and last_unused_row' start with the value `indexes[0]' instead
  // of `0', because the loop would just increment `last_unused_row' in the
  // preceding iterations.
  dimension_type last_unused_row = indexes[0];
  dimension_type i = indexes[0];
  itr_t itr = indexes.begin();
  itr_t itr_end = indexes.end();
  while (itr != itr_end) {
    // i <= *itr < rows_size
    PPL_ASSERT(i < rows_size);
    if (*itr == i) {
      // The current row has to be removed, don't increment last_unused_row.
      ++itr;
    } else {
      // The current row must not be removed, swap it after the last used row.
      swap(rows[last_unused_row], rows[i]);
      ++last_unused_row;
    }
    ++i;
  }

  // Move up the remaining rows, if any.
  for ( ; i < rows_size; ++i) {
    swap(rows[last_unused_row], rows[i]);
    ++last_unused_row;
  }

  PPL_ASSERT(last_unused_row == num_rows() - indexes.size());

  // The rows that have to be removed are now at the end of the system, just
  // remove them.
  rows.resize(last_unused_row);

  // Adjust index_first_pending.
  if (indexes[0] >= index_first_pending) {
    // Removing pending rows only.
  } else {
    if (indexes.back() < index_first_pending) {
      // Removing not-pending rows only.
      index_first_pending -= indexes.size();
    } else {
      // Removing some pending and some not-pending rows, count the
      // not-pending rows that must be removed.
      // This exploits the fact that `indexes' is sorted by using binary
      // search.
      itr_t j = std::lower_bound(indexes.begin(), indexes.end(),
                                 index_first_pending);
      index_first_pending -= (j - indexes.begin());
    }
  }

  // NOTE: This method does *not* call set_sorted(false), because it preserves
  // the relative row ordering.

  PPL_ASSERT(OK());
}

template <typename Row>
inline void
Linear_System<Row>::remove_trailing_rows(const dimension_type n) {
  PPL_ASSERT(rows.size() >= n);
  rows.resize(rows.size() - n);
  if (first_pending_row() > rows.size())
    index_first_pending = rows.size();
  PPL_ASSERT(OK());
}

template <typename Row>
inline void
Linear_System<Row>
::permute_space_dimensions(const std::vector<Variable>& cycle) {
  for (dimension_type i = num_rows(); i-- > 0; )
    rows[i].permute_space_dimensions(cycle);
  sorted = false;
  PPL_ASSERT(OK());
}

template <typename Row>
inline void
Linear_System<Row>
::swap_space_dimensions(Variable v1, Variable v2) {
  PPL_ASSERT(v1.space_dimension() <= space_dimension());
  PPL_ASSERT(v2.space_dimension() <= space_dimension());
  for (dimension_type k = num_rows(); k-- > 0; )
    rows[k].swap_space_dimensions(v1, v2);
  sorted = false;
  PPL_ASSERT(OK());
}

/*! \relates Linear_System */
template <typename Row>
inline bool
operator!=(const Linear_System<Row>& x, const Linear_System<Row>& y) {
  return !(x == y);
}

template <typename Row>
inline bool
Linear_System<Row>::Row_Less_Than::operator()(const Row& x,
                                              const Row& y) const {
  return compare(x, y) < 0;
}

template <typename Row>
inline
Linear_System<Row>::Unique_Compare
::Unique_Compare(const Swapping_Vector<Row>& cont,
                 dimension_type base)
  : container(cont), base_index(base) {
}

template <typename Row>
inline bool
Linear_System<Row>::Unique_Compare
::operator()(dimension_type i, dimension_type j) const {
  return container[base_index + i].is_equal_to(container[base_index + j]);
}

/*! \relates Linear_System */
template <typename Row>
inline void
swap(Linear_System<Row>& x, Linear_System<Row>& y) {
  x.m_swap(y);
}

} // namespace Parma_Polyhedra_Library

#endif // !defined(PPL_Linear_System_inlines_hh)<|MERGE_RESOLUTION|>--- conflicted
+++ resolved
@@ -277,19 +277,10 @@
   return rows[k];
 }
 
-<<<<<<< HEAD
 template <typename Row>
 inline typename Linear_System<Row>::iterator
 Linear_System<Row>::begin() {
   return rows.begin();
-=======
-inline dimension_type
-Linear_System::space_dimension() const {
-  const dimension_type n_columns = num_columns();
-  return (n_columns == 0)
-    ? 0
-    : (n_columns - (is_necessarily_closed() ? 1U : 2U));
->>>>>>> 3a65ba18
 }
 
 template <typename Row>
