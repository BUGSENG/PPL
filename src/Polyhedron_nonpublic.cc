/* Polyhedron class implementation
   (non-inline private or protected functions).
   Copyright (C) 2001-2010 Roberto Bagnara <bagnara@cs.unipr.it>
   Copyright (C) 2010-2012 BUGSENG srl (http://bugseng.com)

This file is part of the Parma Polyhedra Library (PPL).

The PPL is free software; you can redistribute it and/or modify it
under the terms of the GNU General Public License as published by the
Free Software Foundation; either version 3 of the License, or (at your
option) any later version.

The PPL is distributed in the hope that it will be useful, but WITHOUT
ANY WARRANTY; without even the implied warranty of MERCHANTABILITY or
FITNESS FOR A PARTICULAR PURPOSE.  See the GNU General Public License
for more details.

You should have received a copy of the GNU General Public License
along with this program; if not, write to the Free Software Foundation,
Inc., 51 Franklin Street, Fifth Floor, Boston, MA 02111-1307, USA.

For the most up-to-date information see the Parma Polyhedra Library
site: http://bugseng.com/products/ppl/ . */

#include "ppl-config.h"
#include "Polyhedron.defs.hh"
#include "Scalar_Products.defs.hh"
#include "Scalar_Products.inlines.hh"
#include "Linear_Form.defs.hh"
#include "C_Integer.hh"
#include "assert.hh"
#include <string>
#include <iostream>
#include <sstream>
#include <stdexcept>

#ifdef PPL_DOXYGEN_INCLUDE_IMPLEMENTATION_DETAILS
/*! \ingroup PPL_defines
  \brief
  Controls the laziness level of the implementation.

  Temporarily used in a few of the function implementations to
  switch to an even more lazy algorithm. To be removed as soon as
  we collect enough information to decide which is the better
  implementation alternative.
*/
#endif // defined(PPL_DOXYGEN_INCLUDE_IMPLEMENTATION_DETAILS)
#define BE_LAZY 1

namespace PPL = Parma_Polyhedra_Library;

PPL::Polyhedron::Polyhedron(const Topology topol,
			    const dimension_type num_dimensions,
			    const Degenerate_Element kind)
  : con_sys(topol),
    gen_sys(topol),
    sat_c(),
    sat_g() {
  // Protecting against space dimension overflow is up to the caller.
  PPL_ASSERT(num_dimensions <= max_space_dimension());

  if (kind == EMPTY)
    status.set_empty();
  else if (num_dimensions > 0) {
    con_sys.add_low_level_constraints();
    con_sys.adjust_topology_and_space_dimension(topol, num_dimensions);
    set_constraints_minimized();
  }
  space_dim = num_dimensions;
  PPL_ASSERT_HEAVY(OK());
}

PPL::Polyhedron::Polyhedron(const Polyhedron& y, Complexity_Class)
  : con_sys(y.topology()),
    gen_sys(y.topology()),
    status(y.status),
    space_dim(y.space_dim) {
  // Being a protected method, we simply assert that topologies do match.
  PPL_ASSERT(topology() == y.topology());
  if (y.constraints_are_up_to_date())
    con_sys.assign_with_pending(y.con_sys);
  if (y.generators_are_up_to_date())
    gen_sys.assign_with_pending(y.gen_sys);
  if (y.sat_c_is_up_to_date())
    sat_c = y.sat_c;
  if (y.sat_g_is_up_to_date())
    sat_g = y.sat_g;
}

PPL::Polyhedron::Polyhedron(const Topology topol, const Constraint_System& cs)
  : con_sys(topol),
    gen_sys(topol),
    sat_c(),
    sat_g() {
  // Protecting against space dimension overflow is up to the caller.
  PPL_ASSERT(cs.space_dimension() <= max_space_dimension());

  // TODO: this implementation is just an executable specification.
  Constraint_System cs_copy = cs;

  // Try to adapt `cs_copy' to the required topology.
  const dimension_type cs_copy_space_dim = cs_copy.space_dimension();
  if (!cs_copy.adjust_topology_and_space_dimension(topol, cs_copy_space_dim))
    throw_topology_incompatible((topol == NECESSARILY_CLOSED)
				? "C_Polyhedron(cs)"
				: "NNC_Polyhedron(cs)", "cs", cs_copy);

  // Set the space dimension.
  space_dim = cs_copy_space_dim;

  if (space_dim > 0) {
<<<<<<< HEAD
    // Stealing the rows from `cs'.
    swap(con_sys, cs);
    if (con_sys.num_pending_rows() > 0) {
      // Even though `cs' has pending constraints, since the generators
      // of the polyhedron are not up-to-date, the polyhedron cannot
      // have pending constraints. By integrating the pending part
      // of `con_sys' we may loose sortedness.
=======
    // Stealing the rows from `cs_copy'.
    using std::swap;
    swap(con_sys, cs_copy);
    if (con_sys.num_pending_rows() > 0) {
      // Even though `cs_copy' has pending constraints, since the
      // generators of the polyhedron are not up-to-date, the
      // polyhedron cannot have pending constraints. By integrating
      // the pending part of `con_sys' we may loose sortedness.
      con_sys.unset_pending_rows();
>>>>>>> ae14af77
      con_sys.set_sorted(false);
      con_sys.unset_pending_rows();
    }
    con_sys.add_low_level_constraints();
    set_constraints_up_to_date();
  }
  else {
<<<<<<< HEAD
    // See if an inconsistent constraint has been passed.
    for (dimension_type i = cs.num_rows(); i-- > 0; )
      if (cs[i].is_inconsistent()) {
        // Inconsistent constraint found: the polyhedron is empty.
        set_empty();
        break;
      }
=======
    // Here `space_dim == 0'.
    if (cs_copy.num_columns() > 0)
      // See if an inconsistent constraint has been passed.
      for (dimension_type i = cs_copy.num_rows(); i-- > 0; )
	if (cs_copy[i].is_inconsistent()) {
	  // Inconsistent constraint found: the polyhedron is empty.
	  set_empty();
	  break;
	}
>>>>>>> ae14af77
  }
  PPL_ASSERT_HEAVY(OK());
}

PPL::Polyhedron::Polyhedron(const Topology topol,
			    Constraint_System& cs,
			    Recycle_Input)
  : con_sys(topol),
    gen_sys(topol),
    sat_c(),
    sat_g() {
  // Protecting against space dimension overflow is up to the caller.
  PPL_ASSERT(cs.space_dimension() <= max_space_dimension());

  // Try to adapt `cs' to the required topology.
  const dimension_type cs_space_dim = cs.space_dimension();
  if (!cs.adjust_topology_and_space_dimension(topol, cs_space_dim))
    throw_topology_incompatible((topol == NECESSARILY_CLOSED)
				? "C_Polyhedron(cs, recycle)"
				: "NNC_Polyhedron(cs, recycle)", "cs", cs);

  // Set the space dimension.
  space_dim = cs_space_dim;

  if (space_dim > 0) {
    // Stealing the rows from `cs'.
    swap(con_sys, cs);
    if (con_sys.num_pending_rows() > 0) {
      // Even though `cs' has pending constraints, since the generators
      // of the polyhedron are not up-to-date, the polyhedron cannot
      // have pending constraints. By integrating the pending part
      // of `con_sys' we may loose sortedness.
      con_sys.unset_pending_rows();
      con_sys.set_sorted(false);
    }
    con_sys.add_low_level_constraints();
    set_constraints_up_to_date();
  }
  else {
    // Here `space_dim == 0'.

    // See if an inconsistent constraint has been passed.
    for (dimension_type i = cs.num_rows(); i-- > 0; )
      if (cs[i].is_inconsistent()) {
        // Inconsistent constraint found: the polyhedron is empty.
        set_empty();
        break;
      }
  }
  PPL_ASSERT_HEAVY(OK());
}

PPL::Polyhedron::Polyhedron(const Topology topol, const Generator_System& gs)
  : con_sys(topol),
    gen_sys(topol),
    sat_c(),
    sat_g() {
  // Protecting against space dimension overflow is up to the caller.
  PPL_ASSERT(gs.space_dimension() <= max_space_dimension());

  // An empty set of generators defines the empty polyhedron.
  if (gs.has_no_rows()) {
    space_dim = gs.space_dimension();
    status.set_empty();
    PPL_ASSERT_HEAVY(OK());
    return;
  }

  // Non-empty valid generator systems have a supporting point, at least.
  if (!gs.has_points())
    throw_invalid_generators((topol == NECESSARILY_CLOSED)
			     ? "C_Polyhedron(gs)"
			     : "NNC_Polyhedron(gs)", "gs");

  // TODO: this implementation is just an executable specification.
  Generator_System gs_copy = gs;

  const dimension_type gs_copy_space_dim = gs_copy.space_dimension();
  // Try to adapt `gs_copy' to the required topology.
  if (!gs_copy.adjust_topology_and_space_dimension(topol, gs_copy_space_dim))
    throw_topology_incompatible((topol == NECESSARILY_CLOSED)
				? "C_Polyhedron(gs)"
				: "NNC_Polyhedron(gs)", "gs", gs_copy);

<<<<<<< HEAD
  if (gs_space_dim > 0) {
    // Stealing the rows from `gs'.
    swap(gen_sys, gs);
=======
  if (gs_copy_space_dim > 0) {
    // Stealing the rows from `gs_copy'.
    using std::swap;
    swap(gen_sys, gs_copy);
>>>>>>> ae14af77
    // In a generator system describing a NNC polyhedron,
    // for each point we must also have the corresponding closure point.
    if (topol == NOT_NECESSARILY_CLOSED)
      gen_sys.add_corresponding_closure_points();
    if (gen_sys.num_pending_rows() > 0) {
<<<<<<< HEAD
      // Even though `gs' has pending generators, since the constraints
      // of the polyhedron are not up-to-date, the polyhedron cannot
      // have pending generators. By integrating the pending part
      // of `gen_sys' we may loose sortedness.
=======
      // Even though `gs_copy' has pending generators, since the
      // constraints of the polyhedron are not up-to-date, the
      // polyhedron cannot have pending generators. By integrating the
      // pending part of `gen_sys' we may loose sortedness.
      gen_sys.unset_pending_rows();
>>>>>>> ae14af77
      gen_sys.set_sorted(false);
      gen_sys.unset_pending_rows();
    }
    // Generators are now up-to-date.
    set_generators_up_to_date();

    // Set the space dimension.
    space_dim = gs_copy_space_dim;
    PPL_ASSERT_HEAVY(OK());
    return;
  }

  // Here `gs_copy.num_rows > 0' and `gs_copy_space_dim == 0':
  // we already checked for both the topology-compatibility
  // and the supporting point.
  space_dim = 0;
  PPL_ASSERT_HEAVY(OK());
}

PPL::Polyhedron::Polyhedron(const Topology topol,
			    Generator_System& gs,
			    Recycle_Input)
  : con_sys(topol),
    gen_sys(topol),
    sat_c(),
    sat_g() {
  // Protecting against space dimension overflow is up to the caller.
  PPL_ASSERT(gs.space_dimension() <= max_space_dimension());

  // An empty set of generators defines the empty polyhedron.
  if (gs.has_no_rows()) {
    space_dim = gs.space_dimension();
    status.set_empty();
    PPL_ASSERT_HEAVY(OK());
    return;
  }

  // Non-empty valid generator systems have a supporting point, at least.
  if (!gs.has_points())
    throw_invalid_generators((topol == NECESSARILY_CLOSED)
			     ? "C_Polyhedron(gs, recycle)"
			     : "NNC_Polyhedron(gs, recycle)", "gs");

  const dimension_type gs_space_dim = gs.space_dimension();
  // Try to adapt `gs' to the required topology.
  if (!gs.adjust_topology_and_space_dimension(topol, gs_space_dim))
    throw_topology_incompatible((topol == NECESSARILY_CLOSED)
				? "C_Polyhedron(gs, recycle)"
				: "NNC_Polyhedron(gs, recycle)", "gs", gs);

  if (gs_space_dim > 0) {
    // Stealing the rows from `gs'.
    swap(gen_sys, gs);
    // In a generator system describing a NNC polyhedron,
    // for each point we must also have the corresponding closure point.
    if (topol == NOT_NECESSARILY_CLOSED)
      gen_sys.add_corresponding_closure_points();
    if (gen_sys.num_pending_rows() > 0) {
      // Even though `gs' has pending generators, since the constraints
      // of the polyhedron are not up-to-date, the polyhedron cannot
      // have pending generators. By integrating the pending part
      // of `gen_sys' we may loose sortedness.
      gen_sys.set_sorted(false);
      gen_sys.unset_pending_rows();
    }
    // Generators are now up-to-date.
    set_generators_up_to_date();

    // Set the space dimension.
    space_dim = gs_space_dim;
    PPL_ASSERT_HEAVY(OK());
    return;
  }

  // Here `gs.num_rows > 0' and `gs_space_dim == 0':
  // we already checked for both the topology-compatibility
  // and the supporting point.
  space_dim = 0;
  PPL_ASSERT_HEAVY(OK());
}

PPL::Polyhedron&
PPL::Polyhedron::operator=(const Polyhedron& y) {
  // Being a protected method, we simply assert that topologies do match.
  PPL_ASSERT(topology() == y.topology());
  space_dim = y.space_dim;
  if (y.marked_empty())
    set_empty();
  else if (space_dim == 0)
    set_zero_dim_univ();
  else {
    status = y.status;
    if (y.constraints_are_up_to_date())
      con_sys.assign_with_pending(y.con_sys);
    if (y.generators_are_up_to_date())
      gen_sys.assign_with_pending(y.gen_sys);
    if (y.sat_c_is_up_to_date())
      sat_c = y.sat_c;
    if (y.sat_g_is_up_to_date())
      sat_g = y.sat_g;
  }
  return *this;
}

PPL::Polyhedron::Three_Valued_Boolean
PPL::Polyhedron::quick_equivalence_test(const Polyhedron& y) const {
  // Private method: the caller must ensure the following.
  PPL_ASSERT(topology() == y.topology());
  PPL_ASSERT(space_dim == y.space_dim);
  PPL_ASSERT(!marked_empty() && !y.marked_empty() && space_dim > 0);

  const Polyhedron& x = *this;

  if (x.is_necessarily_closed()) {
    if (!x.has_something_pending() && !y.has_something_pending()) {
      bool css_normalized = false;
      if (x.constraints_are_minimized() && y.constraints_are_minimized()) {
	// Equivalent minimized constraint systems have:
	//  - the same number of constraints; ...
	if (x.con_sys.num_rows() != y.con_sys.num_rows())
	  return Polyhedron::TVB_FALSE;
	//  - the same number of equalities; ...
	dimension_type x_num_equalities = x.con_sys.num_equalities();
	if (x_num_equalities != y.con_sys.num_equalities())
	  return Polyhedron::TVB_FALSE;
	//  - if there are no equalities, they have the same constraints.
	//    Delay this test: try cheaper tests on generators first.
	css_normalized = (x_num_equalities == 0);
      }

      if (x.generators_are_minimized() && y.generators_are_minimized()) {
	// Equivalent minimized generator systems have:
	//  - the same number of generators; ...
	if (x.gen_sys.num_rows() != y.gen_sys.num_rows())
	  return Polyhedron::TVB_FALSE;
	//  - the same number of lines; ...
	const dimension_type x_num_lines = x.gen_sys.num_lines();
	if (x_num_lines != y.gen_sys.num_lines())
	  return Polyhedron::TVB_FALSE;
	//  - if there are no lines, they have the same generators.
	if (x_num_lines == 0) {
	  // Sort the two systems and check for syntactic identity.
	  x.obtain_sorted_generators();
	  y.obtain_sorted_generators();
	  if (x.gen_sys == y.gen_sys)
	    return Polyhedron::TVB_TRUE;
	  else
	    return Polyhedron::TVB_FALSE;
	}
      }

      if (css_normalized) {
	// Sort the two systems and check for identity.
	x.obtain_sorted_constraints();
	y.obtain_sorted_constraints();
	if (x.con_sys == y.con_sys)
	    return Polyhedron::TVB_TRUE;
	  else
	    return Polyhedron::TVB_FALSE;
      }
    }
  }
  return Polyhedron::TVB_DONT_KNOW;
}

bool
PPL::Polyhedron::is_included_in(const Polyhedron& y) const {
  // Private method: the caller must ensure the following.
  PPL_ASSERT(topology() == y.topology());
  PPL_ASSERT(space_dim == y.space_dim);
  PPL_ASSERT(!marked_empty() && !y.marked_empty() && space_dim > 0);

  const Polyhedron& x = *this;

  // `x' cannot have pending constraints, because we need its generators.
  if (x.has_pending_constraints() && !x.process_pending_constraints())
    return true;
  // `y' cannot have pending generators, because we need its constraints.
  if (y.has_pending_generators())
    y.process_pending_generators();

#if BE_LAZY
  if (!x.generators_are_up_to_date() && !x.update_generators())
    return true;
  if (!y.constraints_are_up_to_date())
    y.update_constraints();
#else
  if (!x.generators_are_minimized())
    x.minimize();
  if (!y.constraints_are_minimized())
    y.minimize();
#endif

  PPL_ASSERT_HEAVY(x.OK());
  PPL_ASSERT_HEAVY(y.OK());

  const Generator_System& gs = x.gen_sys;
  const Constraint_System& cs = y.con_sys;

  if (x.is_necessarily_closed())
    // When working with necessarily closed polyhedra,
    // `x' is contained in `y' if and only if all the generators of `x'
    // satisfy all the inequalities and saturate all the equalities of `y'.
    // This comes from the definition of a polyhedron as the set of
    // vectors satisfying a constraint system and the fact that all
    // vectors in `x' can be obtained by suitably combining its generators.
    for (dimension_type i = cs.num_rows(); i-- > 0; ) {
      const Constraint& c = cs[i];
      if (c.is_inequality()) {
	for (dimension_type j = gs.num_rows(); j-- > 0; ) {
	  const Generator& g = gs[j];
	  const int sp_sign = Scalar_Products::sign(c, g);
	  if (g.is_line()) {
	    if (sp_sign != 0)
	      return false;
	  }
	  else
	    // `g' is a ray or a point.
	    if (sp_sign < 0)
	      return false;
	}
      }
      else {
	// `c' is an equality.
	for (dimension_type j = gs.num_rows(); j-- > 0; )
	  if (Scalar_Products::sign(c, gs[j]) != 0)
	    return false;
      }
    }
  else {
    // Here we have an NNC polyhedron: using the reduced scalar product,
    // which ignores the epsilon coefficient.
    for (dimension_type i = cs.num_rows(); i-- > 0; ) {
      const Constraint& c = cs[i];
      switch (c.type()) {
      case Constraint::NONSTRICT_INEQUALITY:
	for (dimension_type j = gs.num_rows(); j-- > 0; ) {
	  const Generator& g = gs[j];
	  const int sp_sign = Scalar_Products::reduced_sign(c, g);
	  if (g.is_line()) {
	    if (sp_sign != 0)
	      return false;
	  }
	  else
	    // `g' is a ray or a point or a closure point.
	    if (sp_sign < 0)
	      return false;
	}
	break;
      case Constraint::EQUALITY:
	for (dimension_type j = gs.num_rows(); j-- > 0; )
	  if (Scalar_Products::reduced_sign(c, gs[j]) != 0)
	    return false;
	break;
      case Constraint::STRICT_INEQUALITY:
	for (dimension_type j = gs.num_rows(); j-- > 0; ) {
	  const Generator& g = gs[j];
	  const int sp_sign = Scalar_Products::reduced_sign(c, g);
	  switch (g.type()) {
	  case Generator::POINT:
	    // If a point violates or saturates a strict inequality
	    // (when ignoring the epsilon coefficients) then it is
	    // not included in the polyhedron.
	    if (sp_sign <= 0)
	      return false;
	    break;
	  case Generator::LINE:
	    // Lines have to saturate all constraints.
	    if (sp_sign != 0)
	      return false;
	    break;
	  case Generator::RAY:
	    // Intentionally fall through.
	  case Generator::CLOSURE_POINT:
	    // The generator is a ray or closure point: usual test.
	    if (sp_sign < 0)
	      return false;
	    break;
	  }
	}
	break;
      }
    }
  }

  // Inclusion holds.
  return true;
}

bool
PPL::Polyhedron::bounds(const Linear_Expression& expr,
			const bool from_above) const {
  // The dimension of `expr' should not be greater than the dimension
  // of `*this'.
  const dimension_type expr_space_dim = expr.space_dimension();
  if (space_dim < expr_space_dim)
    throw_dimension_incompatible((from_above
				  ? "bounds_from_above(e)"
				  : "bounds_from_below(e)"), "e", expr);

  // A zero-dimensional or empty polyhedron bounds everything.
  if (space_dim == 0
      || marked_empty()
      || (has_pending_constraints() && !process_pending_constraints())
      || (!generators_are_up_to_date() && !update_generators()))
    return true;

  // The polyhedron has updated, possibly pending generators.
  for (dimension_type i = gen_sys.num_rows(); i-- > 0; ) {
    const Generator& g = gen_sys[i];
    // Only lines and rays in `*this' can cause `expr' to be unbounded.
    if (g.is_line_or_ray()) {
      const int sp_sign = Scalar_Products::homogeneous_sign(expr, g);
      if (sp_sign != 0
	  && (g.is_line()
	      || (from_above && sp_sign > 0)
	      || (!from_above && sp_sign < 0)))
	// `*this' does not bound `expr'.
	return false;
    }
  }
  // No sources of unboundedness have been found for `expr'
  // in the given direction.
  return true;
}

bool
PPL::Polyhedron::max_min(const Linear_Expression& expr,
			 const bool maximize,
			 Coefficient& ext_n, Coefficient& ext_d,
			 bool& included,
			 Generator& g) const {
  // The dimension of `expr' should not be greater than the dimension
  // of `*this'.
  const dimension_type expr_space_dim = expr.space_dimension();
  if (space_dim < expr_space_dim)
    throw_dimension_incompatible((maximize
				  ? "maximize(e, ...)"
				  : "minimize(e, ...)"), "e", expr);

  // Deal with zero-dim polyhedra first.
  if (space_dim == 0) {
    if (marked_empty())
      return false;
    else {
      ext_n = expr.inhomogeneous_term();
      ext_d = 1;
      included = true;
      g = point();
      return true;
    }
  }

  // For an empty polyhedron we simply return false.
  if (marked_empty()
      || (has_pending_constraints() && !process_pending_constraints())
      || (!generators_are_up_to_date() && !update_generators()))
    return false;

  // The polyhedron has updated, possibly pending generators.
  // The following loop will iterate through the generator
  // to find the extremum.
  PPL_DIRTY_TEMP(mpq_class, extremum);

  // True if we have no other candidate extremum to compare with.
  bool first_candidate = true;

  // To store the position of the current candidate extremum.
  PPL_UNINITIALIZED(dimension_type, ext_position);

  // Whether the current candidate extremum is included or not.
  PPL_UNINITIALIZED(bool, ext_included);

  PPL_DIRTY_TEMP_COEFFICIENT(sp);
  for (dimension_type i = gen_sys.num_rows(); i-- > 0; ) {
    const Generator& gen_sys_i = gen_sys[i];
    Scalar_Products::homogeneous_assign(sp, expr, gen_sys_i);
    // Lines and rays in `*this' can cause `expr' to be unbounded.
    if (gen_sys_i.is_line_or_ray()) {
      const int sp_sign = sgn(sp);
      if (sp_sign != 0
	  && (gen_sys_i.is_line()
	      || (maximize && sp_sign > 0)
	      || (!maximize && sp_sign < 0)))
	// `expr' is unbounded in `*this'.
	return false;
    }
    else {
      // We have a point or a closure point.
      PPL_ASSERT(gen_sys_i.is_point() || gen_sys_i.is_closure_point());
      // Notice that we are ignoring the constant term in `expr' here.
      // We will add it to the extremum as soon as we find it.
      PPL_DIRTY_TEMP(mpq_class, candidate);
      assign_r(candidate.get_num(), sp, ROUND_NOT_NEEDED);
      assign_r(candidate.get_den(), gen_sys_i.expr.inhomogeneous_term(), ROUND_NOT_NEEDED);
      candidate.canonicalize();
      const bool g_is_point = gen_sys_i.is_point();
      if (first_candidate
	  || (maximize
	      && (candidate > extremum
		  || (g_is_point
		      && !ext_included
		      && candidate == extremum)))
	  || (!maximize
	      && (candidate < extremum
		  || (g_is_point
		      && !ext_included
		      && candidate == extremum)))) {
	// We have a (new) candidate extremum.
	first_candidate = false;
	extremum = candidate;
	ext_position = i;
	ext_included = g_is_point;
      }
    }
  }

  // Add in the constant term in `expr'.
  PPL_DIRTY_TEMP(mpz_class, n);
  assign_r(n, expr.inhomogeneous_term(), ROUND_NOT_NEEDED);
  extremum += n;

  // The polyhedron is bounded in the right direction and we have
  // computed the extremum: write the result into the caller's structures.
  PPL_ASSERT(!first_candidate);
  // FIXME: avoid these temporaries, if possible.
  // This can be done adding an `assign' function working on native
  // and checked or an operator= that have on one side a checked and
  // on the other a native or checked.
  // The reason why now we can't use operator= is the fact that we
  // still can have Coefficient defined to mpz_class (and not
  // Checked_Number<mpz_class>).
  ext_n = Coefficient(extremum.get_num());
  ext_d = Coefficient(extremum.get_den());
  included = ext_included;
  g = gen_sys[ext_position];

  return true;
}

void
PPL::Polyhedron::set_zero_dim_univ() {
  status.set_zero_dim_univ();
  space_dim = 0;
  con_sys.clear();
  gen_sys.clear();
}

void
PPL::Polyhedron::set_empty() {
  status.set_empty();
  // The polyhedron is empty: we can thus throw away everything.
  con_sys.clear();
  gen_sys.clear();
  sat_c.clear();
  sat_g.clear();
}

bool
PPL::Polyhedron::process_pending_constraints() const {
  PPL_ASSERT(space_dim > 0 && !marked_empty());
  PPL_ASSERT(has_pending_constraints() && !has_pending_generators());

  Polyhedron& x = const_cast<Polyhedron&>(*this);

  // Integrate the pending part of the system of constraints and minimize.
  // We need `sat_c' up-to-date and `con_sys' sorted (together with `sat_c').
  if (!x.sat_c_is_up_to_date())
    x.sat_c.transpose_assign(x.sat_g);
  if (!x.con_sys.is_sorted())
    x.obtain_sorted_constraints_with_sat_c();
  // We sort in place the pending constraints, erasing those constraints
  // that also occur in the non-pending part of `con_sys'.
  x.con_sys.sort_pending_and_remove_duplicates();
  if (x.con_sys.num_pending_rows() == 0) {
    // All pending constraints were duplicates.
    x.clear_pending_constraints();
    PPL_ASSERT_HEAVY(OK(true));
    return true;
  }

  const bool empty = add_and_minimize(true, x.con_sys, x.gen_sys, x.sat_c);
  PPL_ASSERT(x.con_sys.num_pending_rows() == 0);

  if (empty)
    x.set_empty();
  else {
    x.clear_pending_constraints();
    x.clear_sat_g_up_to_date();
    x.set_sat_c_up_to_date();
  }
  PPL_ASSERT_HEAVY(OK(!empty));
  return !empty;
}

void
PPL::Polyhedron::process_pending_generators() const {
  PPL_ASSERT(space_dim > 0 && !marked_empty());
  PPL_ASSERT(has_pending_generators() && !has_pending_constraints());

  Polyhedron& x = const_cast<Polyhedron&>(*this);

  // Integrate the pending part of the system of generators and minimize.
  // We need `sat_g' up-to-date and `gen_sys' sorted (together with `sat_g').
  if (!x.sat_g_is_up_to_date())
    x.sat_g.transpose_assign(x.sat_c);
  if (!x.gen_sys.is_sorted())
    x.obtain_sorted_generators_with_sat_g();
  // We sort in place the pending generators, erasing those generators
  // that also occur in the non-pending part of `gen_sys'.
  x.gen_sys.sort_pending_and_remove_duplicates();
  if (x.gen_sys.num_pending_rows() == 0) {
    // All pending generators were duplicates.
    x.clear_pending_generators();
    PPL_ASSERT_HEAVY(OK(true));
    return;
  }

  add_and_minimize(false, x.gen_sys, x.con_sys, x.sat_g);
  PPL_ASSERT(x.gen_sys.num_pending_rows() == 0);

  x.clear_pending_generators();
  x.clear_sat_c_up_to_date();
  x.set_sat_g_up_to_date();
}

void
PPL::Polyhedron::remove_pending_to_obtain_constraints() const {
  PPL_ASSERT(has_something_pending());

  Polyhedron& x = const_cast<Polyhedron&>(*this);

  // If the polyhedron has pending constraints, simply unset them.
  if (x.has_pending_constraints()) {
    // Integrate the pending constraints, which are possibly not sorted.
    x.con_sys.set_sorted(false);
    x.con_sys.unset_pending_rows();
    x.clear_pending_constraints();
    x.clear_constraints_minimized();
    x.clear_generators_up_to_date();
  }
  else {
    PPL_ASSERT(x.has_pending_generators());
    // We must process the pending generators and obtain the
    // corresponding system of constraints.
    x.process_pending_generators();
  }
  PPL_ASSERT_HEAVY(OK(true));
}

bool
PPL::Polyhedron::remove_pending_to_obtain_generators() const {
  PPL_ASSERT(has_something_pending());

  Polyhedron& x = const_cast<Polyhedron&>(*this);

  // If the polyhedron has pending generators, simply unset them.
  if (x.has_pending_generators()) {
    // Integrate the pending generators, which are possibly not sorted.
    x.gen_sys.set_sorted(false);
    x.gen_sys.unset_pending_rows();
    x.clear_pending_generators();
    x.clear_generators_minimized();
    x.clear_constraints_up_to_date();
    PPL_ASSERT_HEAVY(OK(true));
    return true;
  }
  else {
    PPL_ASSERT(x.has_pending_constraints());
    // We must integrate the pending constraints and obtain the
    // corresponding system of generators.
    return x.process_pending_constraints();
  }
}

void
PPL::Polyhedron::update_constraints() const {
  PPL_ASSERT(space_dim > 0);
  PPL_ASSERT(!marked_empty());
  PPL_ASSERT(generators_are_up_to_date());
  // We assume the polyhedron has no pending constraints or generators.
  PPL_ASSERT(!has_something_pending());

  Polyhedron& x = const_cast<Polyhedron&>(*this);
  minimize(false, x.gen_sys, x.con_sys, x.sat_c);
  // `sat_c' is the only saturation matrix up-to-date.
  x.set_sat_c_up_to_date();
  x.clear_sat_g_up_to_date();
  // The system of constraints and the system of generators
  // are minimized.
  x.set_constraints_minimized();
  x.set_generators_minimized();
}

bool
PPL::Polyhedron::update_generators() const {
  PPL_ASSERT(space_dim > 0);
  PPL_ASSERT(!marked_empty());
  PPL_ASSERT(constraints_are_up_to_date());
  // We assume the polyhedron has no pending constraints or generators.
  PPL_ASSERT(!has_something_pending());

  Polyhedron& x = const_cast<Polyhedron&>(*this);
  // If the system of constraints is not consistent the
  // polyhedron is empty.
  const bool empty = minimize(true, x.con_sys, x.gen_sys, x.sat_g);
  if (empty)
    x.set_empty();
  else {
    // `sat_g' is the only saturation matrix up-to-date.
    x.set_sat_g_up_to_date();
    x.clear_sat_c_up_to_date();
    // The system of constraints and the system of generators
    // are minimized.
    x.set_constraints_minimized();
    x.set_generators_minimized();
  }
  return !empty;
}

void
PPL::Polyhedron::update_sat_c() const {
  PPL_ASSERT(constraints_are_minimized());
  PPL_ASSERT(generators_are_minimized());
  PPL_ASSERT(!sat_c_is_up_to_date());

  // We only consider non-pending rows.
  const dimension_type csr = con_sys.first_pending_row();
  const dimension_type gsr = gen_sys.first_pending_row();
  Polyhedron& x = const_cast<Polyhedron&>(*this);

  // The columns of `sat_c' represent the constraints and
  // its rows represent the generators: resize accordingly.
  x.sat_c.resize(gsr, csr);
  for (dimension_type i = gsr; i-- > 0; )
    for (dimension_type j = csr; j-- > 0; ) {
      const int sp_sign = Scalar_Products::sign(con_sys[j], gen_sys[i]);
      // The negativity of this scalar product would mean
      // that the generator `gen_sys[i]' violates the constraint
      // `con_sys[j]' and it is not possible because both generators
      // and constraints are up-to-date.
      PPL_ASSERT(sp_sign >= 0);
      if (sp_sign > 0)
	// `gen_sys[i]' satisfies (without saturate) `con_sys[j]'.
	x.sat_c[i].set(j);
      else
	// `gen_sys[i]' saturates `con_sys[j]'.
	x.sat_c[i].clear(j);
    }
  x.set_sat_c_up_to_date();
}

void
PPL::Polyhedron::update_sat_g() const {
  PPL_ASSERT(constraints_are_minimized());
  PPL_ASSERT(generators_are_minimized());
  PPL_ASSERT(!sat_g_is_up_to_date());

  // We only consider non-pending rows.
  const dimension_type csr = con_sys.first_pending_row();
  const dimension_type gsr = gen_sys.first_pending_row();
  Polyhedron& x = const_cast<Polyhedron&>(*this);

  // The columns of `sat_g' represent generators and its
  // rows represent the constraints: resize accordingly.
  x.sat_g.resize(csr, gsr);
  for (dimension_type i = csr; i-- > 0; )
    for (dimension_type j = gsr; j-- > 0; ) {
      const int sp_sign = Scalar_Products::sign(con_sys[i], gen_sys[j]);
      // The negativity of this scalar product would mean
      // that the generator `gen_sys[j]' violates the constraint
      // `con_sys[i]' and it is not possible because both generators
      // and constraints are up-to-date.
      PPL_ASSERT(sp_sign >= 0);
      if (sp_sign > 0)
	// `gen_sys[j]' satisfies (without saturate) `con_sys[i]'.
	x.sat_g[i].set(j);
      else
	// `gen_sys[j]' saturates `con_sys[i]'.
	x.sat_g[i].clear(j);
    }
  x.set_sat_g_up_to_date();
}

void
PPL::Polyhedron::obtain_sorted_constraints() const {
  PPL_ASSERT(constraints_are_up_to_date());
  // `con_sys' will be sorted up to `index_first_pending'.
  Polyhedron& x = const_cast<Polyhedron&>(*this);
  if (!x.con_sys.is_sorted()) {
    if (x.sat_g_is_up_to_date()) {
      // Sorting constraints keeping `sat_g' consistent.
      x.con_sys.sort_and_remove_with_sat(x.sat_g);
      // `sat_c' is not up-to-date anymore.
      x.clear_sat_c_up_to_date();
    }
    else if (x.sat_c_is_up_to_date()) {
      // Using `sat_c' to obtain `sat_g', then it is like previous case.
      x.sat_g.transpose_assign(x.sat_c);
      x.con_sys.sort_and_remove_with_sat(x.sat_g);
      x.set_sat_g_up_to_date();
      x.clear_sat_c_up_to_date();
    }
    else
      // If neither `sat_g' nor `sat_c' are up-to-date,
      // we just sort the constraints.
      x.con_sys.sort_rows();
  }

  PPL_ASSERT(con_sys.check_sorted());
}

void
PPL::Polyhedron::obtain_sorted_generators() const {
  PPL_ASSERT(generators_are_up_to_date());
  // `gen_sys' will be sorted up to `index_first_pending'.
  Polyhedron& x = const_cast<Polyhedron&>(*this);
  if (!x.gen_sys.is_sorted()) {
    if (x.sat_c_is_up_to_date()) {
      // Sorting generators keeping 'sat_c' consistent.
      x.gen_sys.sort_and_remove_with_sat(x.sat_c);
      // `sat_g' is not up-to-date anymore.
      x.clear_sat_g_up_to_date();
    }
    else if (x.sat_g_is_up_to_date()) {
      // Obtaining `sat_c' from `sat_g' and proceeding like previous case.
      x.sat_c.transpose_assign(x.sat_g);
      x.gen_sys.sort_and_remove_with_sat(x.sat_c);
      x.set_sat_c_up_to_date();
      x.clear_sat_g_up_to_date();
    }
    else
      // If neither `sat_g' nor `sat_c' are up-to-date, we just sort
      // the generators.
      x.gen_sys.sort_rows();
  }

  PPL_ASSERT(gen_sys.check_sorted());
}

void
PPL::Polyhedron::obtain_sorted_constraints_with_sat_c() const {
  PPL_ASSERT(constraints_are_up_to_date());
  PPL_ASSERT(constraints_are_minimized());
  // `con_sys' will be sorted up to `index_first_pending'.
  Polyhedron& x = const_cast<Polyhedron&>(*this);
  // At least one of the saturation matrices must be up-to-date.
  if (!x.sat_c_is_up_to_date() && !x.sat_g_is_up_to_date())
    x.update_sat_c();

  if (x.con_sys.is_sorted()) {
    if (x.sat_c_is_up_to_date())
      // If constraints are already sorted and sat_c is up to
      // date there is nothing to do.
      return;
  }
  else {
    if (!x.sat_g_is_up_to_date()) {
      // If constraints are not sorted and sat_g is not up-to-date
      // we obtain sat_g from sat_c (that has to be up-to-date)...
      x.sat_g.transpose_assign(x.sat_c);
      x.set_sat_g_up_to_date();
    }
    // ... and sort it together with constraints.
    x.con_sys.sort_and_remove_with_sat(x.sat_g);
  }
  // Obtaining sat_c from sat_g.
  x.sat_c.transpose_assign(x.sat_g);
  x.set_sat_c_up_to_date();
  // Constraints are sorted now.
  x.con_sys.set_sorted(true);

  PPL_ASSERT(con_sys.check_sorted());
}

void
PPL::Polyhedron::obtain_sorted_generators_with_sat_g() const {
  PPL_ASSERT(generators_are_up_to_date());
  // `gen_sys' will be sorted up to `index_first_pending'.
  Polyhedron& x = const_cast<Polyhedron&>(*this);
  // At least one of the saturation matrices must be up-to-date.
  if (!x.sat_c_is_up_to_date() && !x.sat_g_is_up_to_date())
    x.update_sat_g();

  if (x.gen_sys.is_sorted()) {
    if (x.sat_g_is_up_to_date())
      // If generators are already sorted and sat_g is up to
      // date there is nothing to do.
      return;
  }
  else {
    if (!x.sat_c_is_up_to_date()) {
      // If generators are not sorted and sat_c is not up-to-date
      // we obtain sat_c from sat_g (that has to be up-to-date)...
      x.sat_c.transpose_assign(x.sat_g);
      x.set_sat_c_up_to_date();
    }
    // ... and sort it together with generators.
    x.gen_sys.sort_and_remove_with_sat(x.sat_c);
  }
  // Obtaining sat_g from sat_c.
  x.sat_g.transpose_assign(sat_c);
  x.set_sat_g_up_to_date();
  // Generators are sorted now.
  x.gen_sys.set_sorted(true);

  PPL_ASSERT(gen_sys.check_sorted());
}

bool
PPL::Polyhedron::minimize() const {
  // 0-dim space or empty polyhedra are already minimized.
  if (marked_empty())
    return false;
  if (space_dim == 0)
    return true;

  // If the polyhedron has something pending, process it.
  if (has_something_pending()) {
    const bool not_empty = process_pending();
    PPL_ASSERT_HEAVY(OK());
    return not_empty;
  }

  // Here there are no pending constraints or generators.
  // Is the polyhedron already minimized?
  if (constraints_are_minimized() && generators_are_minimized())
    return true;

  // If constraints or generators are up-to-date, invoking
  // update_generators() or update_constraints(), respectively,
  // minimizes both constraints and generators.
  // If both are up-to-date it does not matter whether we use
  // update_generators() or update_constraints():
  // both minimize constraints and generators.
  if (constraints_are_up_to_date()) {
    // We may discover here that `*this' is empty.
    const bool ret = update_generators();
    PPL_ASSERT_HEAVY(OK());
    return ret;
  }
  else {
    PPL_ASSERT(generators_are_up_to_date());
    update_constraints();
    PPL_ASSERT_HEAVY(OK());
    return true;
  }
}

bool
PPL::Polyhedron::strongly_minimize_constraints() const {
  PPL_ASSERT(!is_necessarily_closed());

  // From the user perspective, the polyhedron will not change.
  Polyhedron& x = const_cast<Polyhedron&>(*this);

  // We need `con_sys' (weakly) minimized and `gen_sys' up-to-date.
  // `minimize()' will process any pending constraints or generators.
  if (!minimize())
    return false;

  // If the polyhedron `*this' is zero-dimensional
  // at this point it must be a universe polyhedron.
  if (x.space_dim == 0)
    return true;

  // We also need `sat_g' up-to-date.
  if (!sat_g_is_up_to_date()) {
    PPL_ASSERT(sat_c_is_up_to_date());
    x.sat_g.transpose_assign(sat_c);
  }

  // These Bit_Row's will be later used as masks in order to
  // check saturation conditions restricted to particular subsets of
  // the generator system.
  Bit_Row sat_all_but_rays;
  Bit_Row sat_all_but_points;
  Bit_Row sat_all_but_closure_points;

  const dimension_type gs_rows = gen_sys.num_rows();
  const dimension_type n_lines = gen_sys.num_lines();
  for (dimension_type i = gs_rows; i-- > n_lines; )
    switch (gen_sys[i].type()) {
    case Generator::RAY:
      sat_all_but_rays.set(i);
      break;
    case Generator::POINT:
      sat_all_but_points.set(i);
      break;
    case Generator::CLOSURE_POINT:
      sat_all_but_closure_points.set(i);
      break;
    case Generator::LINE:
      // Found a line with index i >= n_lines !
      PPL_UNREACHABLE;
      break;
    }
  Bit_Row sat_lines_and_rays(sat_all_but_points, sat_all_but_closure_points);
  Bit_Row sat_lines_and_closure_points(sat_all_but_rays, sat_all_but_points);
  Bit_Row sat_lines(sat_lines_and_rays, sat_lines_and_closure_points);

  // These flags are maintained to later decide if we have to add the
  // eps_leq_one constraint and whether or not the constraint system
  // was changed.
  bool changed = false;
  bool found_eps_leq_one = false;

  // For all the strict inequalities in `con_sys', check for
  // eps-redundancy and eventually move them to the bottom part of the
  // system.
  Constraint_System& cs = x.con_sys;
  Bit_Matrix& sat = x.sat_g;
  const Variable eps_var(cs.space_dimension());
  // Note that cs.num_rows() is *not* constant because the calls to
  // cs.remove_row() decrease it.
  for (dimension_type i = 0; i < cs.num_rows(); )
    if (cs[i].is_strict_inequality()) {
      // First, check if it is saturated by no closure points
      Bit_Row sat_ci;
      sat_ci.union_assign(sat[i], sat_lines_and_closure_points);
      if (sat_ci == sat_lines) {
	// It is saturated by no closure points.
	if (!found_eps_leq_one) {
	  // Check if it is the eps_leq_one constraint.
          const Constraint& c = cs[i];
	  if (c.expression().all_homogeneous_terms_are_zero()
              && (c.expression().inhomogeneous_term() + c.epsilon_coefficient() == 0)) {
	    // We found the eps_leq_one constraint.
	    found_eps_leq_one = true;
	    // Consider next constraint.
	    ++i;
	    continue;
	  }
	}
	// Here `cs[i]' is not the eps_leq_one constraint,
	// so it is eps-redundant.
	// Remove it, while keeping `sat_g' consistent.
	cs.remove_row(i, false);
	swap(sat[i], sat[cs.num_rows()]);
	// The constraint system is changed.
	changed = true;
	// Continue by considering next constraint,
	// which is already in place due to the swap.
	continue;
      }
      // Now we check if there exists another strict inequality
      // constraint having a superset of its saturators,
      // when disregarding points.
      sat_ci.union_assign(sat[i], sat_all_but_points);
      bool eps_redundant = false;
      for (dimension_type j = 0; j < cs.num_rows(); ++j)
	if (i != j && cs[j].is_strict_inequality()
	    && subset_or_equal(sat[j], sat_ci)) {
	  // Constraint `cs[i]' is eps-redundant:
	  // remove it, while keeping `sat_g' consistent.
	  cs.remove_row(i, false);
	  swap(sat[i], sat[cs.num_rows()]);
	  eps_redundant = true;
	  // The constraint system is changed.
	  changed = true;
	  break;
	}
      // Continue with next constraint, which is already in place
      // due to the swap if we have found an eps-redundant constraint.
      if (!eps_redundant)
	++i;
    }
    else
      // `cs[i]' is not a strict inequality: consider next constraint.
      ++i;

  PPL_ASSERT(cs.num_pending_rows() == 0);

  if (changed) {
    // If the constraint system has been changed, we have erased
    // the epsilon-redundant constraints.

    // The generator system is no longer up-to-date.
    x.clear_generators_up_to_date();

    // If we haven't found an upper bound for the epsilon dimension,
    // then we have to check whether such an upper bound is implied
    // by the remaining constraints (exploiting the simplex algorithm).
    if (!found_eps_leq_one) {
      MIP_Problem lp;
      // KLUDGE: temporarily mark the constraint system as if it was
      // necessarily closed, so that we can interpret the epsilon
      // dimension as a standard dimension. Be careful to reset the
      // topology of `cs' even on exceptional execution path.
      cs.mark_as_necessarily_closed();
      try {
	lp.add_space_dimensions_and_embed(cs.space_dimension());
	lp.add_constraints(cs);
	cs.mark_as_not_necessarily_closed();
      }
      catch (...) {
	cs.mark_as_not_necessarily_closed();
	throw;
      }
      // The objective function is `epsilon'.
      lp.set_objective_function(Variable(x.space_dim));
      lp.set_optimization_mode(MAXIMIZATION);
      MIP_Problem_Status status = lp.solve();
      PPL_ASSERT(status != UNFEASIBLE_MIP_PROBLEM);
      // If the epsilon dimension is actually unbounded,
      // then add the eps_leq_one constraint.
      if (status == UNBOUNDED_MIP_PROBLEM)
	cs.insert(Constraint::epsilon_leq_one());
    }
  }

  PPL_ASSERT_HEAVY(OK());
  return true;
}

bool
PPL::Polyhedron::strongly_minimize_generators() const {
  PPL_ASSERT(!is_necessarily_closed());

  // From the user perspective, the polyhedron will not change.
  Polyhedron& x = const_cast<Polyhedron&>(*this);

  // We need `gen_sys' (weakly) minimized and `con_sys' up-to-date.
  // `minimize()' will process any pending constraints or generators.
  if (!minimize())
    return false;

  // If the polyhedron `*this' is zero-dimensional
  // at this point it must be a universe polyhedron.
  if (x.space_dim == 0)
    return true;

  // We also need `sat_c' up-to-date.
  if (!sat_c_is_up_to_date()) {
    PPL_ASSERT(sat_g_is_up_to_date());
    x.sat_c.transpose_assign(sat_g);
  }

  // This Bit_Row will have all and only the indexes
  // of strict inequalities set to 1.
  Bit_Row sat_all_but_strict_ineq;
  const dimension_type cs_rows = con_sys.num_rows();
  const dimension_type n_equals = con_sys.num_equalities();
  for (dimension_type i = cs_rows; i-- > n_equals; )
    if (con_sys[i].is_strict_inequality())
      sat_all_but_strict_ineq.set(i);

  // Will record whether or not we changed the generator system.
  bool changed = false;

  // For all points in the generator system, check for eps-redundancy
  // and eventually move them to the bottom part of the system.
  Generator_System& gs = const_cast<Generator_System&>(gen_sys);
  Bit_Matrix& sat = const_cast<Bit_Matrix&>(sat_c);
  const dimension_type old_gs_rows = gs.num_rows();
  dimension_type gs_rows = old_gs_rows;
  const dimension_type n_lines = gs.num_lines();
  bool gs_sorted = gs.is_sorted();

  for (dimension_type i = n_lines; i < gs_rows; ) {
    Generator& g = gs.sys.rows[i];
    if (g.is_point()) {
      // Compute the Bit_Row corresponding to the candidate point
      // when strict inequality constraints are ignored.
      Bit_Row sat_gs_i(sat[i], sat_all_but_strict_ineq);
      // Check if the candidate point is actually eps-redundant:
      // namely, if there exists another point that saturates
      // all the non-strict inequalities saturated by the candidate.
      bool eps_redundant = false;
      for (dimension_type j = n_lines; j < gs_rows; ++j) {
        Generator& g2 = gs.sys.rows[j];
	if (i != j && g2.is_point() && subset_or_equal(sat[j], sat_gs_i)) {
	  // Point `g' is eps-redundant:
	  // move it to the bottom of the generator system,
	  // while keeping `sat_c' consistent.
	  --gs_rows;
          swap(g, gs.sys.rows[gs_rows]);
	  swap(sat[i], sat[gs_rows]);
	  eps_redundant = true;
	  changed = true;
	  break;
	}
      }
      if (!eps_redundant) {
	// Let all point encodings have epsilon coordinate 1.
	if (g.epsilon_coefficient() != g.expr.inhomogeneous_term()) {
	  g.set_epsilon_coefficient(g.expr.inhomogeneous_term());
	  // Enforce normalization.
	  g.expr.normalize();
          PPL_ASSERT(g.OK());
	  changed = true;
	}
	// Consider next generator.
	++i;
      }
    }
    else
      // Consider next generator.
      ++i;
  }

  // If needed, erase the eps-redundant generators.
  if (gs_rows < old_gs_rows)
    gs.sys.rows.resize(gs_rows);

  if (changed) {
    // The generator system is no longer sorted.
    gs_sorted = false;
    // The constraint system is no longer up-to-date.
    x.clear_constraints_up_to_date();
  }

  gs.sys.index_first_pending = gs.num_rows();

  /* FIXME: Check why the following does not work anymore.
  if (gs_sorted)
    gs.set_sorted(true);
  */
  gs.set_sorted(false);

  PPL_ASSERT(gs.sys.OK());

  PPL_ASSERT_HEAVY(OK());
  return true;
}

void
PPL::Polyhedron::refine_no_check(const Constraint& c) {
  PPL_ASSERT(!marked_empty());
  PPL_ASSERT(space_dim >= c.space_dimension());

  // Dealing with a zero-dimensional space polyhedron first.
  if (space_dim == 0) {
    if (c.is_inconsistent())
      set_empty();
    return;
  }

  // The constraints (possibly with pending rows) are required.
  if (has_pending_generators())
    process_pending_generators();
  else if (!constraints_are_up_to_date())
    update_constraints();

  const bool adding_pending = can_have_something_pending();

  if (c.is_necessarily_closed() || !is_necessarily_closed())
    // Since `con_sys' is not empty, the topology and space dimension
    // of the inserted constraint are automatically adjusted.
    if (adding_pending)
      con_sys.insert_pending(c);
    else
      con_sys.insert(c);
  else {
    // Here we know that the system of constraints has at least a row.
    // However, by barely invoking `con_sys.insert(c)' we would
    // cause a change in the topology of `con_sys', which is wrong.
    // Thus, we insert a "topology corrected" copy of `c'.
    Linear_Expression nc_expr = Linear_Expression(c);
    if (c.is_equality())
      if (adding_pending)
        con_sys.insert_pending(nc_expr == 0);
      else
        con_sys.insert(nc_expr == 0);
    else
      if (adding_pending)
        con_sys.insert_pending(nc_expr >= 0);
      else
        con_sys.insert(nc_expr >= 0);
  }

  if (adding_pending)
    set_constraints_pending();
  else {
    // Constraints are not minimized and generators are not up-to-date.
    clear_constraints_minimized();
    clear_generators_up_to_date();
  }

  // Note: the constraint system may have become unsatisfiable, thus
  // we do not check for satisfiability.
  PPL_ASSERT_HEAVY(OK());
}

bool
PPL::Polyhedron::BHZ09_poly_hull_assign_if_exact(const Polyhedron& y) {
  Polyhedron& x = *this;

  // Private method: the caller must ensure the following.
  PPL_ASSERT(x.topology() == y.topology());
  PPL_ASSERT(x.space_dim == y.space_dim);

  // The zero-dim case is trivial.
  if (x.space_dim == 0) {
    x.upper_bound_assign(y);
    return true;
  }

  // If `x' or `y' are (known to be) empty, the upper bound is exact.
  if (x.marked_empty()) {
    x = y;
    return true;
  }
  else if (y.is_empty())
    return true;
  else if (x.is_empty()) {
    x = y;
    return true;
  }

  if (x.is_necessarily_closed())
    return x.BHZ09_C_poly_hull_assign_if_exact(y);
  else
    return x.BHZ09_NNC_poly_hull_assign_if_exact(y);
}

bool
PPL::Polyhedron::BHZ09_C_poly_hull_assign_if_exact(const Polyhedron& y) {
  Polyhedron& x = *this;
  // Private method: the caller must ensure the following.
  PPL_ASSERT(x.is_necessarily_closed() && y.is_necessarily_closed());
  PPL_ASSERT(x.space_dim > 0 && x.space_dim == y.space_dim);
  PPL_ASSERT(!x.is_empty() && !y.is_empty());

  // Minimization is not really required, but it is probably the best
  // way of getting constraints, generators and saturation matrices
  // up-to-date.  Minimization it also removes redundant
  // constraints/generators.
  (void) x.minimize();
  (void) y.minimize();

  // Handle a special case: for topologically closed polyhedra P and Q,
  // if the affine dimension of P is greater than that of Q, then
  // their upper bound is exact if and only if P includes Q.
  const dimension_type x_affine_dim = x.affine_dimension();
  const dimension_type y_affine_dim = y.affine_dimension();
  if (x_affine_dim > y_affine_dim)
    return y.is_included_in(x);
  else if (x_affine_dim < y_affine_dim) {
    if (x.is_included_in(y)) {
      x = y;
      return true;
    }
    else
      return false;
  }

  const Constraint_System& x_cs = x.con_sys;
  const Generator_System& x_gs = x.gen_sys;
  const Generator_System& y_gs = y.gen_sys;
  const dimension_type x_gs_num_rows = x_gs.num_rows();
  const dimension_type y_gs_num_rows = y_gs.num_rows();

  // Step 1: generators of `x' that are redundant in `y', and vice versa.
  Bit_Row x_gs_red_in_y;
  dimension_type num_x_gs_red_in_y = 0;
  for (dimension_type i = x_gs_num_rows; i-- > 0; )
    if (y.relation_with(x_gs[i]).implies(Poly_Gen_Relation::subsumes())) {
      x_gs_red_in_y.set(i);
      ++num_x_gs_red_in_y;
    }
  Bit_Row y_gs_red_in_x;
  dimension_type num_y_gs_red_in_x = 0;
  for (dimension_type i = y_gs_num_rows; i-- > 0; )
    if (x.relation_with(y_gs[i]).implies(Poly_Gen_Relation::subsumes())) {
      y_gs_red_in_x.set(i);
      ++num_y_gs_red_in_x;
    }

  // Step 2: filter away special cases.

  // Step 2.1: inclusion tests.
  if (num_y_gs_red_in_x == y_gs_num_rows)
    // `y' is included into `x': upper bound `x' is exact.
    return true;
  if (num_x_gs_red_in_y == x_gs_num_rows) {
    // `x' is included into `y': upper bound `y' is exact.
    x = y;
    return true;
  }

  // Step 2.2: if no generator of `x' is redundant for `y', then
  // (as by 2.1 there exists a constraint of `x' non-redundant for `y')
  // the upper bound is not exact; the same if exchanging `x' and `y'.
  if (num_x_gs_red_in_y == 0 || num_y_gs_red_in_x == 0)
    return false;

  // Step 3: see if `x' has a non-redundant constraint `c_x' that is not
  // satisfied by `y' and a non-redundant generator in `y' (see Step 1)
  // saturating `c_x'. If so, the upper bound is not exact.

  // Make sure the saturation matrix for `x' is up to date.
  // Any sat matrix would do: we choose `sat_g' because it matches
  // the two nested loops (constraints on rows and generators on columns).
  if (!x.sat_g_is_up_to_date())
    x.update_sat_g();
  const Bit_Matrix& x_sat = x.sat_g;

  Bit_Row all_ones;
  all_ones.set_until(x_gs_num_rows);
  Bit_Row row_union;
  for (dimension_type i = x_cs.num_rows(); i-- > 0; ) {
    const bool included
      = y.relation_with(x_cs[i]).implies(Poly_Con_Relation::is_included());
    if (!included) {
      row_union.union_assign(x_gs_red_in_y, x_sat[i]);
      if (row_union != all_ones)
        return false;
    }
  }

  // Here we know that the upper bound is exact: compute it.
  for (dimension_type j = y_gs_num_rows; j-- > 0; )
    if (!y_gs_red_in_x[j])
      add_generator(y_gs[j]);

  PPL_ASSERT_HEAVY(OK());
  return true;
}

bool
PPL::Polyhedron::BHZ09_NNC_poly_hull_assign_if_exact(const Polyhedron& y) {
  const Polyhedron& x = *this;
  // Private method: the caller must ensure the following.
  PPL_ASSERT(!x.is_necessarily_closed() && !y.is_necessarily_closed());
  PPL_ASSERT(x.space_dim > 0 && x.space_dim == y.space_dim);
  PPL_ASSERT(!x.is_empty() && !y.is_empty());

  // Minimization is not really required, but it is probably the best
  // way of getting constraints, generators and saturation matrices
  // up-to-date.  Minimization also removes redundant
  // constraints/generators.
  (void) x.minimize();
  (void) y.minimize();

  const Generator_System& x_gs = x.gen_sys;
  const Generator_System& y_gs = y.gen_sys;
  const dimension_type x_gs_num_rows = x_gs.num_rows();
  const dimension_type y_gs_num_rows = y_gs.num_rows();

  // Compute generators of `x' that are non-redundant in `y' ...
  Bit_Row x_gs_non_redundant_in_y;
  Bit_Row x_points_non_redundant_in_y;
  Bit_Row x_closure_points;
  dimension_type num_x_gs_non_redundant_in_y = 0;
  for (dimension_type i = x_gs_num_rows; i-- > 0; ) {
    const Generator& x_gs_i = x_gs[i];
    if (x_gs_i.is_closure_point())
      x_closure_points.set(i);
    if (y.relation_with(x_gs[i]).implies(Poly_Gen_Relation::subsumes()))
      continue;
    x_gs_non_redundant_in_y.set(i);
    ++num_x_gs_non_redundant_in_y;
    if (x_gs_i.is_point())
      x_points_non_redundant_in_y.set(i);
  }

  // If `x' is included into `y', the upper bound `y' is exact.
  if (num_x_gs_non_redundant_in_y == 0) {
    *this = y;
    return true;
  }

  // ... and vice versa, generators of `y' that are non-redundant in `x'.
  Bit_Row y_gs_non_redundant_in_x;
  Bit_Row y_points_non_redundant_in_x;
  Bit_Row y_closure_points;
  dimension_type num_y_gs_non_redundant_in_x = 0;
  for (dimension_type i = y_gs_num_rows; i-- > 0; ) {
    const Generator& y_gs_i = y_gs[i];
    if (y_gs_i.is_closure_point())
      y_closure_points.set(i);
    if (x.relation_with(y_gs_i).implies(Poly_Gen_Relation::subsumes()))
      continue;
    y_gs_non_redundant_in_x.set(i);
    ++num_y_gs_non_redundant_in_x;
    if (y_gs_i.is_point())
      y_points_non_redundant_in_x.set(i);
  }

  // If `y' is included into `x', the upper bound `x' is exact.
  if (num_y_gs_non_redundant_in_x == 0)
    return true;

  Bit_Row x_non_points_non_redundant_in_y;
  x_non_points_non_redundant_in_y
    .difference_assign(x_gs_non_redundant_in_y,
                       x_points_non_redundant_in_y);

  const Constraint_System& x_cs = x.con_sys;
  const Constraint_System& y_cs = y.con_sys;
  const dimension_type x_cs_num_rows = x_cs.num_rows();
  const dimension_type y_cs_num_rows = y_cs.num_rows();

  // Filter away the points of `x_gs' that would be redundant
  // in the topological closure of `y'.
  Bit_Row x_points_non_redundant_in_y_closure;
  for (dimension_type i = x_points_non_redundant_in_y.first();
       i != C_Integer<unsigned long>::max;
       i = x_points_non_redundant_in_y.next(i)) {
    const Generator& x_p = x_gs[i];
    PPL_ASSERT(x_p.is_point());
    // NOTE: we cannot use Constraint_System::relation_with()
    // as we need to treat strict inequalities as if they were nonstrict.
    for (dimension_type j = y_cs_num_rows; j-- > 0; ) {
      const Constraint& y_c = y_cs[j];
      const int sp_sign = Scalar_Products::reduced_sign(y_c, x_p);
      if (sp_sign < 0 || (y_c.is_equality() && sp_sign > 0)) {
        x_points_non_redundant_in_y_closure.set(i);
        break;
      }
    }
  }

  // Make sure the saturation matrix for `x' is up to date.
  // Any sat matrix would do: we choose `sat_g' because it matches
  // the two nested loops (constraints on rows and generators on columns).
  if (!x.sat_g_is_up_to_date())
    x.update_sat_g();
  const Bit_Matrix& x_sat = x.sat_g;

  Bit_Row x_cs_condition_3;
  Bit_Row x_gs_condition_3;
  Bit_Row all_ones;
  all_ones.set_until(x_gs_num_rows);
  Bit_Row saturators;
  Bit_Row tmp_set;
  for (dimension_type i = x_cs_num_rows; i-- > 0; ) {
    const Constraint& x_c = x_cs[i];
    // Skip constraint if it is not violated by `y'.
    if (y.relation_with(x_c).implies(Poly_Con_Relation::is_included()))
      continue;
    saturators.difference_assign(all_ones, x_sat[i]);
    // Check condition 1.
    tmp_set.intersection_assign(x_non_points_non_redundant_in_y, saturators);
    if (!tmp_set.empty())
      return false;
    if (x_c.is_strict_inequality()) {
      // Postpone check for condition 3.
      x_cs_condition_3.set(i);
      tmp_set.intersection_assign(x_closure_points, saturators);
      x_gs_condition_3.union_assign(x_gs_condition_3, tmp_set);
    }
    else {
      // Check condition 2.
      tmp_set.intersection_assign(x_points_non_redundant_in_y_closure,
                                  saturators);
      if (!tmp_set.empty())
        return false;
    }
  }

  // Now exchange the roles of `x' and `y'
  // (the statement of the NNC theorem in BHZ09 is symmetric).

  Bit_Row y_non_points_non_redundant_in_x;
  y_non_points_non_redundant_in_x
    .difference_assign(y_gs_non_redundant_in_x,
                       y_points_non_redundant_in_x);

  // Filter away the points of `y_gs' that would be redundant
  // in the topological closure of `x'.
  Bit_Row y_points_non_redundant_in_x_closure;
  for (dimension_type i = y_points_non_redundant_in_x.first();
       i != C_Integer<unsigned long>::max;
       i = y_points_non_redundant_in_x.next(i)) {
    const Generator& y_p = y_gs[i];
    PPL_ASSERT(y_p.is_point());
    // NOTE: we cannot use Constraint_System::relation_with()
    // as we need to treat strict inequalities as if they were nonstrict.
    for (dimension_type j = x_cs_num_rows; j-- > 0; ) {
      const Constraint& x_c = x_cs[j];
      const int sp_sign = Scalar_Products::reduced_sign(x_c, y_p);
      if (sp_sign < 0 || (x_c.is_equality() && sp_sign > 0)) {
        y_points_non_redundant_in_x_closure.set(i);
        break;
      }
    }
  }

  // Make sure the saturation matrix `sat_g' for `y' is up to date.
  if (!y.sat_g_is_up_to_date())
    y.update_sat_g();
  const Bit_Matrix& y_sat = y.sat_g;

  Bit_Row y_cs_condition_3;
  Bit_Row y_gs_condition_3;
  all_ones.clear();
  all_ones.set_until(y_gs_num_rows);
  for (dimension_type i = y_cs_num_rows; i-- > 0; ) {
    const Constraint& y_c = y_cs[i];
    // Skip constraint if it is not violated by `x'.
    if (x.relation_with(y_c).implies(Poly_Con_Relation::is_included()))
      continue;
    saturators.difference_assign(all_ones, y_sat[i]);
    // Check condition 1.
    tmp_set.intersection_assign(y_non_points_non_redundant_in_x, saturators);
    if (!tmp_set.empty())
      return false;
    if (y_c.is_strict_inequality()) {
      // Postpone check for condition 3.
      y_cs_condition_3.set(i);
      tmp_set.intersection_assign(y_closure_points, saturators);
      y_gs_condition_3.union_assign(y_gs_condition_3, tmp_set);
    }
    else {
      // Check condition 2.
      tmp_set.intersection_assign(y_points_non_redundant_in_x_closure,
                                  saturators);
      if (!tmp_set.empty())
        return false;
    }
  }

  // Now considering condition 3.

  if (x_cs_condition_3.empty() && y_cs_condition_3.empty()) {
    // No test for condition 3 is needed.
    // The hull is exact: compute it.
    for (dimension_type j = y_gs_num_rows; j-- > 0; )
      if (y_gs_non_redundant_in_x[j])
        add_generator(y_gs[j]);
    return true;
  }

  // We have anyway to compute the upper bound and its constraints too.
  Polyhedron ub(x);
  for (dimension_type j = y_gs_num_rows; j-- > 0; )
    if (y_gs_non_redundant_in_x[j])
      ub.add_generator(y_gs[j]);
  (void) ub.minimize();
  PPL_ASSERT(!ub.is_empty());

  // NOTE: the following computation of x_gs_condition_3_not_in_y
  // (resp., y_gs_condition_3_not_in_x) is not required for correctness.
  // It is done so as to later apply a speculative test
  // (i.e., a non-conclusive but computationally lighter test).

  // Filter away from `x_gs_condition_3' those closure points
  // that, when considered as points, would belong to `y',
  // i.e., those that violate no strict constraint in `y_cs'.
  Bit_Row x_gs_condition_3_not_in_y;
  for (dimension_type i = y_cs_num_rows; i-- > 0; ) {
    const Constraint& y_c = y_cs[i];
    if (y_c.is_strict_inequality()) {
      for (dimension_type j = x_gs_condition_3.first();
           j != C_Integer<unsigned long>::max; j = x_gs_condition_3.next(j)) {
        const Generator& x_cp = x_gs[j];
        PPL_ASSERT(x_cp.is_closure_point());
        const int sp_sign = Scalar_Products::reduced_sign(y_c, x_cp);
        PPL_ASSERT(sp_sign >= 0);
        if (sp_sign == 0) {
          x_gs_condition_3.clear(j);
          x_gs_condition_3_not_in_y.set(j);
        }
      }
      if (x_gs_condition_3.empty())
        break;
    }
  }
  // Symmetrically, filter away from `y_gs_condition_3' those
  // closure points that, when considered as points, would belong to `x',
  // i.e., those that violate no strict constraint in `x_cs'.
  Bit_Row y_gs_condition_3_not_in_x;
  for (dimension_type i = x_cs_num_rows; i-- > 0; ) {
    if (x_cs[i].is_strict_inequality()) {
      const Constraint& x_c = x_cs[i];
      for (dimension_type j = y_gs_condition_3.first();
           j != C_Integer<unsigned long>::max; j = y_gs_condition_3.next(j)) {
        const Generator& y_cp = y_gs[j];
        PPL_ASSERT(y_cp.is_closure_point());
        const int sp_sign = Scalar_Products::reduced_sign(x_c, y_cp);
        PPL_ASSERT(sp_sign >= 0);
        if (sp_sign == 0) {
          y_gs_condition_3.clear(j);
          y_gs_condition_3_not_in_x.set(j);
        }
      }
      if (y_gs_condition_3.empty())
        break;
    }
  }

  // NOTE: here we apply the speculative test.
  // Check if there exists a closure point in `x_gs_condition_3_not_in_y'
  // or `y_gs_condition_3_not_in_x' that belongs (as point) to the hull.
  // If so, the hull is not exact.
  const Constraint_System& ub_cs = ub.constraints();
  for (dimension_type i = ub_cs.num_rows(); i-- > 0; ) {
    if (ub_cs[i].is_strict_inequality()) {
      const Constraint& ub_c = ub_cs[i];
      for (dimension_type j = x_gs_condition_3_not_in_y.first();
           j != C_Integer<unsigned long>::max;
           j = x_gs_condition_3_not_in_y.next(j)) {
        const Generator& x_cp = x_gs[j];
        PPL_ASSERT(x_cp.is_closure_point());
        const int sp_sign = Scalar_Products::reduced_sign(ub_c, x_cp);
        PPL_ASSERT(sp_sign >= 0);
        if (sp_sign == 0)
          x_gs_condition_3_not_in_y.clear(j);
      }
      for (dimension_type j = y_gs_condition_3_not_in_x.first();
           j != C_Integer<unsigned long>::max;
           j = y_gs_condition_3_not_in_x.next(j)) {
        const Generator& y_cp = y_gs[j];
        PPL_ASSERT(y_cp.is_closure_point());
        const int sp_sign = Scalar_Products::reduced_sign(ub_c, y_cp);
        PPL_ASSERT(sp_sign >= 0);
        if (sp_sign == 0)
          y_gs_condition_3_not_in_x.clear(j);
      }
    }
  }

  if (!(x_gs_condition_3_not_in_y.empty()
        && y_gs_condition_3_not_in_x.empty()))
    // There exist a closure point satisfying condition 3,
    // hence the hull is not exact.
    return false;

  // The speculative test was not successful:
  // apply the expensive (but conclusive) test for condition 3.

  // Consider strict inequalities in `x' violated by `y'.
  for (dimension_type i = x_cs_condition_3.first();
       i != C_Integer<unsigned long>::max; i = x_cs_condition_3.next(i)) {
    const Constraint& x_cs_i = x_cs[i];
    PPL_ASSERT(x_cs_i.is_strict_inequality());
    // Build the equality constraint induced by x_cs_i.
    Constraint eq_i(Linear_Expression(x_cs_i) == 0);
    PPL_ASSERT(!(ub.relation_with(eq_i)
                 .implies(Poly_Con_Relation::is_disjoint())));
    Polyhedron ub_inters_hyperplane(ub);
    ub_inters_hyperplane.add_constraint(eq_i);
    Polyhedron y_inters_hyperplane(y);
    y_inters_hyperplane.add_constraint(eq_i);
    if (!y_inters_hyperplane.contains(ub_inters_hyperplane))
      // The hull is not exact.
      return false;
  }

  // Consider strict inequalities in `y' violated by `x'.
  for (dimension_type i = y_cs_condition_3.first();
       i != C_Integer<unsigned long>::max; i = y_cs_condition_3.next(i)) {
    const Constraint& y_cs_i = y_cs[i];
    PPL_ASSERT(y_cs_i.is_strict_inequality());
    // Build the equality constraint induced by y_cs_i.
    Constraint eq_i(Linear_Expression(y_cs_i) == 0);
    PPL_ASSERT(!(ub.relation_with(eq_i)
                 .implies(Poly_Con_Relation::is_disjoint())));
    Polyhedron ub_inters_hyperplane(ub);
    ub_inters_hyperplane.add_constraint(eq_i);
    Polyhedron x_inters_hyperplane(x);
    x_inters_hyperplane.add_constraint(eq_i);
    if (!x_inters_hyperplane.contains(ub_inters_hyperplane))
      // The hull is not exact.
      return false;
  }

  // The hull is exact.
  m_swap(ub);
  return true;
}

bool
PPL::Polyhedron::BFT00_poly_hull_assign_if_exact(const Polyhedron& y) {
  // Declare a const reference to *this (to avoid accidental modifications).
  const Polyhedron& x = *this;
  // Private method: the caller must ensure the following.
  PPL_ASSERT(x.is_necessarily_closed());
  PPL_ASSERT(x.topology() == y.topology());
  PPL_ASSERT(x.space_dim == y.space_dim);

  // The zero-dim case is trivial.
  if (x.space_dim == 0) {
    upper_bound_assign(y);
    return true;
  }
  // If `x' or `y' is (known to be) empty, the convex union is exact.
  if (x.marked_empty()) {
    *this = y;
    return true;
  }
  else if (y.is_empty())
    return true;
  else if (x.is_empty()) {
    *this = y;
    return true;
  }

  // Here both `x' and `y' are known to be non-empty.

  // Implementation based on Algorithm 8.1 (page 15) in [BemporadFT00TR],
  // generalized so as to also allow for unbounded polyhedra.
  // The extension to unbounded polyhedra is obtained by mimicking
  // what done in Algorithm 8.2 (page 19) with respect to
  // Algorithm 6.2 (page 13).
  // We also apply a couple of improvements (see steps 2.1, 3.1, 6.1, 7.1)
  // so as to quickly handle special cases and avoid the splitting
  // of equalities/lines into pairs of inequalities/rays.

  (void) x.minimize();
  (void) y.minimize();
  const Constraint_System& x_cs = x.con_sys;
  const Constraint_System& y_cs = y.con_sys;
  const Generator_System& x_gs = x.gen_sys;
  const Generator_System& y_gs = y.gen_sys;
  const dimension_type x_gs_num_rows = x_gs.num_rows();
  const dimension_type y_gs_num_rows = y_gs.num_rows();

  // Step 1: generators of `x' that are redundant in `y', and vice versa.
  std::vector<bool> x_gs_red_in_y(x_gs_num_rows, false);
  dimension_type num_x_gs_red_in_y = 0;
  for (dimension_type i = x_gs_num_rows; i-- > 0; )
    if (y.relation_with(x_gs[i]).implies(Poly_Gen_Relation::subsumes())) {
      x_gs_red_in_y[i] = true;
      ++num_x_gs_red_in_y;
    }
  std::vector<bool> y_gs_red_in_x(y_gs_num_rows, false);
  dimension_type num_y_gs_red_in_x = 0;
  for (dimension_type i = y_gs_num_rows; i-- > 0; )
    if (x.relation_with(y_gs[i]).implies(Poly_Gen_Relation::subsumes())) {
      y_gs_red_in_x[i] = true;
      ++num_y_gs_red_in_x;
    }

  // Step 2: if no redundant generator has been identified,
  // then the union is not convex. CHECKME: why?
  if (num_x_gs_red_in_y == 0 && num_y_gs_red_in_x == 0)
    return false;

  // Step 2.1: while at it, also perform quick inclusion tests.
  if (num_y_gs_red_in_x == y_gs_num_rows)
    // `y' is included into `x': union is convex.
    return true;
  if (num_x_gs_red_in_y == x_gs_num_rows) {
    // `x' is included into `y': union is convex.
    *this = y;
    return true;
  }

  // Here we know that `x' is not included in `y', and vice versa.

  // Step 3: constraints of `x' that are satisfied by `y', and vice versa.
  const dimension_type x_cs_num_rows = x_cs.num_rows();
  std::vector<bool> x_cs_red_in_y(x_cs_num_rows, false);
  for (dimension_type i = x_cs_num_rows; i-- > 0; ) {
    const Constraint& x_cs_i = x_cs[i];
    if (y.relation_with(x_cs_i).implies(Poly_Con_Relation::is_included()))
      x_cs_red_in_y[i] = true;
    else if (x_cs_i.is_equality())
      // Step 3.1: `x' has an equality not satisfied by `y':
      // union is not convex (recall that `y' does not contain `x').
      // NOTE: this would be false for NNC polyhedra.
      // Example: x = { A == 0 }, y = { 0 < A <= 1 }.
      return false;
  }
  const dimension_type y_cs_num_rows = y_cs.num_rows();
  std::vector<bool> y_cs_red_in_x(y_cs_num_rows, false);
  for (dimension_type i = y_cs_num_rows; i-- > 0; ) {
    const Constraint& y_cs_i = y_cs[i];
    if (x.relation_with(y_cs_i).implies(Poly_Con_Relation::is_included()))
      y_cs_red_in_x[i] = true;
    else if (y_cs_i.is_equality())
      // Step 3.1: `y' has an equality not satisfied by `x':
      // union is not convex (see explanation above).
      return false;
  }

  // Loop in steps 5-9: for each pair of non-redundant generators,
  // compute their "mid-point" and check if it is both in `x' and `y'.

  // Note: reasoning at the polyhedral cone level.
  Generator mid_g;

  for (dimension_type i = x_gs_num_rows; i-- > 0; ) {
    if (x_gs_red_in_y[i])
      continue;
    const Generator& x_g = x_gs[i];
    const bool x_g_is_line = x_g.is_line_or_equality();
    for (dimension_type j = y_gs_num_rows; j-- > 0; ) {
      if (y_gs_red_in_x[j])
        continue;
      const Generator& y_g = y_gs[j];
      const bool y_g_is_line = y_g.is_line_or_equality();

      // Step 6: compute mid_g = x_g + y_g.
      // NOTE: no need to actually compute the "mid-point",
      // since any strictly positive combination would do.
      mid_g = x_g;
      mid_g.expr += y_g.expr;
      // A zero ray is not a well formed generator.
      const bool illegal_ray
        = (mid_g.expr.inhomogeneous_term() == 0 && mid_g.expr.all_homogeneous_terms_are_zero());
      // A zero ray cannot be generated from a line: this holds
      // because x_row (resp., y_row) is not subsumed by y (resp., x).
      PPL_ASSERT(!(illegal_ray && (x_g_is_line || y_g_is_line)));
      if (illegal_ray)
        continue;
      mid_g.expr.normalize();
      if (x_g_is_line) {
        if (y_g_is_line)
          // mid_row is a line too: sign normalization is needed.
          mid_g.sign_normalize();
        else
          // mid_row is a ray/point.
          mid_g.set_is_ray_or_point_or_inequality();
      }
      PPL_ASSERT(mid_g.OK());

      // Step 7: check if mid_g is in the union of x and y.
      if (x.relation_with(mid_g) == Poly_Gen_Relation::nothing()
          && y.relation_with(mid_g) == Poly_Gen_Relation::nothing())
        return false;

      // If either x_g or y_g is a line, we should use its
      // negation to produce another generator to be tested too.
      // NOTE: exclusive-or is meant.
      if (!x_g_is_line && y_g_is_line) {
        // Step 6.1: (re-)compute mid_row = x_g - y_g.
        mid_g = x_g;
        mid_g.expr -= y_g.expr;
        mid_g.expr.normalize();
        PPL_ASSERT(mid_g.OK());
        // Step 7.1: check if mid_g is in the union of x and y.
        if (x.relation_with(mid_g) == Poly_Gen_Relation::nothing()
            && y.relation_with(mid_g) == Poly_Gen_Relation::nothing())
          return false;
      }
      else if (x_g_is_line && !y_g_is_line) {
        // Step 6.1: (re-)compute mid_row = - x_row + y_row.
        mid_g = y_g;
        mid_g.expr -= x_g.expr;
        mid_g.expr.normalize();
        PPL_ASSERT(mid_g.OK());
        // Step 7.1: check if mid_g is in the union of x and y.
        if (x.relation_with(mid_g) == Poly_Gen_Relation::nothing()
            && y.relation_with(mid_g) == Poly_Gen_Relation::nothing())
          return false;
      }
    }
  }

  // Here we know that the union of x and y is convex.
  // TODO: exploit knowledge on the cardinality of non-redundant
  // constraints/generators to improve the convex-hull computation.
  // Using generators allows for exploiting incrementality.
  for (dimension_type j = 0; j < y_gs_num_rows; ++j) {
    if (!y_gs_red_in_x[j])
      add_generator(y_gs[j]);
  }
  PPL_ASSERT_HEAVY(OK());
  return true;
}

void
PPL::Polyhedron::drop_some_non_integer_points(const Variables_Set* vars_p,
					      Complexity_Class complexity) {
  // There is nothing to do for an empty set of variables.
  if (vars_p != 0 && vars_p->empty())
    return;

  // Any empty polyhedron does not contain integer points.
  if (marked_empty())
    return;

  // A zero-dimensional, universe polyhedron has, by convention, an
  // integer point.
  if (space_dim == 0) {
    set_empty();
    return;
  }

  // The constraints (possibly with pending rows) are required.
  if (has_pending_generators()) {
    // Processing of pending generators is exponential in the worst case.
    if (complexity != ANY_COMPLEXITY)
      return;
    else
      process_pending_generators();
  }
  if (!constraints_are_up_to_date()) {
    // Constraints update is exponential in the worst case.
    if (complexity != ANY_COMPLEXITY)
      return;
    else
      update_constraints();
  }
  // For NNC polyhedra we need to process any pending constraints.
  if (!is_necessarily_closed() && has_pending_constraints()) {
    if (complexity != ANY_COMPLEXITY)
      return;
    else if (!process_pending_constraints())
      // We just discovered the polyhedron is empty.
      return;
  }

  PPL_ASSERT(!has_pending_generators() && constraints_are_up_to_date());
  PPL_ASSERT(is_necessarily_closed() || !has_pending_constraints());

  bool changed = false;
  PPL_DIRTY_TEMP_COEFFICIENT(gcd);

  const bool con_sys_was_sorted = con_sys.is_sorted();

  for (dimension_type j = con_sys.sys.rows.size(); j-- > 0; ) {
    Constraint& c = con_sys.sys.rows[j];
    if (c.is_tautological())
      continue;

    if (vars_p != 0) {
      if (!c.expression().all_zeroes(*vars_p))
        goto next_constraint;
    }

    if (!is_necessarily_closed()) {
      // Transform all strict inequalities into non-strict ones,
      // with the inhomogeneous term incremented by 1.
      if (c.epsilon_coefficient() < 0) {
	c.set_epsilon_coefficient(0);
        Linear_Expression& e = c.expr;
        e.set_inhomogeneous_term(e.inhomogeneous_term() - 1);
	// Enforce normalization.
	// FIXME: is this really necessary?
	e.normalize();
        PPL_ASSERT(c.OK());
	changed = true;
      }
    }

    // Compute the GCD of all the homogeneous terms.
    gcd = c.expression().gcd(1, space_dim + 1);

    if (gcd != 0 && gcd != 1) {
      PPL_ASSERT(c.expr.inhomogeneous_term() % gcd != 0);

      // If we have an equality, the polyhedron becomes empty.
      if (c.is_equality()) {
	set_empty();
	return;
      }

      // Divide the inhomogeneous coefficients by the GCD.
      c.expr.exact_div_assign(gcd, 1, space_dim + 1);

      PPL_DIRTY_TEMP_COEFFICIENT(c_0);
      c_0 = c.expr.inhomogeneous_term();
      const int c_0_sign = sgn(c_0);
      c_0 /= gcd;
      if (c_0_sign < 0)
	--c_0;
      c.expr.set_inhomogeneous_term(c_0);
      PPL_ASSERT(c.OK());
      changed = true;
    }

    next_constraint: ;
  }

  con_sys.set_sorted(!changed && con_sys_was_sorted);
  PPL_ASSERT(con_sys.sys.OK());

  if (changed) {
    if (!is_necessarily_closed())
      con_sys.insert(Constraint::epsilon_leq_one());

    // FIXME: make sure this is correct (otherwise it should be removed).
    if (is_necessarily_closed() && con_sys_was_sorted)
      con_sys.set_sorted(true);

    // After changing the system of constraints, the generators
    // are no longer up-to-date and the constraints are no longer
    // minimized.
    clear_generators_up_to_date();
    clear_constraints_minimized();
  }
  PPL_ASSERT_HEAVY(OK());
}

void
PPL::Polyhedron::throw_invalid_argument(const char* method,
					const char* reason) const {
  std::ostringstream s;
  s << "PPL::";
  if (is_necessarily_closed())
    s << "C_";
  else
    s << "NNC_";
  s << "Polyhedron::" << method << ":" << std::endl
    << reason << ".";
  throw std::invalid_argument(s.str());
}

void
PPL::Polyhedron::throw_topology_incompatible(const char* method,
					     const char* ph_name,
					     const Polyhedron& ph) const {
  std::ostringstream s;
  s << "PPL::";
  if (is_necessarily_closed())
    s << "C_";
  else
    s << "NNC_";
  s << "Polyhedron::" << method << ":" << std::endl
    << ph_name << " is a ";
  if (ph.is_necessarily_closed())
    s << "C_";
  else
    s << "NNC_";
  s << "Polyhedron." << std::endl;
  throw std::invalid_argument(s.str());
}

void
PPL::Polyhedron::throw_topology_incompatible(const char* method,
					     const char* c_name,
					     const Constraint&) const {
  PPL_ASSERT(is_necessarily_closed());
  std::ostringstream s;
  s << "PPL::C_Polyhedron::" << method << ":" << std::endl
    << c_name << " is a strict inequality.";
  throw std::invalid_argument(s.str());
}

void
PPL::Polyhedron::throw_topology_incompatible(const char* method,
					     const char* g_name,
					     const Generator&) const {
  PPL_ASSERT(is_necessarily_closed());
  std::ostringstream s;
  s << "PPL::C_Polyhedron::" << method << ":" << std::endl
    << g_name << " is a closure point.";
  throw std::invalid_argument(s.str());
}

void
PPL::Polyhedron::throw_topology_incompatible(const char* method,
					     const char* cs_name,
					     const Constraint_System&) const {
  PPL_ASSERT(is_necessarily_closed());
  std::ostringstream s;
  s << "PPL::C_Polyhedron::" << method << ":" << std::endl
    << cs_name << " contains strict inequalities.";
  throw std::invalid_argument(s.str());
}

void
PPL::Polyhedron::throw_topology_incompatible(const char* method,
					     const char* gs_name,
					     const Generator_System&) const {
  std::ostringstream s;
  s << "PPL::C_Polyhedron::" << method << ":" << std::endl
    << gs_name << " contains closure points.";
  throw std::invalid_argument(s.str());
}

void
PPL::Polyhedron::throw_dimension_incompatible(const char* method,
					      const char* other_name,
					      dimension_type other_dim) const {
  std::ostringstream s;
  s << "PPL::"
    << (is_necessarily_closed() ? "C_" : "NNC_")
    << "Polyhedron::" << method << ":\n"
    << "this->space_dimension() == " << space_dimension() << ", "
    << other_name << ".space_dimension() == " << other_dim << ".";
  throw std::invalid_argument(s.str());
}

void
PPL::Polyhedron::throw_dimension_incompatible(const char* method,
					      const char* ph_name,
					      const Polyhedron& ph) const {
  throw_dimension_incompatible(method, ph_name, ph.space_dimension());
}

void
PPL::Polyhedron
::throw_dimension_incompatible(const char* method,
                               const char* le_name,
                               const Linear_Expression& le) const {
  throw_dimension_incompatible(method, le_name, le.space_dimension());
}

void
PPL::Polyhedron::throw_dimension_incompatible(const char* method,
					      const char* c_name,
					      const Constraint& c) const {
  throw_dimension_incompatible(method, c_name, c.space_dimension());
}

void
PPL::Polyhedron::throw_dimension_incompatible(const char* method,
					      const char* g_name,
					      const Generator& g) const {
  throw_dimension_incompatible(method, g_name, g.space_dimension());
}

void
PPL::Polyhedron::throw_dimension_incompatible(const char* method,
					      const char* cg_name,
					      const Congruence& cg) const {
  throw_dimension_incompatible(method, cg_name, cg.space_dimension());
}

void
PPL::Polyhedron::throw_dimension_incompatible(const char* method,
					      const char* cs_name,
					      const Constraint_System& cs) const {
  throw_dimension_incompatible(method, cs_name, cs.space_dimension());
}

void
PPL::Polyhedron
::throw_dimension_incompatible(const char* method,
                               const char* gs_name,
                               const Generator_System& gs) const {
  throw_dimension_incompatible(method, gs_name, gs.space_dimension());
}

void
PPL::Polyhedron
::throw_dimension_incompatible(const char* method,
                               const char* cgs_name,
                               const Congruence_System& cgs) const {
  throw_dimension_incompatible(method, cgs_name, cgs.space_dimension());
}

void
PPL::Polyhedron::throw_dimension_incompatible(const char* method,
					      const char* var_name,
					      const Variable var) const {
  std::ostringstream s;
  s << "PPL::";
  if (is_necessarily_closed())
    s << "C_";
  else
    s << "NNC_";
  s << "Polyhedron::" << method << ":" << std::endl
    << "this->space_dimension() == " << space_dimension() << ", "
    << var_name << ".space_dimension() == " << var.space_dimension() << ".";
  throw std::invalid_argument(s.str());
}

void
PPL::Polyhedron::
throw_dimension_incompatible(const char* method,
			     dimension_type required_space_dim) const {
  std::ostringstream s;
  s << "PPL::";
  if (is_necessarily_closed())
    s << "C_";
  else
    s << "NNC_";
  s << "Polyhedron::" << method << ":" << std::endl
    << "this->space_dimension() == " << space_dimension()
    << ", required space dimension == " << required_space_dim << ".";
  throw std::invalid_argument(s.str());
}

PPL::dimension_type
PPL::Polyhedron::check_space_dimension_overflow(const dimension_type dim,
                                                const dimension_type max,
                                                const Topology topol,
						const char* method,
						const char* reason) {
  const char* domain = (topol == NECESSARILY_CLOSED)
    ? "PPL::C_Polyhedron::" : "PPL::NNC_Polyhedron::";
  return PPL::check_space_dimension_overflow(dim, max, domain, method, reason);
}

PPL::dimension_type
PPL::Polyhedron::check_space_dimension_overflow(const dimension_type dim,
                                                const Topology topol,
						const char* method,
						const char* reason) {
  return check_space_dimension_overflow(dim, Polyhedron::max_space_dimension(),
                                        topol, method, reason);
}

void
PPL::Polyhedron::throw_invalid_generator(const char* method,
					 const char* g_name) const {
  std::ostringstream s;
  s << "PPL::";
  if (is_necessarily_closed())
    s << "C_";
  else
    s << "NNC_";
  s << "Polyhedron::" << method << ":" << std::endl
    << "*this is an empty polyhedron and "
    << g_name << " is not a point.";
  throw std::invalid_argument(s.str());
}

void
PPL::Polyhedron::throw_invalid_generators(const char* method,
					  const char* gs_name) const {
  std::ostringstream s;
  s << "PPL::";
  if (is_necessarily_closed())
    s << "C_";
  else
    s << "NNC_";
  s << "Polyhedron::" << method << ":" << std::endl
    << "*this is an empty polyhedron and" << std::endl
    << "the non-empty generator system " << gs_name << " contains no points.";
  throw std::invalid_argument(s.str());
}<|MERGE_RESOLUTION|>--- conflicted
+++ resolved
@@ -109,15 +109,6 @@
   space_dim = cs_copy_space_dim;
 
   if (space_dim > 0) {
-<<<<<<< HEAD
-    // Stealing the rows from `cs'.
-    swap(con_sys, cs);
-    if (con_sys.num_pending_rows() > 0) {
-      // Even though `cs' has pending constraints, since the generators
-      // of the polyhedron are not up-to-date, the polyhedron cannot
-      // have pending constraints. By integrating the pending part
-      // of `con_sys' we may loose sortedness.
-=======
     // Stealing the rows from `cs_copy'.
     using std::swap;
     swap(con_sys, cs_copy);
@@ -126,8 +117,6 @@
       // generators of the polyhedron are not up-to-date, the
       // polyhedron cannot have pending constraints. By integrating
       // the pending part of `con_sys' we may loose sortedness.
-      con_sys.unset_pending_rows();
->>>>>>> ae14af77
       con_sys.set_sorted(false);
       con_sys.unset_pending_rows();
     }
@@ -135,25 +124,14 @@
     set_constraints_up_to_date();
   }
   else {
-<<<<<<< HEAD
+    // Here `space_dim == 0'.
     // See if an inconsistent constraint has been passed.
-    for (dimension_type i = cs.num_rows(); i-- > 0; )
-      if (cs[i].is_inconsistent()) {
+    for (dimension_type i = cs_copy.num_rows(); i-- > 0; )
+      if (cs_copy[i].is_inconsistent()) {
         // Inconsistent constraint found: the polyhedron is empty.
         set_empty();
         break;
       }
-=======
-    // Here `space_dim == 0'.
-    if (cs_copy.num_columns() > 0)
-      // See if an inconsistent constraint has been passed.
-      for (dimension_type i = cs_copy.num_rows(); i-- > 0; )
-	if (cs_copy[i].is_inconsistent()) {
-	  // Inconsistent constraint found: the polyhedron is empty.
-	  set_empty();
-	  break;
-	}
->>>>>>> ae14af77
   }
   PPL_ASSERT_HEAVY(OK());
 }
@@ -238,33 +216,19 @@
 				? "C_Polyhedron(gs)"
 				: "NNC_Polyhedron(gs)", "gs", gs_copy);
 
-<<<<<<< HEAD
-  if (gs_space_dim > 0) {
-    // Stealing the rows from `gs'.
-    swap(gen_sys, gs);
-=======
   if (gs_copy_space_dim > 0) {
     // Stealing the rows from `gs_copy'.
     using std::swap;
     swap(gen_sys, gs_copy);
->>>>>>> ae14af77
     // In a generator system describing a NNC polyhedron,
     // for each point we must also have the corresponding closure point.
     if (topol == NOT_NECESSARILY_CLOSED)
       gen_sys.add_corresponding_closure_points();
     if (gen_sys.num_pending_rows() > 0) {
-<<<<<<< HEAD
-      // Even though `gs' has pending generators, since the constraints
-      // of the polyhedron are not up-to-date, the polyhedron cannot
-      // have pending generators. By integrating the pending part
-      // of `gen_sys' we may loose sortedness.
-=======
       // Even though `gs_copy' has pending generators, since the
       // constraints of the polyhedron are not up-to-date, the
       // polyhedron cannot have pending generators. By integrating the
       // pending part of `gen_sys' we may loose sortedness.
-      gen_sys.unset_pending_rows();
->>>>>>> ae14af77
       gen_sys.set_sorted(false);
       gen_sys.unset_pending_rows();
     }
