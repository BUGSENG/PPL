/* Grid class implementation
   (non-inline private or protected functions).
   Copyright (C) 2001-2010 Roberto Bagnara <bagnara@cs.unipr.it>
   Copyright (C) 2010-2011 BUGSENG srl (http://bugseng.com)

This file is part of the Parma Polyhedra Library (PPL).

The PPL is free software; you can redistribute it and/or modify it
under the terms of the GNU General Public License as published by the
Free Software Foundation; either version 3 of the License, or (at your
option) any later version.

The PPL is distributed in the hope that it will be useful, but WITHOUT
ANY WARRANTY; without even the implied warranty of MERCHANTABILITY or
FITNESS FOR A PARTICULAR PURPOSE.  See the GNU General Public License
for more details.

You should have received a copy of the GNU General Public License
along with this program; if not, write to the Free Software Foundation,
Inc., 51 Franklin Street, Fifth Floor, Boston, MA 02111-1307, USA.

For the most up-to-date information see the Parma Polyhedra Library
site: http://bugseng.com/products/ppl/ . */

#include "ppl-config.h"
#include "Grid.defs.hh"
#include "Grid_Generator.defs.hh"
#include "Scalar_Products.defs.hh"
#include "Scalar_Products.inlines.hh"
#include "assert.hh"
#include <string>
#include <iostream>
#include <sstream>
#include <stdexcept>

#ifdef PPL_DOXYGEN_INCLUDE_IMPLEMENTATION_DETAILS
/*! \ingroup PPL_defines
  \brief
  Controls the laziness level of the implementation.

  Temporarily used in a few of the function implementations to
  switch to an even more lazy algorithm. To be removed as soon as
  we collect enough information to decide which is the better
  implementation alternative.
*/
#endif // defined(PPL_DOXYGEN_INCLUDE_IMPLEMENTATION_DETAILS)
#define BE_LAZY 1

namespace PPL = Parma_Polyhedra_Library;

void
PPL::Grid::construct(dimension_type num_dimensions,
		     const Degenerate_Element kind) {
  space_dim = num_dimensions;

  if (kind == EMPTY) {
    // Set emptiness directly instead of with set_empty, as gen_sys is
    // already correctly initialized.

    status.set_empty();

    // Extend the zero dim false congruence system to the appropriate
    // dimension and then store it in `con_sys'.
    Congruence_System cgs(Congruence::zero_dim_false());
<<<<<<< HEAD
    cgs.set_space_dimension(space_dim);
    const_cast<Congruence_System&>(con_sys).swap(cgs);
=======
    cgs.increase_space_dimension(space_dim);
    con_sys.swap(cgs);
>>>>>>> 367a91ec

    PPL_ASSERT(OK());
    return;
  }

  if (num_dimensions > 0) {
    con_sys.set_space_dimension(num_dimensions);

    // Initialize both systems to universe representations.

    set_congruences_minimized();
    set_generators_minimized();
    dim_kinds.resize(num_dimensions + 1);

    // Extend the zero dim integrality congruence system to the
    // appropriate dimension and then store it in `con_sys'.
    Congruence_System cgs(Congruence::zero_dim_integrality());
    cgs.set_space_dimension(space_dim);
    // Recover minimal form after cgs(zdi) normalization.
    Swapping_Vector<Congruence> cgs_rows;
    cgs.release_rows(cgs_rows);
    cgs_rows[0].set_inhomogeneous_term(Coefficient_one());
    cgs.take_ownership_of_rows(cgs_rows);
    con_sys.swap(cgs);

    dim_kinds[0] = PROPER_CONGRUENCE /* a.k.a. PARAMETER */;

    // Trivially true point.
    gen_sys.insert(grid_point(0*(Variable(0))));

    // A line for each dimension.
    dimension_type dim = 0;
    while (dim < num_dimensions) {
      gen_sys.insert(grid_line(Variable(dim)));
      dim_kinds[++dim] = CON_VIRTUAL /* a.k.a. LINE */;
    }
  }
  else
    set_zero_dim_univ();
}

void
PPL::Grid::construct(Congruence_System& cgs) {
  // Protecting against space dimension overflow is up to the caller.
  PPL_ASSERT(cgs.space_dimension() <= max_space_dimension());
  // Preparing con_sys and gen_sys is up to the caller.
  PPL_ASSERT(cgs.space_dimension() == con_sys.space_dimension());
  PPL_ASSERT(cgs.space_dimension() == gen_sys.space_dimension());
  PPL_ASSERT(con_sys.has_no_rows());
  PPL_ASSERT(gen_sys.has_no_rows());

  // Set the space dimension.
  space_dim = cgs.space_dimension();

  if (space_dim > 0) {
    // Stealing the rows from `cgs'.
    std::swap(con_sys, cgs);
    con_sys.normalize_moduli();
    set_congruences_up_to_date();
  }
  else {
    // Here `space_dim == 0'.
    if (cgs.num_columns() > 1)
      // See if an inconsistent congruence has been passed.
      for (dimension_type i = cgs.num_rows(); i-- > 0; )
	if (cgs[i].is_inconsistent()) {
	  // Inconsistent congruence found: the grid is empty.
	  status.set_empty();
	  // Insert the zero dim false congruence system into `con_sys'.
	  // `gen_sys' is already in empty form.
	  con_sys.insert(Congruence::zero_dim_false());
	  PPL_ASSERT(OK());
	  return;
	}
    set_zero_dim_univ();
  }
  PPL_ASSERT(OK());
}

void
PPL::Grid::construct(Grid_Generator_System& ggs) {
  // Protecting against space dimension overflow is up to the caller.
  PPL_ASSERT(ggs.space_dimension() <= max_space_dimension());
  // Preparing con_sys and gen_sys is up to the caller.
  PPL_ASSERT(ggs.space_dimension() == con_sys.space_dimension());
  PPL_ASSERT(ggs.space_dimension() == gen_sys.space_dimension());
  PPL_ASSERT(con_sys.has_no_rows());
  PPL_ASSERT(gen_sys.has_no_rows());

  // Set the space dimension.
  space_dim = ggs.space_dimension();

  // An empty set of generators defines the empty grid.
  if (ggs.has_no_rows()) {
    status.set_empty();
    // Insert the zero dim false congruence system into `con_sys'.
    // `gen_sys' is already in empty form.
    con_sys.insert(Congruence::zero_dim_false());
    return;
  }

  // Non-empty valid generator systems have a supporting point, at least.
  if (!ggs.has_points())
    throw_invalid_generators("Grid(ggs)", "ggs");

  if (space_dim == 0)
    set_zero_dim_univ();
  else {
    // Steal the rows from `ggs'.
    std::swap(gen_sys, ggs);
    normalize_divisors(gen_sys);
    // Generators are now up-to-date.
    set_generators_up_to_date();
  }

  PPL_ASSERT(OK());
}

PPL::Grid::Three_Valued_Boolean
PPL::Grid::quick_equivalence_test(const Grid& y) const {
  // Private method: the caller must ensure the following.
  PPL_ASSERT(space_dim == y.space_dim);
  PPL_ASSERT(!marked_empty() && !y.marked_empty() && space_dim > 0);

  const Grid& x = *this;

  bool css_normalized = false;

  if (x.congruences_are_minimized() && y.congruences_are_minimized()) {
    // Equivalent minimized congruence systems have:
    //  - the same number of congruences; ...
    if (x.con_sys.num_rows() != y.con_sys.num_rows())
      return Grid::TVB_FALSE;
    //  - the same number of equalities; ...
    dimension_type x_num_equalities = x.con_sys.num_equalities();
    if (x_num_equalities != y.con_sys.num_equalities())
      return Grid::TVB_FALSE;
    //  - and if there are no equalities, the same congruences.
    //    Delay this test: try cheaper tests on generators first.
    css_normalized = (x_num_equalities == 0);
  }

  if (x.generators_are_minimized() && y.generators_are_minimized()) {
    // Equivalent minimized generator systems have:
    //  - the same number of generators; ...
    if (x.gen_sys.num_rows() != y.gen_sys.num_rows())
      return Grid::TVB_FALSE;
    //  - the same number of lines; ...
    const dimension_type x_num_lines = x.gen_sys.num_lines();
    if (x_num_lines != y.gen_sys.num_lines())
      return Grid::TVB_FALSE;
      //  - and if there are no lines, the same generators.
    if (x_num_lines == 0) {
      // Check for syntactic identity.
      if (x.gen_sys == y.gen_sys)
	return Grid::TVB_TRUE;
      else
	return Grid::TVB_FALSE;
    }
  }

  // TODO: Consider minimizing the systems and re-performing these
  //       checks.

  if (css_normalized) {
    if (x.con_sys == y.con_sys)
      return Grid::TVB_TRUE;
    else
      return Grid::TVB_FALSE;
  }

  return Grid::TVB_DONT_KNOW;
}

bool
PPL::Grid::is_included_in(const Grid& y) const {
  // Private method: the caller must ensure the following.
  PPL_ASSERT(space_dim == y.space_dim);
  PPL_ASSERT(!marked_empty() && !y.marked_empty() && space_dim > 0);

  const Grid& x = *this;

#if BE_LAZY
  if (!x.generators_are_up_to_date() && !x.update_generators())
    // Updating found `x' empty.
    return true;
  if (!y.congruences_are_up_to_date())
    y.update_congruences();
#else
  if (!x.generators_are_minimized() && !x.minimize())
    // Minimizing found `x' empty.
    return true;
  if (!y.congruences_are_minimized())
    y.minimize();
#endif

  PPL_ASSERT(x.OK());
  PPL_ASSERT(y.OK());

  const Grid_Generator_System& gs = x.gen_sys;
  const Congruence_System& cgs = y.con_sys;

  dimension_type num_rows = gs.num_rows();
  for (dimension_type i = num_rows; i-- > 0; )
    if (!cgs.satisfies_all_congruences(gs[i]))
      return false;

  // Inclusion holds.
  return true;
}

bool
PPL::Grid::bounds(const Linear_Expression& expr,
		  const char* method_call) const {
  // The dimension of `expr' must be at most the dimension of *this.
  if (space_dim < expr.space_dimension())
    throw_dimension_incompatible(method_call, "e", expr);

  // A zero-dimensional or empty grid bounds everything.
  if (space_dim == 0
      || marked_empty()
      || (!generators_are_up_to_date() && !update_generators()))
    return true;
  if (!generators_are_minimized() && !minimize())
    // Minimizing found `this' empty.
    return true;

  return bounds_no_check(expr);
}

bool
PPL::Grid::bounds_no_check(const Linear_Expression& expr) const {
  // The dimension of `expr' must be at most the dimension of *this.
  PPL_ASSERT(space_dim > 0 && space_dim >= expr.space_dimension());
  PPL_ASSERT(generators_are_minimized() && !marked_empty());

  // The generators are up to date and minimized.
  for (dimension_type i = gen_sys.num_rows(); i-- > 0; ) {
    const Grid_Generator& g = gen_sys[i];
    // Only lines and parameters in `*this' can cause `expr' to be
    // unbounded.
    if (g.is_line_or_parameter()) {
      const int sp_sign = Scalar_Products::homogeneous_sign(expr, g);
      if (sp_sign != 0)
	// `*this' does not bound `expr'.
	return false;
    }
  }
  return true;
}

bool
PPL::Grid::frequency_no_check(const Linear_Expression& expr,
                     Coefficient& freq_n, Coefficient& freq_d,
                     Coefficient& val_n, Coefficient& val_d) const {

  // The dimension of `expr' must be at most the dimension of *this.
  PPL_ASSERT(space_dim >= expr.space_dimension());
  PPL_ASSERT(generators_are_minimized() && !marked_empty());

  // The generators are up to date and minimized and the grid is non-empty.

  // If the grid is bounded for the expression `expr',
  // then `expr' has a constant value and the frequency is 0.
  if (bounds_no_check(expr)) {
    freq_n = 0;
    freq_d = 1;
    // Find the value of the constant expression.
    const Grid_Generator& point = gen_sys[0];
    val_d = point.divisor();
    Scalar_Products::homogeneous_assign(val_n, expr, point);
    val_n += expr.inhomogeneous_term() * val_d;
    // Reduce `val_n' and `val_d'.
    PPL_DIRTY_TEMP_COEFFICIENT(gcd);
    gcd_assign(gcd, val_n, val_d);
    exact_div_assign(val_n, val_n, gcd);
    exact_div_assign(val_d, val_d, gcd);
    return true;
  }

  // The frequency is the gcd of the scalar products of the parameters
  // in `gen_sys'.
  dimension_type num_rows = gen_sys.num_rows();
  PPL_DIRTY_TEMP_COEFFICIENT(sp);
  freq_n = 0;

  // As the generators are minimized, `gen_sys[0]' is a point
  // and considered later.
  for (dimension_type row = 1; row < num_rows; ++row) {
    const Grid_Generator& gen = gen_sys[row];
    Scalar_Products::homogeneous_assign(sp, expr, gen);
    if (gen.is_line()) {
      if (sgn(sp) != 0)
          return false;
      continue;
    }
    // `gen' must be a parameter.
    PPL_ASSERT(gen.is_parameter());
    if (sgn(sp) != 0)
    gcd_assign(freq_n, freq_n, sp);
  }
  const Grid_Generator& point = gen_sys[0];
  PPL_ASSERT(point.is_point());

  // The denominator of the frequency and of the value is
  // the divisor for the generators.
  freq_d = point.divisor();
  val_d = freq_d;

  // As point is a grid generator, homogeneous_assign() must be used.
  Scalar_Products::homogeneous_assign(val_n, expr, point);
  val_n += expr.inhomogeneous_term() * val_d;

  // Reduce `val_n' by the frequency `freq_n'.
  val_n %= freq_n;

  PPL_DIRTY_TEMP_COEFFICIENT(gcd);
  // Reduce `freq_n' and `freq_d'.
  gcd_assign(gcd, freq_n, freq_d);
  exact_div_assign(freq_n, freq_n, gcd);
  exact_div_assign(freq_d, freq_d, gcd);

  // Reduce `val_n' and `val_d'.
  gcd_assign(gcd, val_n, val_d);
  exact_div_assign(val_n, val_n, gcd);
  exact_div_assign(val_d, val_d, gcd);

  return true;
}

bool
PPL::Grid::max_min(const Linear_Expression& expr,
		   const char* method_call,
		   Coefficient& ext_n, Coefficient& ext_d, bool& included,
		   Generator* point) const {
  if (bounds(expr, method_call)) {
    if (marked_empty())
      return false;
    if (space_dim == 0) {
      ext_n = 0;
      ext_d = 1;
      included = true;
      if (point)
	*point = Generator::point();
      return true;
    }
    // Grid::bounds above ensures the generators are up to date.
    if (!generators_are_minimized()) {
      // Minimize the generator system.
      Grid& gr = const_cast<Grid&>(*this);
      gr.simplify(gr.gen_sys, gr.dim_kinds);
      gr.set_generators_minimized();
    }

    const Grid_Generator& gen = gen_sys[0];
    Scalar_Products::homogeneous_assign(ext_n, expr, gen);
    ext_n += expr.inhomogeneous_term();
    ext_d = gen.divisor();
    // Reduce ext_n and ext_d.
    PPL_DIRTY_TEMP_COEFFICIENT(gcd);
    gcd_assign(gcd, ext_n, ext_d);
    exact_div_assign(ext_n, ext_n, gcd);
    exact_div_assign(ext_d, ext_d, gcd);

    included = true;
    if (point)
      *point = Generator::point(Linear_Expression(gen), gen.divisor());
    return true;
  }
  return false;
}

void
PPL::Grid::set_zero_dim_univ() {
  status.set_zero_dim_univ();
  space_dim = 0;
  con_sys.clear();
  gen_sys.clear();
  gen_sys.insert(grid_point());
}

void
PPL::Grid::set_empty() {
  status.set_empty();

  // Replace gen_sys with an empty system of the right dimension.
  Grid_Generator_System gs(space_dim);
  gen_sys.swap(gs);

  // Extend the zero dim false congruence system to the appropriate
  // dimension and then swap it with `con_sys'.
  Congruence_System cgs(Congruence::zero_dim_false());
<<<<<<< HEAD
  cgs.set_space_dimension(space_dim);
  std::swap(con_sys, cgs);
=======
  cgs.increase_space_dimension(space_dim);
  con_sys.swap(cgs);
>>>>>>> 367a91ec
}

void
PPL::Grid::update_congruences() const {
  // The caller must ensure that the generators are up to date.
  PPL_ASSERT(space_dim > 0);
  PPL_ASSERT(!marked_empty());
  PPL_ASSERT(!gen_sys.has_no_rows());
  PPL_ASSERT(gen_sys.space_dimension() > 0);

  Grid& gr = const_cast<Grid&>(*this);

  if (!generators_are_minimized())
    gr.simplify(gr.gen_sys, gr.dim_kinds);

  // `gen_sys' contained rows before being reduced, so it should
  // contain at least a single point afterward.
  PPL_ASSERT(!gen_sys.has_no_rows());

  // Populate `con_sys' with congruences characterizing the grid
  // described by `gen_sys'.
  gr.conversion(gr.gen_sys, gr.con_sys, gr.dim_kinds);

  // Both systems are minimized.
  gr.set_congruences_minimized();
  gr.set_generators_minimized();
}

bool
PPL::Grid::update_generators() const {
  PPL_ASSERT(space_dim > 0);
  PPL_ASSERT(!marked_empty());
  PPL_ASSERT(congruences_are_up_to_date());

  Grid& x = const_cast<Grid&>(*this);

  if (!congruences_are_minimized())
    // Either the system of congruences is consistent, or the grid is
    // empty.
    if (simplify(x.con_sys, x.dim_kinds)) {
      x.set_empty();
      return false;
    }

  // Populate gen_sys with generators characterizing the grid
  // described by con_sys.
  conversion(x.con_sys, x.gen_sys, x.dim_kinds);

  // Both systems are minimized.
  x.set_congruences_minimized();
  x.set_generators_minimized();
  return true;
}

bool
PPL::Grid::minimize() const {
  // 0-dimension and empty grids are already minimized.
  if (marked_empty())
    return false;
  if (space_dim == 0)
    return true;

  // Are both systems already minimized?
  if (congruences_are_minimized() && generators_are_minimized())
    return true;

  // Invoke update_generators, update_congruences or simplify,
  // depending on the state of the systems.
  if (congruences_are_up_to_date()) {
    if (generators_are_up_to_date()) {
      Grid& gr = const_cast<Grid&>(*this);
      // Only one of the systems can be minimized here.
      if (congruences_are_minimized()) {
	// Minimize the generator system.
	gr.simplify(gr.gen_sys, gr.dim_kinds);
	gr.set_generators_minimized();
      }
      else {
#ifndef NDEBUG
	// Both systems are up to date, and the empty case is handled
	// above, so the grid should contain points.
	bool empty = simplify(gr.con_sys, gr.dim_kinds);
	PPL_ASSERT(!empty);
#else
	simplify(gr.con_sys, gr.dim_kinds);
#endif
	gr.set_congruences_minimized();
	if (!generators_are_minimized()) {
	  // Minimize the generator system.
	  gr.simplify(gr.gen_sys, gr.dim_kinds);
	  gr.set_generators_minimized();
	}
      }
    }
    else {
      // Updating the generators may reveal that `*this' is empty.
      const bool ret = update_generators();
      PPL_ASSERT(OK());
      return ret;
    }
  }
  else {
    PPL_ASSERT(generators_are_up_to_date());
    update_congruences();
  }
  PPL_ASSERT(OK());
  return true;
}

void
PPL::Grid::normalize_divisors(Grid_Generator_System& sys,
			      Grid_Generator_System& gen_sys) {
#ifndef NDEBUG
  const dimension_type num_rows = gen_sys.num_rows();
#endif
  PPL_ASSERT(num_rows > 0);

  // Find the first point in gen_sys.
  dimension_type row = 0;
  while (gen_sys[row].is_line_or_parameter()) {
    ++row;
    // gen_sys should have at least one point.
    PPL_ASSERT(row < num_rows);
  }
  const Grid_Generator& first_point = gen_sys[row];
  const Coefficient& gen_sys_divisor = first_point.divisor();

#ifndef NDEBUG
  // Check that the divisors in gen_sys are equal.
  for (dimension_type i = row + 1; i < num_rows; ++i) {
    const Grid_Generator& g = gen_sys[i];
    if (g.is_parameter_or_point())
      PPL_ASSERT(gen_sys_divisor == g.divisor());
  }
#endif // !defined(NDEBUG)

  PPL_DIRTY_TEMP_COEFFICIENT(divisor);
  divisor = gen_sys_divisor;
  // Adjust sys to include the gen_sys divisor.
  normalize_divisors(sys, divisor);
  if (divisor != gen_sys_divisor)
    // Adjust gen_sys to use the new divisor.
    //
    // The points and parameters in gen_sys share a common divisor
    // value, so the new divisor will be the LCM of this common
    // divisor and `divisor', hence the third argument.
    normalize_divisors(gen_sys, divisor, &first_point);
}

void
PPL::Grid::normalize_divisors(Grid_Generator_System& sys,
			      Coefficient& divisor,
			      const Grid_Generator* first_point) {
  PPL_ASSERT(divisor >= 0);
  if (sys.space_dimension() > 0 && divisor > 0) {
    dimension_type row = 0;
    dimension_type num_rows = sys.num_rows();

    if (first_point)
      lcm_assign(divisor, divisor, (*first_point).divisor());
    else {
      PPL_ASSERT(num_rows > 0);
      // Move to the first point or parameter.
      while (sys[row].is_line())
	if (++row == num_rows)
	  // All rows are lines.
	  return;

      // Calculate the LCM of the given divisor and the divisor of
      // every point or parameter.
      while (row < num_rows) {
	const Grid_Generator& g = sys[row];
	if (g.is_parameter_or_point())
	  lcm_assign(divisor, divisor, g.divisor());
	++row;
      }
    }

    Swapping_Vector<Grid_Generator> rows;
    // Release the rows from the linear system, so they can be modified.
    sys.release_rows(rows);

    // Represent every point and every parameter using the newly
    // calculated divisor.
    for (dimension_type i = num_rows; i-- > 0; )
      rows[i].scale_to_divisor(divisor);

    // Put the rows back into the linear system.
    sys.take_ownership_of_rows(rows);
  }
}

void
PPL::Grid::add_congruence_no_check(const Congruence& cg) {
  PPL_ASSERT(!marked_empty());
  PPL_ASSERT(space_dim >= cg.space_dimension());

  // Dealing with a zero-dimensional space grid first.
  if (space_dim == 0) {
    if (cg.is_inconsistent())
      set_empty();
    return;
  }

  if (!congruences_are_up_to_date())
    update_congruences();

  con_sys.insert(cg);

  clear_congruences_minimized();
  set_congruences_up_to_date();
  clear_generators_up_to_date();

  // Note: the congruence system may have become unsatisfiable, thus
  // we do not check for satisfiability.
  PPL_ASSERT(OK());
}

void
PPL::Grid::add_constraint_no_check(const Constraint& c) {
  PPL_ASSERT(!marked_empty());
  PPL_ASSERT(space_dim >= c.space_dimension());

  if (c.is_inequality()) {
    // Only trivial inequalities can be handled.
    if (c.is_inconsistent()) {
      set_empty();
      return;
    }
    if (c.is_tautological())
      return;
    // Non-trivial inequality constraints are not allowed.
    throw_invalid_constraint("add_constraint(c)", "c");
  }

  PPL_ASSERT(c.is_equality());
  Congruence cg(c);
  add_congruence_no_check(cg);
}

void
PPL::Grid::refine_no_check(const Constraint& c) {
  PPL_ASSERT(!marked_empty());
  PPL_ASSERT(space_dim >= c.space_dimension());

  if (c.is_equality()) {
    Congruence cg(c);
    add_congruence_no_check(cg);
  }
  else if (c.is_inconsistent())
    set_empty();
}

void
PPL::Grid::throw_runtime_error(const char* method) const {
  std::ostringstream s;
  s << "PPL::Grid::" << method << "." << std::endl;
  throw std::runtime_error(s.str());
}

void
PPL::Grid::throw_invalid_argument(const char* method,
				  const char* reason) const {
  std::ostringstream s;
  s << "PPL::Grid::" << method << ":" << std::endl
    << reason << ".";
  throw std::invalid_argument(s.str());
}

void
PPL::Grid::throw_dimension_incompatible(const char* method,
					const char* other_name,
					dimension_type other_dim) const {
  std::ostringstream s;
  s << "PPL::Grid::" << method << ":\n"
    << "this->space_dimension() == " << space_dimension() << ", "
    << other_name << ".space_dimension() == " << other_dim << ".";
  throw std::invalid_argument(s.str());
}

void
PPL::Grid::throw_dimension_incompatible(const char* method,
					const char* gr_name,
					const Grid& gr) const {
  throw_dimension_incompatible(method, gr_name, gr.space_dimension());
}

void
PPL::Grid::throw_dimension_incompatible(const char* method,
					const char* e_name,
					const Linear_Expression& e) const {
  throw_dimension_incompatible(method, e_name, e.space_dimension());
}

void
PPL::Grid::throw_dimension_incompatible(const char* method,
					const char* cg_name,
					const Congruence& cg) const {
  throw_dimension_incompatible(method, cg_name, cg.space_dimension());
}

void
PPL::Grid::throw_dimension_incompatible(const char* method,
					const char* c_name,
					const Constraint& c) const {
  throw_dimension_incompatible(method, c_name, c.space_dimension());
}

void
PPL::Grid::throw_dimension_incompatible(const char* method,
					const char* g_name,
					const Grid_Generator& g) const {
  throw_dimension_incompatible(method, g_name, g.space_dimension());
}

void
PPL::Grid::throw_dimension_incompatible(const char* method,
					const char* g_name,
					const Generator& g) const {
  throw_dimension_incompatible(method, g_name, g.space_dimension());
}

void
PPL::Grid::throw_dimension_incompatible(const char* method,
					const char* cgs_name,
					const Congruence_System& cgs) const {
  throw_dimension_incompatible(method, cgs_name, cgs.space_dimension());
}

void
PPL::Grid::throw_dimension_incompatible(const char* method,
					const char* cs_name,
					const Constraint_System& cs) const {
  throw_dimension_incompatible(method, cs_name, cs.space_dimension());
}

void
PPL::Grid::throw_dimension_incompatible(const char* method,
					const char* gs_name,
					const Grid_Generator_System& gs) const {
  throw_dimension_incompatible(method, gs_name, gs.space_dimension());
}

void
PPL::Grid::throw_dimension_incompatible(const char* method,
					const char* var_name,
					const Variable var) const {
  std::ostringstream s;
  s << "PPL::Grid::" << method << ":" << std::endl
    << "this->space_dimension() == " << space_dimension() << ", "
    << var_name << ".space_dimension() == " << var.space_dimension() << ".";
  throw std::invalid_argument(s.str());
}

void
PPL::Grid::
throw_dimension_incompatible(const char* method,
			     dimension_type required_space_dim) const {
  std::ostringstream s;
  s << "PPL::Grid::" << method << ":" << std::endl
    << "this->space_dimension() == " << space_dimension()
    << ", required space dimension == " << required_space_dim << ".";
  throw std::invalid_argument(s.str());
}

void
PPL::Grid::throw_space_dimension_overflow(const char* method,
					  const char* reason) {
  std::ostringstream s;
  s << "PPL::Grid::" << method << ":" << std::endl
    << reason << ".";
  throw std::length_error(s.str());
}

void
PPL::Grid::throw_invalid_constraint(const char* method,
				    const char* c_name) const {
  std::ostringstream s;
  s << "PPL::Grid::" << method << ":" << std::endl
    << c_name << " is not an equality constraint.";
  throw std::invalid_argument(s.str());
}

void
PPL::Grid::throw_invalid_constraints(const char* method,
				    const char* cs_name) const {
  std::ostringstream s;
  s << "PPL::Grid::" << method << ":" << std::endl
    << "the constraint system " << cs_name
    << " contains inequalities.";
  throw std::invalid_argument(s.str());
}

void
PPL::Grid::throw_invalid_generator(const char* method,
				   const char* g_name) const {
  std::ostringstream s;
  s << "PPL::Grid::" << method << ":" << std::endl
    << "*this is an empty grid and "
    << g_name << " is not a point.";
  throw std::invalid_argument(s.str());
}

void
PPL::Grid::throw_invalid_generators(const char* method,
				    const char* gs_name) const {
  std::ostringstream s;
  s << "PPL::Grid::" << method << ":" << std::endl
    << "*this is an empty grid and" << std::endl
    << "the non-empty generator system " << gs_name << " contains no points.";
  throw std::invalid_argument(s.str());
}<|MERGE_RESOLUTION|>--- conflicted
+++ resolved
@@ -62,13 +62,8 @@
     // Extend the zero dim false congruence system to the appropriate
     // dimension and then store it in `con_sys'.
     Congruence_System cgs(Congruence::zero_dim_false());
-<<<<<<< HEAD
     cgs.set_space_dimension(space_dim);
-    const_cast<Congruence_System&>(con_sys).swap(cgs);
-=======
-    cgs.increase_space_dimension(space_dim);
     con_sys.swap(cgs);
->>>>>>> 367a91ec
 
     PPL_ASSERT(OK());
     return;
@@ -461,13 +456,8 @@
   // Extend the zero dim false congruence system to the appropriate
   // dimension and then swap it with `con_sys'.
   Congruence_System cgs(Congruence::zero_dim_false());
-<<<<<<< HEAD
   cgs.set_space_dimension(space_dim);
-  std::swap(con_sys, cgs);
-=======
-  cgs.increase_space_dimension(space_dim);
   con_sys.swap(cgs);
->>>>>>> 367a91ec
 }
 
 void
