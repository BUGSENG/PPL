--- conflicted
+++ resolved
@@ -62,13 +62,8 @@
     // Extend the zero dim false congruence system to the appropriate
     // dimension and then store it in `con_sys'.
     Congruence_System cgs(Congruence::zero_dim_false());
-<<<<<<< HEAD
     cgs.set_space_dimension(space_dim);
-    con_sys.swap(cgs);
-=======
-    cgs.increase_space_dimension(space_dim);
-    con_sys.m_swap(cgs);
->>>>>>> 39c13563
+    swap(con_sys, cgs);
 
     PPL_ASSERT(OK());
     return;
@@ -86,19 +81,13 @@
     // Extend the zero dim integrality congruence system to the
     // appropriate dimension and then store it in `con_sys'.
     Congruence_System cgs(Congruence::zero_dim_integrality());
-<<<<<<< HEAD
     cgs.set_space_dimension(space_dim);
     // Recover minimal form after cgs(zdi) normalization.
     Swapping_Vector<Congruence> cgs_rows;
     cgs.release_rows(cgs_rows);
     cgs_rows[0].set_inhomogeneous_term(Coefficient_one());
     cgs.take_ownership_of_rows(cgs_rows);
-    con_sys.swap(cgs);
-=======
-    cgs.increase_space_dimension(space_dim);
-    cgs[0][0] = 1; // Recover minimal form after cgs(zdi) normalization.
-    con_sys.m_swap(cgs);
->>>>>>> 39c13563
+    swap(con_sys, cgs);
 
     dim_kinds[0] = PROPER_CONGRUENCE /* a.k.a. PARAMETER */;
 
@@ -467,13 +456,8 @@
   // Extend the zero dim false congruence system to the appropriate
   // dimension and then swap it with `con_sys'.
   Congruence_System cgs(Congruence::zero_dim_false());
-<<<<<<< HEAD
   cgs.set_space_dimension(space_dim);
-  con_sys.swap(cgs);
-=======
-  cgs.increase_space_dimension(space_dim);
-  con_sys.m_swap(cgs);
->>>>>>> 39c13563
+  swap(con_sys, cgs);
 }
 
 void
