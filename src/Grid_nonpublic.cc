--- conflicted
+++ resolved
@@ -428,17 +428,8 @@
     exact_div_assign(ext_d, ext_d, gcd);
 
     included = true;
-<<<<<<< HEAD
-    if (point)
+    if (point != 0)
       *point = Generator::point(Linear_Expression(gen), gen.divisor());
-=======
-    if (point != 0) {
-      Linear_Expression e;
-      for (dimension_type i = space_dim; i-- > 0; )
-	e += gen.coefficient(Variable(i)) * Variable(i);
-      *point = Generator::point(e, gen.divisor());
-    }
->>>>>>> 3a65ba18
     return true;
   }
   return false;
