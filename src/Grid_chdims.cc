/* Grid class implementation
   (non-inline operators that may change the dimension of the vector space).
   Copyright (C) 2001-2010 Roberto Bagnara <bagnara@cs.unipr.it>
   Copyright (C) 2010-2011 BUGSENG srl (http://bugseng.com)

This file is part of the Parma Polyhedra Library (PPL).

The PPL is free software; you can redistribute it and/or modify it
under the terms of the GNU General Public License as published by the
Free Software Foundation; either version 3 of the License, or (at your
option) any later version.

The PPL is distributed in the hope that it will be useful, but WITHOUT
ANY WARRANTY; without even the implied warranty of MERCHANTABILITY or
FITNESS FOR A PARTICULAR PURPOSE.  See the GNU General Public License
for more details.

You should have received a copy of the GNU General Public License
along with this program; if not, write to the Free Software Foundation,
Inc., 51 Franklin Street, Fifth Floor, Boston, MA 02111-1307, USA.

For the most up-to-date information see the Parma Polyhedra Library
site: http://bugseng.com/products/ppl/ . */

#include "ppl-config.h"
#include "Grid.defs.hh"
#include "Variables_Set.defs.hh"
#include "assert.hh"

namespace PPL = Parma_Polyhedra_Library;

// Used for add_space_dimensions_and_embed.
void
PPL::Grid::add_space_dimensions(Congruence_System& cgs,
				Grid_Generator_System& gs,
				const dimension_type dims) {
  PPL_ASSERT(cgs.num_columns() - 1 == gs.space_dimension() + 1);
  PPL_ASSERT(dims > 0);

  const dimension_type old_modulus_index = cgs.num_columns() - 1;
  cgs.set_space_dimension(space_dimension() + dims);

  if (congruences_are_minimized() || generators_are_minimized())
    dim_kinds.resize(old_modulus_index + dims, CON_VIRTUAL /* a.k.a. LINE */);

  gs.add_universe_rows_and_columns(dims);
}

// Used for add_space_dimensions_and_project.
void
PPL::Grid::add_space_dimensions(Grid_Generator_System& gs,
				Congruence_System& cgs,
				const dimension_type dims) {
  PPL_ASSERT(cgs.num_columns() - 1 == gs.space_dimension() + 1);
  PPL_ASSERT(dims > 0);

  cgs.add_unit_rows_and_columns(dims);

  // Add `dims' zero columns onto gs.
  gs.insert(parameter(0*Variable(space_dim + dims - 1)));

  normalize_divisors(gs);

  dim_kinds.resize(cgs.num_columns() - 1, EQUALITY /* a.k.a GEN_VIRTUAL */);
}

// (o is a point)       y
//
//                      |   |   |
//                 =>   |   |   |
//                      |   |   |
// o---o---o-- x        |---|---|-- x
// 0 1 2 3 4 5          0 1 2 3 4 5
//     R^1                   R^2
void
PPL::Grid::add_space_dimensions_and_embed(dimension_type m) {
  if (m == 0)
    return;

  // The space dimension of the resulting grid must be at most the
  // maximum allowed space dimension.
  if (m > max_space_dimension() - space_dimension())
    throw_space_dimension_overflow("add_space_dimensions_and_embed(m)",
				   "adding m new space dimensions exceeds "
				   "the maximum allowed space dimension");

  // Adding dimensions to an empty grid is obtained by adjusting
  // `space_dim' and clearing `con_sys' (since it can contain the
  // integrality congruence of the current dimension).
  if (marked_empty()) {
    space_dim += m;
    set_empty();
    return;
  }

  // The case of a zero-dimension space grid.
  if (space_dim == 0) {
    // Since it is not empty, it has to be the universe grid.
    PPL_ASSERT(status.test_zero_dim_univ());
    // Swap *this with a newly created `m'-dimensional universe grid.
    Grid gr(m, UNIVERSE);
    m_swap(gr);
    return;
  }

  // To embed an n-dimension space grid in a (n+m)-dimension space, we
  // add `m' zero-columns to the rows in the system of congruences; in
  // contrast, the system of generators needs additional rows,
  // corresponding to the vectors of the canonical basis for the added
  // dimensions. That is, for each new dimension we add the line
  // having that direction. This is done by invoking the function
  // add_space_dimensions().
  if (congruences_are_up_to_date())
    if (generators_are_up_to_date())
      // Adds rows and/or columns to both matrices.
      add_space_dimensions(con_sys, gen_sys, m);
    else {
      // Only congruences are up-to-date, so modify only them.
      con_sys.set_space_dimension(con_sys.space_dimension() + m);
      if (congruences_are_minimized())
	dim_kinds.resize(con_sys.num_columns() - 1, CON_VIRTUAL);
    }
  else {
    // Only generators are up-to-date, so modify only them.
    PPL_ASSERT(generators_are_up_to_date());
    gen_sys.add_universe_rows_and_columns(m);
    if (generators_are_minimized())
      dim_kinds.resize(gen_sys.space_dimension() + 1, LINE);
  }
  // Update the space dimension.
  space_dim += m;

  // Note: we do not check for satisfiability, because the system of
  // congruences may be unsatisfiable.
  PPL_ASSERT(OK());
}

// (o is a point)       y
//
//
//                 =>
//
// o---o---o-- x        o---o---o-- x
// 0 1 2 3 4 5          0 1 2 3 4 5
//     R^1                   R^2
void
PPL::Grid::add_space_dimensions_and_project(dimension_type m) {
  if (m == 0)
    return;

  // The space dimension of the resulting grid should be at most the
  // maximum allowed space dimension.
  if (m > max_space_dimension() - space_dimension())
    throw_space_dimension_overflow("add_space_dimensions_and_project(m)",
				   "adding m new space dimensions exceeds "
				   "the maximum allowed space dimension");

  // Adding dimensions to an empty grid is obtained by merely
  // adjusting `space_dim'.
  if (marked_empty()) {
    space_dim += m;
    set_empty();
    return;
  }

  if (space_dim == 0) {
    PPL_ASSERT(status.test_zero_dim_univ());
    // Swap *this with a newly created `n'-dimensional universe grid.
    Grid gr(m, UNIVERSE);
    m_swap(gr);
    return;
  }

  // To project an n-dimension space grid in a (n+m)-dimension space,
  // we just add to the system of generators `m' zero-columns; in
  // contrast, in the system of congruences, new rows are needed in
  // order to avoid embedding the old grid in the new space.  Thus,
  // for each new dimensions `x[k]', we add the constraint x[k] = 0;
  // this is done by invoking the function add_space_dimensions()
  // giving the system of constraints as the second argument.
  if (congruences_are_up_to_date())
    if (generators_are_up_to_date())
      // Add rows and/or columns to both matrices.
      add_space_dimensions(gen_sys, con_sys, m);
    else {
      // Only congruences are up-to-date so modify only them.
      con_sys.add_unit_rows_and_columns(m);
      if (congruences_are_minimized())
	dim_kinds.resize(con_sys.num_columns() - 1, EQUALITY);
    }
  else {
    // Only generators are up-to-date so modify only them.
    PPL_ASSERT(generators_are_up_to_date());

    // Add m zero columns onto gs.
    gen_sys.insert(parameter(0*Variable(space_dim + m - 1)));

    normalize_divisors(gen_sys);

    if (generators_are_minimized())
      dim_kinds.resize(gen_sys.space_dimension() + 1, EQUALITY);
  }
  // Now update the space dimension.
  space_dim += m;

  // Note: we do not check for satisfiability, because the system of
  // congruences may be unsatisfiable.
  PPL_ASSERT(OK());
}

void
PPL::Grid::concatenate_assign(const Grid& y) {
  // The space dimension of the resulting grid must be at most the
  // maximum allowed space dimension.
  if (y.space_dim > max_space_dimension() - space_dimension())
    throw_space_dimension_overflow("concatenate_assign(y)",
				   "concatenation exceeds the maximum "
				   "allowed space dimension");

  const dimension_type added_columns = y.space_dim;

  // If `*this' or `y' are empty grids just adjust the space
  // dimension.
  if (marked_empty() || y.marked_empty()) {
    space_dim += added_columns;
    set_empty();
    return;
  }

  // If `y' is a universe 0-dim grid, the result is `*this'.
  if (added_columns == 0)
    return;

  // If `*this' is a universe 0-dim space grid, the result is `y'.
  if (space_dim == 0) {
    *this = y;
    return;
  }

  if (!congruences_are_up_to_date())
    update_congruences();

  con_sys.concatenate(y.congruences());

  space_dim += added_columns;

  clear_congruences_minimized();
  clear_generators_up_to_date();

  // Check that the system is OK, taking into account that the system
  // of congruences may now be empty.
  PPL_ASSERT(OK());
}

void
PPL::Grid::remove_space_dimensions(const Variables_Set& vars) {
  // The removal of no dimensions from any grid is a no-op.  This case
  // also captures the only legal removal of dimensions from a grid in
  // a 0-dim space.
  if (vars.empty()) {
    PPL_ASSERT(OK());
    return;
  }

  // Dimension-compatibility check.
  const dimension_type min_space_dim = vars.space_dimension();
  if (space_dim < min_space_dim)
    throw_dimension_incompatible("remove_space_dimensions(vs)", min_space_dim);

  const dimension_type new_space_dim = space_dim - vars.size();

  if (marked_empty()
      || (!generators_are_up_to_date() && !update_generators())) {
    // Update the space dimension.
    space_dim = new_space_dim;
    set_empty();
    PPL_ASSERT(OK());
    return;
  }

  // Removing _all_ dimensions from a non-empty grid obtains the
  // zero-dimensional universe grid.
  if (new_space_dim == 0) {
    set_zero_dim_univ();
    return;
  }

  gen_sys.remove_space_dimensions(vars);

  clear_congruences_up_to_date();
  clear_generators_minimized();

  // Update the space dimension.
  space_dim = new_space_dim;

  PPL_ASSERT(OK(true));
}

void
PPL::Grid::remove_higher_space_dimensions(const dimension_type new_dimension) {
  // Dimension-compatibility check.
  if (new_dimension > space_dim)
    throw_dimension_incompatible("remove_higher_space_dimensions(nd)",
				 new_dimension);

  // The removal of no dimensions from any grid is a no-op.
  // Note that this case also captures the only legal removal of
  // dimensions from a grid in a 0-dim space.
  if (new_dimension == space_dim) {
    PPL_ASSERT(OK());
    return;
  }

  if (is_empty()) {
    // Removing dimensions from the empty grid just updates the space
    // dimension.
    space_dim = new_dimension;
    set_empty();
    PPL_ASSERT(OK());
    return;
  }

  if (new_dimension == 0) {
    // Removing all dimensions from a non-empty grid just returns the
    // zero-dimensional universe grid.
    set_zero_dim_univ();
    return;
  }

  // Favor the generators, as is done by is_empty().
  if (generators_are_up_to_date()) {
    gen_sys.set_space_dimension(new_dimension);
    if (generators_are_minimized()) {
      // Count the actual number of rows that are now redundant.
      dimension_type num_redundant = 0;
      const dimension_type num_old_gs = space_dim - new_dimension;
      for (dimension_type row = 0; row < num_old_gs; ++row) {
	if (dim_kinds[row] != GEN_VIRTUAL)
          ++num_redundant;
      }
      if (num_redundant > 0) {
	// Chop zero rows from end of system, to keep minimal form.
	gen_sys.remove_trailing_rows(num_redundant);
	gen_sys.unset_pending_rows();
      }
      dim_kinds.erase(dim_kinds.begin() + new_dimension + 1, dim_kinds.end());
      // TODO: Consider if it is worth also preserving the congruences
      //       if they are also in minimal form.
    }
    clear_congruences_up_to_date();
    // Extend the zero dim false congruence system to the appropriate
    // dimension and then swap it with `con_sys'.
    Congruence_System cgs(Congruence::zero_dim_false());
    // Extra 2 columns for inhomogeneous term and modulus.
<<<<<<< HEAD
    cgs.set_space_dimension(new_dimension + 2);
    con_sys.swap(cgs);
=======
    cgs.increase_space_dimension(new_dimension + 2);
    con_sys.m_swap(cgs);
>>>>>>> 39c13563
  }
  else {
    PPL_ASSERT(congruences_are_minimized());
    con_sys.set_space_dimension(new_dimension);
    // Count the actual number of rows that are now redundant.
    dimension_type num_redundant = 0;
    for (dimension_type row = space_dim; row > new_dimension; --row)
      dim_kinds[row] == CON_VIRTUAL || ++num_redundant;
<<<<<<< HEAD

    con_sys.remove_rows(0, num_redundant, true);
=======
    if (num_redundant > 0) {
      dimension_type rows = con_sys.num_rows();
      // Shuffle the remaining rows upwards.
      for (dimension_type low = 0,
             high = num_redundant; high < rows; ++high, ++low) {
        using std::swap;
	swap(con_sys[low], con_sys[high]);
      }
      // Chop newly redundant rows from end of system, to keep minimal
      // form.
      con_sys.remove_trailing_rows(num_redundant);
    }
>>>>>>> 39c13563
    dim_kinds.erase(dim_kinds.begin() + new_dimension + 1, dim_kinds.end());

    clear_generators_up_to_date();
    // Replace gen_sys with an empty system of the right dimension.
    // Extra 2 columns for inhomogeneous term and modulus.
    Grid_Generator_System gs(new_dimension + 2);
    gen_sys.m_swap(gs);
  }

  // Update the space dimension.
  space_dim = new_dimension;

  PPL_ASSERT(OK(true));
}

void
PPL::Grid::expand_space_dimension(Variable var, dimension_type m) {
  // `var' must be one of the dimensions of the vector space.
  if (var.space_dimension() > space_dim)
    throw_dimension_incompatible("expand_space_dimension(v, m)", "v", var);

  // Adding 0 dimensions leaves the same grid.
  if (m == 0)
    return;

  // The resulting space dimension must be at most the maximum.
  if (m > max_space_dimension() - space_dimension())
    throw_space_dimension_overflow("expand_space_dimension(v, m)",
				   "adding m new space dimensions exceeds "
				   "the maximum allowed space dimension");

  // Save the number of dimensions before adding new ones.
  dimension_type old_dim = space_dim;

  // Add the required new dimensions.
  add_space_dimensions_and_embed(m);

  const Congruence_System& cgs = congruences();
  Congruence_System new_congruences;
  for (Congruence_System::const_iterator i = cgs.begin(),
	 cgs_end = cgs.end(); i != cgs_end; ++i) {
    const Congruence& cg = *i;

    Coefficient_traits::const_reference coeff = cg.coefficient(var);

    // Only consider congruences that constrain `var'.
    if (coeff == 0)
      continue;

    Congruence cg_copy = cg;
    cg_copy.expression().set_coefficient(var, Coefficient_zero());

    // Each relevant congruence results in `m' new congruences.
    for (dimension_type dst_d = old_dim; dst_d < old_dim+m; ++dst_d) {
      Congruence x = cg_copy;
      add_mul_assign(x.expression(), coeff, Variable(dst_d));
      new_congruences.insert_verbatim_recycled(x);
    }
  }
  add_recycled_congruences(new_congruences);
  PPL_ASSERT(OK());
}

void
PPL::Grid::fold_space_dimensions(const Variables_Set& vars, Variable dest) {
  // TODO: this implementation is _really_ an executable specification.

  // `dest' should be one of the dimensions of the grid.
  if (dest.space_dimension() > space_dim)
    throw_dimension_incompatible("fold_space_dimensions(vs, v)", "v", dest);

  // Folding only has effect if dimensions are given.
  if (vars.empty())
    return;

  // All variables in `vars' must be dimensions of the grid.
  if (vars.space_dimension() > space_dim)
    throw_dimension_incompatible("fold_space_dimensions(vs, v)",
				 "vs.space_dimension()",
				 vars.space_dimension());

  // Moreover, `dest.id()' must not occur in `vars'.
  if (vars.find(dest.id()) != vars.end())
    throw_invalid_argument("fold_space_dimensions(vs, v)",
			   "v should not occur in vs");
  // All of the affine images we are going to compute are not invertible,
  // hence we will need to compute the grid generators of the polyhedron.
  // Since we keep taking copies, make sure that a single conversion
  // from congruences to grid generators is computed.
  (void) grid_generators();
  // Having grid generators, we now know if the grid is empty:
  // in that case, folding is equivalent to just removing space dimensions.
  if (!marked_empty()) {
    for (Variables_Set::const_iterator i = vars.begin(),
           vs_end = vars.end(); i != vs_end; ++i) {
      Grid copy = *this;
      copy.affine_image(dest, Linear_Expression(Variable(*i)));
      upper_bound_assign(copy);
    }
  }
  remove_space_dimensions(vars);
  PPL_ASSERT(OK());
}<|MERGE_RESOLUTION|>--- conflicted
+++ resolved
@@ -352,13 +352,8 @@
     // dimension and then swap it with `con_sys'.
     Congruence_System cgs(Congruence::zero_dim_false());
     // Extra 2 columns for inhomogeneous term and modulus.
-<<<<<<< HEAD
     cgs.set_space_dimension(new_dimension + 2);
-    con_sys.swap(cgs);
-=======
-    cgs.increase_space_dimension(new_dimension + 2);
-    con_sys.m_swap(cgs);
->>>>>>> 39c13563
+    swap(con_sys, cgs);
   }
   else {
     PPL_ASSERT(congruences_are_minimized());
@@ -367,23 +362,8 @@
     dimension_type num_redundant = 0;
     for (dimension_type row = space_dim; row > new_dimension; --row)
       dim_kinds[row] == CON_VIRTUAL || ++num_redundant;
-<<<<<<< HEAD
 
     con_sys.remove_rows(0, num_redundant, true);
-=======
-    if (num_redundant > 0) {
-      dimension_type rows = con_sys.num_rows();
-      // Shuffle the remaining rows upwards.
-      for (dimension_type low = 0,
-             high = num_redundant; high < rows; ++high, ++low) {
-        using std::swap;
-	swap(con_sys[low], con_sys[high]);
-      }
-      // Chop newly redundant rows from end of system, to keep minimal
-      // form.
-      con_sys.remove_trailing_rows(num_redundant);
-    }
->>>>>>> 39c13563
     dim_kinds.erase(dim_kinds.begin() + new_dimension + 1, dim_kinds.end());
 
     clear_generators_up_to_date();
