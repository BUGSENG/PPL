/* MIP_Problem class declaration.
   Copyright (C) 2001-2010 Roberto Bagnara <bagnara@cs.unipr.it>
   Copyright (C) 2010-2011 BUGSENG srl (http://bugseng.com)

This file is part of the Parma Polyhedra Library (PPL).

The PPL is free software; you can redistribute it and/or modify it
under the terms of the GNU General Public License as published by the
Free Software Foundation; either version 3 of the License, or (at your
option) any later version.

The PPL is distributed in the hope that it will be useful, but WITHOUT
ANY WARRANTY; without even the implied warranty of MERCHANTABILITY or
FITNESS FOR A PARTICULAR PURPOSE.  See the GNU General Public License
for more details.

You should have received a copy of the GNU General Public License
along with this program; if not, write to the Free Software Foundation,
Inc., 51 Franklin Street, Fifth Floor, Boston, MA 02111-1307, USA.

For the most up-to-date information see the Parma Polyhedra Library
site: http://bugseng.com/products/ppl/ . */

#ifndef PPL_MIP_Problem_defs_hh
#define PPL_MIP_Problem_defs_hh 1

#include "MIP_Problem.types.hh"
#include "globals.types.hh"
#include "Matrix.defs.hh"
#include "Linear_Expression.defs.hh"
#include "Constraint.types.hh"
#include "Constraint_System.types.hh"
#include "Generator.defs.hh"
#include "Variables_Set.defs.hh"
#include "Dense_Row.defs.hh"
#include "Sparse_Row.defs.hh"
#include <vector>
#include <deque>
#include <iterator>
#include <iosfwd>

<<<<<<< HEAD
=======
// TODO: Remove this when the sparse working cost has been tested enough.
#if PPL_USE_SPARSE_MATRIX

// These are needed for the linear_combine() method that takes a Dense_Row and
// a Sparse_Row.
#include "Dense_Row.types.hh"
#include "Sparse_Row.types.hh"

#endif // defined(PPL_USE_SPARSE_MATRIX)

>>>>>>> 5d31265f
namespace Parma_Polyhedra_Library {

namespace IO_Operators {

//! Output operator.
/*! \relates Parma_Polyhedra_Library::MIP_Problem */
std::ostream&
operator<<(std::ostream& s, const MIP_Problem& lp);

} // namespace IO_Operators

//! Swaps \p x with \p y.
/*! \relates MIP_Problem */
void swap(MIP_Problem& x, MIP_Problem& y);

} // namespace Parma_Polyhedra_Library

//! A Mixed Integer (linear) Programming problem.
/*! \ingroup PPL_CXX_interface
  An object of this class encodes a mixed integer (linear) programming
  problem.
  The MIP problem is specified by providing:
   - the dimension of the vector space;
   - the feasible region, by means of a finite set of linear equality
     and non-strict inequality constraints;
   - the subset of the unknown variables that range over the integers
     (the other variables implicitly ranging over the reals);
   - the objective function, described by a Linear_Expression;
   - the optimization mode (either maximization or minimization).

  The class provides support for the (incremental) solution of the
  MIP problem based on variations of the revised simplex method and
  on branch-and-bound techniques. The result of the resolution
  process is expressed in terms of an enumeration, encoding the
  feasibility and the unboundedness of the optimization problem.
  The class supports simple feasibility tests (i.e., no optimization),
  as well as the extraction of an optimal (resp., feasible) point,
  provided the MIP_Problem is optimizable (resp., feasible).

  By exploiting the incremental nature of the solver, it is possible
  to reuse part of the computational work already done when solving
  variants of a given MIP_Problem: currently, incremental resolution
  supports the addition of space dimensions, the addition of constraints,
  the change of objective function and the change of optimization mode.
*/
class Parma_Polyhedra_Library::MIP_Problem {
public:
  //! Builds a trivial MIP problem.
  /*!
    A trivial MIP problem requires to maximize the objective function
    \f$0\f$ on a vector space under no constraints at all:
    the origin of the vector space is an optimal solution.

    \param dim
    The dimension of the vector space enclosing \p *this
    (optional argument with default value \f$0\f$).

    \exception std::length_error
    Thrown if \p dim exceeds <CODE>max_space_dimension()</CODE>.
  */
  explicit MIP_Problem(dimension_type dim = 0);

  /*! \brief
    Builds an MIP problem having space dimension \p dim
    from the sequence of constraints in the range
    \f$[\mathrm{first}, \mathrm{last})\f$,
    the objective function \p obj and optimization mode \p mode;
    those dimensions whose indices occur in \p int_vars are
    constrained to take an integer value.

    \param dim
    The dimension of the vector space enclosing \p *this.

    \param first
    An input iterator to the start of the sequence of constraints.

    \param last
    A past-the-end input iterator to the sequence of constraints.

    \param int_vars
    The set of variables' indexes that are constrained to take integer values.

    \param obj
    The objective function (optional argument with default value \f$0\f$).

    \param mode
    The optimization mode (optional argument with default value
    <CODE>MAXIMIZATION</CODE>).

    \exception std::length_error
    Thrown if \p dim exceeds <CODE>max_space_dimension()</CODE>.

    \exception std::invalid_argument
    Thrown if a constraint in the sequence is a strict inequality,
    if the space dimension of a constraint (resp., of the
    objective function or of the integer variables) or the space dimension
    of the integer variable set is strictly greater than \p dim.
  */
  template <typename In>
  MIP_Problem(dimension_type dim,
              In first, In last,
              const Variables_Set& int_vars,
              const Linear_Expression& obj = Linear_Expression::zero(),
              Optimization_Mode mode = MAXIMIZATION);

  /*! \brief
    Builds an MIP problem having space dimension \p dim
    from the sequence of constraints in the range
    \f$[\mathrm{first}, \mathrm{last})\f$,
    the objective function \p obj and optimization mode \p mode.

    \param dim
    The dimension of the vector space enclosing \p *this.

    \param first
    An input iterator to the start of the sequence of constraints.

    \param last
    A past-the-end input iterator to the sequence of constraints.

    \param obj
    The objective function (optional argument with default value \f$0\f$).

    \param mode
    The optimization mode (optional argument with default value
    <CODE>MAXIMIZATION</CODE>).

    \exception std::length_error
    Thrown if \p dim exceeds <CODE>max_space_dimension()</CODE>.

    \exception std::invalid_argument
    Thrown if a constraint in the sequence is a strict inequality
    or if the space dimension of a constraint (resp., of the
    objective function or of the integer variables) is strictly
    greater than \p dim.
  */
  template <typename In>
  MIP_Problem(dimension_type dim,
              In first, In last,
              const Linear_Expression& obj = Linear_Expression::zero(),
              Optimization_Mode mode = MAXIMIZATION);

  /*! \brief
    Builds an MIP problem having space dimension \p dim from the constraint
    system \p cs, the objective function \p obj and optimization mode \p mode.

    \param dim
    The dimension of the vector space enclosing \p *this.

    \param cs
    The constraint system defining the feasible region.

    \param obj
    The objective function (optional argument with default value \f$0\f$).

    \param mode
    The optimization mode (optional argument with default value
    <CODE>MAXIMIZATION</CODE>).

    \exception std::length_error
    Thrown if \p dim exceeds <CODE>max_space_dimension()</CODE>.

    \exception std::invalid_argument
    Thrown if the constraint system contains any strict inequality
    or if the space dimension of the constraint system (resp., the
    objective function) is strictly greater than \p dim.
  */
  MIP_Problem(dimension_type dim,
              const Constraint_System& cs,
              const Linear_Expression& obj = Linear_Expression::zero(),
              Optimization_Mode mode = MAXIMIZATION);

  //! Ordinary copy constructor.
  MIP_Problem(const MIP_Problem& y);

  //! Destructor.
  ~MIP_Problem();

  //! Assignment operator.
  MIP_Problem& operator=(const MIP_Problem& y);

  //! Returns the maximum space dimension an MIP_Problem can handle.
  static dimension_type max_space_dimension();

  //! Returns the space dimension of the MIP problem.
  dimension_type space_dimension() const;

  /*! \brief
    Returns a set containing all the variables' indexes constrained
    to be integral.
  */
  const Variables_Set& integer_space_dimensions() const;

private:
  //! A type alias for a sequence of constraints.
  typedef std::vector<Constraint*> Constraint_Sequence;

public:
  //! A read-only iterator on the constraints defining the feasible region.
  class const_iterator {
  private:
    typedef Constraint_Sequence::const_iterator Base;
    typedef std::iterator_traits<Base> Base_Traits;
  public:
    typedef Base_Traits::iterator_category iterator_category;
    typedef Base_Traits::difference_type difference_type;
    typedef const Constraint value_type;
    typedef const Constraint* pointer;
    typedef const Constraint& reference;

    //! Iterator difference: computes distances.
    difference_type operator-(const const_iterator& y) const;

    //! Prefix increment.
    const_iterator& operator++();
    //! Prefix decrement.
    const_iterator& operator--();
    //! Postfix increment.
    const_iterator operator++(int);
    //! Postfix decrement.
    const_iterator operator--(int);

    //! Moves iterator forward of \p n positions.
    const_iterator& operator+=(difference_type n);
    //! Moves iterator backward of \p n positions.
    const_iterator& operator-=(difference_type n);
    //! Returns an iterator \p n positions forward.
    const_iterator operator+(difference_type n) const;
    //! Returns an iterator \p n positions backward.
    const_iterator operator-(difference_type n) const;

    //! Returns a reference to the "pointed" object.
    reference operator*() const;
    //! Returns the address of the "pointed" object.
    pointer operator->() const;

    //! Compares \p *this with y.
    /*!
      \param y
      The %iterator that will be compared with *this.
    */
    bool operator==(const const_iterator& y) const;

    //! Compares \p *this with y.
    /*!
      \param y
      The %iterator that will be compared with *this.
    */
    bool operator!=(const const_iterator& y) const;

  private:
    //! Constructor from a Base iterator.
    explicit const_iterator(Base itr);
    //! The Base iterator on the Constraint_Sequence.
    Base itr;

    friend class MIP_Problem;
  };

  /*! \brief
    Returns a read-only iterator to the first constraint defining
    the feasible region.
  */
  const_iterator constraints_begin() const;

  /*! \brief
    Returns a past-the-end read-only iterator to the sequence of
    constraints defining the feasible region.
  */
  const_iterator constraints_end() const;

  //! Returns the objective function.
  const Linear_Expression& objective_function() const;

  //! Returns the optimization mode.
  Optimization_Mode optimization_mode() const;

  //! Resets \p *this to be equal to the trivial MIP problem.
  /*!
    The space dimension is reset to \f$0\f$.
  */
  void clear();

  /*! \brief
    Adds \p m new space dimensions and embeds the old MIP problem
    in the new vector space.

    \param m
    The number of dimensions to add.

    \exception std::length_error
    Thrown if adding \p m new space dimensions would cause the
    vector space to exceed dimension <CODE>max_space_dimension()</CODE>.

    The new space dimensions will be those having the highest indexes
    in the new MIP problem; they are initially unconstrained.
  */
  void add_space_dimensions_and_embed(dimension_type m);

  /*! \brief
    Sets the variables whose indexes are in set \p i_vars to be
    integer space dimensions.

    \exception std::invalid_argument
    Thrown if some index in \p i_vars does not correspond to
    a space dimension in \p *this.
  */
  void add_to_integer_space_dimensions(const Variables_Set& i_vars);

  /*! \brief
    Adds a copy of constraint \p c to the MIP problem.

    \exception std::invalid_argument
    Thrown if the constraint \p c is a strict inequality or if its space
    dimension is strictly greater than the space dimension of \p *this.
  */
  void add_constraint(const Constraint& c);

  /*! \brief
    Adds a copy of the constraints in \p cs to the MIP problem.

    \exception std::invalid_argument
    Thrown if the constraint system \p cs contains any strict inequality
    or if its space dimension is strictly greater than the space dimension
    of \p *this.
  */
  void add_constraints(const Constraint_System& cs);

  //! Sets the objective function to \p obj.
  /*!
    \exception std::invalid_argument
    Thrown if the space dimension of \p obj is strictly greater than
    the space dimension of \p *this.
  */
  void set_objective_function(const Linear_Expression& obj);

  //! Sets the optimization mode to \p mode.
  void set_optimization_mode(Optimization_Mode mode);

  //! Checks satisfiability of \p *this.
  /*!
    \return
    <CODE>true</CODE> if and only if the MIP problem is satisfiable.
  */
  bool is_satisfiable() const;

  //! Optimizes the MIP problem.
  /*!
    \return
    An MIP_Problem_Status flag indicating the outcome of the optimization
    attempt (unfeasible, unbounded or optimized problem).
  */
  MIP_Problem_Status solve() const;

  /*! \brief
    Sets \p num and \p den so that \f$\frac{num}{den}\f$ is the result
    of evaluating the objective function on \p evaluating_point.

    \param evaluating_point
    The point on which the objective function will be evaluated.

    \param num
    On exit will contain the numerator of the evaluated value.

    \param den
    On exit will contain the denominator of the evaluated value.

    \exception std::invalid_argument
    Thrown if \p *this and \p evaluating_point are dimension-incompatible
    or if the generator \p evaluating_point is not a point.
  */
  void evaluate_objective_function(const Generator& evaluating_point,
                                   Coefficient& num,
                                   Coefficient& den) const;

  //! Returns a feasible point for \p *this, if it exists.
  /*!
    \exception std::domain_error
    Thrown if the MIP problem is not satisfiable.
  */
  const Generator& feasible_point() const;

  //! Returns an optimal point for \p *this, if it exists.
  /*!
    \exception std::domain_error
    Thrown if \p *this doesn't not have an optimizing point, i.e.,
    if the MIP problem is unbounded or not satisfiable.
  */
  const Generator& optimizing_point() const;

  /*! \brief
    Sets \p num and \p den so that \f$\frac{num}{den}\f$ is
    the solution of the optimization problem.

    \exception std::domain_error
    Thrown if \p *this doesn't not have an optimizing point, i.e.,
    if the MIP problem is unbounded or not satisfiable.
  */
  void optimal_value(Coefficient& num, Coefficient& den) const;

  //! Checks if all the invariants are satisfied.
  bool OK() const;

  PPL_OUTPUT_DECLARATIONS

  /*! \brief
    Loads from \p s an ASCII representation (as produced by
    ascii_dump(std::ostream&) const) and sets \p *this accordingly.
    Returns <CODE>true</CODE> if successful, <CODE>false</CODE> otherwise.
  */
  bool ascii_load(std::istream& s);

  //! Returns the total size in bytes of the memory occupied by \p *this.
  memory_size_type total_memory_in_bytes() const;

  //! Returns the size in bytes of the memory managed by \p *this.
  memory_size_type external_memory_in_bytes() const;

  //! Swaps \p *this with \p y.
  void m_swap(MIP_Problem& y);

  //! Names of MIP problems' control parameters.
  enum Control_Parameter_Name {
    //! The pricing rule.
    PRICING
  };

  //! Possible values for MIP problem's control parameters.
  enum Control_Parameter_Value {
    //! Steepest edge pricing method, using floating points (default).
    PRICING_STEEPEST_EDGE_FLOAT,
    //! Steepest edge pricing method, using Coefficient.
    PRICING_STEEPEST_EDGE_EXACT,
    //! Textbook pricing method.
    PRICING_TEXTBOOK
  };

  //! Returns the value of the control parameter \p name.
  Control_Parameter_Value
  get_control_parameter(Control_Parameter_Name name) const;

  //! Sets control parameter \p value.
  void set_control_parameter(Control_Parameter_Value value);

private:
  //! The dimension of the vector space.
  dimension_type external_space_dim;

  /*! \brief
    The space dimension of the current (partial) solution of the
    MIP problem; it may be smaller than \p external_space_dim.
  */
  dimension_type internal_space_dim;

#if USE_PPL_SPARSE_MATRIX
  typedef Sparse_Row Row;
#else
  typedef Dense_Row Row;
#endif

  //! The matrix encoding the current feasible region in tableau form.
  Matrix<Row> tableau;

  typedef Row working_cost_type;

  //! The working cost function.
  working_cost_type working_cost;

  //! A map between the variables of `input_cs' and `tableau'.
  /*!
    Contains all the pairs (i, j) such that mapping[i].first encodes the index
    of the column in the tableau where input_cs[i] is stored; if
    mapping[i].second is not a zero, it encodes the split part of the tableau
    of input_cs[i].
    The "positive" one is represented by mapping[i].first and the "negative"
    one is represented by mapping[i].second.
  */
  std::vector<std::pair<dimension_type, dimension_type> > mapping;

  //! The current basic solution.
  std::vector<dimension_type> base;

  //! An enumerated type describing the internal status of the MIP problem.
  enum Status {
    //! The MIP problem is unsatisfiable.
    UNSATISFIABLE,
    //! The MIP problem is satisfiable; a feasible solution has been computed.
    SATISFIABLE,
    //! The MIP problem is unbounded; a feasible solution has been computed.
    UNBOUNDED,
    //! The MIP problem is optimized; an optimal solution has been computed.
    OPTIMIZED,
    /*! \brief
      The feasible region of the MIP problem has been changed by adding
      new space dimensions or new constraints; a feasible solution for
      the old feasible region is still available.
    */
    PARTIALLY_SATISFIABLE
  };

  //! The internal state of the MIP problem.
  Status status;

  // TODO: merge `status', `initialized', `pricing' and (maybe) `opt_mode'
  // into a single bitset status word, so as to save space and allow
  // for other control parameters.

  //! The pricing method in use.
  Control_Parameter_Value pricing;

  /*! \brief
    A Boolean encoding whether or not internal data structures have
    already been properly sized and populated: useful to allow for
    deeper checks in method OK().
  */
  bool initialized;

  //! The sequence of constraints describing the feasible region.
  std::vector<Constraint*> input_cs;

  /*! \brief
    The number of constraints that are inherited from our parent
    in the recursion tree built when solving via branch-and-bound.

    The first \c inherited_constraints elements in \c input_cs point to
    the inherited constraints, whose resources are owned by our ancestors.
    The resources of the other elements in \c input_cs are owned by \c *this
    and should be appropriately released on destruction.
  */
  dimension_type inherited_constraints;

  //! The first index of `input_cs' containing a pending constraint.
  dimension_type first_pending_constraint;

  //! The objective function to be optimized.
  Linear_Expression input_obj_function;

  //! The optimization mode requested.
  Optimization_Mode opt_mode;

  //! The last successfully computed feasible or optimizing point.
  Generator last_generator;

  /*! \brief
    A set containing all the indexes of variables that are constrained
    to have an integer value.
  */
  Variables_Set i_variables;

  //! A helper class to temporarily relax a MIP problem using RAII.
  struct RAII_Temporary_Real_Relaxation {
    MIP_Problem& lp;
    Variables_Set i_vars;

    RAII_Temporary_Real_Relaxation(MIP_Problem& mip)
      : lp(mip), i_vars() {
      // Turn mip into an LP problem (saving i_variables in i_vars).
      using std::swap;
      swap(i_vars, lp.i_variables);
    }

    ~RAII_Temporary_Real_Relaxation() {
      // Restore the original set of integer variables.
      using std::swap;
      swap(i_vars, lp.i_variables);
    }
  };
  friend struct RAII_Temporary_Real_Relaxation;

  //! A tag type to distinguish normal vs. inheriting copy constructor.
  struct Inherit_Constraints {};

  //! Copy constructor inheriting constraints.
  MIP_Problem(const MIP_Problem& y, Inherit_Constraints);

  //! Helper method: implements exception safe addition.
  void add_constraint_helper(const Constraint& c);

  //! Processes the pending constraints of \p *this.
  /*!
    \return
    <CODE>true</CODE> if and only if the MIP problem is satisfiable after
    processing the pending constraints, <CODE>false</CODE> otherwise.
  */
  bool process_pending_constraints();

  /*! \brief
    Optimizes the MIP problem using the second phase of the
    primal simplex algorithm.
  */
  void second_phase();

  /*! \brief
    Assigns to \p this->tableau a simplex tableau representing the
    MIP problem, inserting into \p this->mapping the information
    that is required to recover the original MIP problem.

    \return
    <CODE>UNFEASIBLE_MIP_PROBLEM</CODE> if the constraint system contains
    any trivially unfeasible constraint (tableau was not computed);
    <CODE>UNBOUNDED_MIP_PROBLEM</CODE> if the problem is trivially unbounded
    (the computed tableau contains no constraints);
    <CODE>OPTIMIZED_MIP_PROBLEM></CODE> if the problem is neither trivially
    unfeasible nor trivially unbounded (the tableau was computed
    successfully).
  */
  MIP_Problem_Status
  compute_tableau(std::vector<dimension_type>& worked_out_row);

  /*! \brief
    Parses the pending constraints to gather information on
    how to resize the tableau.

    \note
    All of the method parameters are output parameters; their value
    is only meaningful when the function exit returning value \c true.

    \return
    \c false if a trivially false constraint is detected, \c true otherwise.

    \param additional_tableau_rows
    On exit, this will store the number of rows that have to be added
    to the original tableau.

    \param additional_slack_variables
    This will store the number of slack variables that have to be added
    to the original tableau.

    \param is_tableau_constraint
    This container of Boolean flags is initially empty. On exit, it size
    will be equal to the number of pending constraints in \c input_cs.
    For each pending constraint index \c i, the corresponding element
    of this container (having index <CODE>i - first_pending_constraint</CODE>)
    will be set to \c true if and only if the constraint has to be included
    in the tableau.

    \param is_satisfied_inequality
    This container of Boolean flags is initially empty. On exit, its size
    will be equal to the number of pending constraints in \c input_cs.
    For each pending constraint index \c i, the corresponding element
    of this container (having index <CODE>i - first_pending_constraint</CODE>)
    will be set to \c true if and only if it is an inequality and it
    is already satisfied by \c last_generator (hence it does not require
    the introduction of an artificial variable).

    \param is_nonnegative_variable
    This container of Boolean flags is initially empty.
    On exit, it size is equal to \c external_space_dim.
    For each variable (index), the corresponding element of this container
    is \c true if the variable is known to be nonnegative (and hence should
    not be split into a positive and a negative part).

    \param is_remergeable_variable
    This container of Boolean flags is initially empty.
    On exit, it size is equal to \c internal_space_dim.
    For each variable (index), the corresponding element of this container
    is \c true if the variable was previously split into positive and
    negative parts that can now be merged back, since it is known
    that the variable is nonnegative.
  */
  bool parse_constraints(dimension_type& additional_tableau_rows,
			 dimension_type& additional_slack_variables,
			 std::deque<bool>& is_tableau_constraint,
			 std::deque<bool>& is_satisfied_inequality,
			 std::deque<bool>& is_nonnegative_variable,
			 std::deque<bool>& is_remergeable_variable) const;

  /*! \brief
    Computes the row index of the variable exiting the base
    of the MIP problem. Implemented with anti-cycling rule.

    \return
    The row index of the variable exiting the base.

    \param entering_var_index
    The column index of the variable entering the base.
  */
  dimension_type
  get_exiting_base_index(dimension_type entering_var_index) const;

  //! Linearly combines \p x with \p y so that <CODE>*this[k]</CODE> is 0.
  /*!
    \param x
    The row that will be combined with \p y object.

    \param y
    The row that will be combined with \p x object.

    \param k
    The position of \p *this that have to be \f$0\f$.

    Computes a linear combination of \p x and \p y having
    the element of index \p k equal to \f$0\f$. Then it assigns
    the resulting Row to \p x and normalizes it.
  */
  static void linear_combine(Row& x, const Row& y, const dimension_type k);

  // TODO: Remove this when the sparse working cost has been tested enough.
#if PPL_USE_SPARSE_MATRIX

  //! Linearly combines \p x with \p y so that <CODE>*this[k]</CODE> is 0.
  /*!
    \param x
    The row that will be combined with \p y object.

    \param y
    The row that will be combined with \p x object.

    \param k
    The position of \p *this that have to be \f$0\f$.

    Computes a linear combination of \p x and \p y having
    the element of index \p k equal to \f$0\f$. Then it assigns
    the resulting Dense_Row to \p x and normalizes it.
  */
  static void linear_combine(Dense_Row& x, const Sparse_Row& y,
                             const dimension_type k);

#endif // defined(PPL_USE_SPARSE_MATRIX)

  static bool is_unbounded_obj_function(
    const Linear_Expression& obj_function,
    const std::vector<std::pair<dimension_type, dimension_type> >& mapping,
    Optimization_Mode optimization_mode);

  /*! \brief
    Performs the pivoting operation on the tableau.

    \param entering_var_index
    The index of the variable entering the base.

    \param exiting_base_index
    The index of the row exiting the base.
  */
  void pivot(dimension_type entering_var_index,
             dimension_type exiting_base_index);

  /*! \brief
    Computes the column index of the variable entering the base,
    using the textbook algorithm with anti-cycling rule.

    \return
    The column index of the variable that enters the base.
    If no such variable exists, optimality was achieved
    and <CODE>0</CODE> is returned.
  */
  dimension_type textbook_entering_index() const;

  /*! \brief
    Computes the column index of the variable entering the base,
    using an exact steepest-edge algorithm with anti-cycling rule.

    \return
    The column index of the variable that enters the base.
    If no such variable exists, optimality was achieved
    and <CODE>0</CODE> is returned.

    To compute the entering_index, the steepest edge algorithm chooses
    the index `j' such that \f$\frac{d_{j}}{\|\Delta x^{j} \|}\f$ is the
    largest in absolute value, where
    \f[
      \|\Delta x^{j} \|
        = \left(
            1+\sum_{i=1}^{m} \alpha_{ij}^2
          \right)^{\frac{1}{2}}.
    \f]
    Recall that, due to the exact integer implementation of the algorithm,
    our tableau doesn't contain the ``real'' \f$\alpha\f$ values, but these
    can be computed dividing the value of the coefficient by the value of
    the variable in base. Obviously the result may not be an integer, so
    we will proceed in another way: we compute the lcm of all the variables
    in base to get the good ``weight'' of each Coefficient of the tableau.
  */
  dimension_type steepest_edge_exact_entering_index() const;

  /*! \brief
    Same as steepest_edge_exact_entering_index,
    but using floating points.

    \note
    Due to rounding errors, the index of the variable entering the base
    of the MIP problem is not predictable across different architectures.
    Hence, the overall simplex computation may differ in the path taken
    to reach the optimum. Anyway, the exact final result will be computed
    for the MIP_Problem.
  */
  dimension_type steepest_edge_float_entering_index() const;

  /*! \brief
    Returns <CODE>true</CODE> if and if only the algorithm successfully
    computed a feasible solution.

    \note
    Uses an exact pricing method (either textbook or exact steepest edge),
    so that the result is deterministic across different architectures.
  */
  bool compute_simplex_using_exact_pricing();

  /*! \brief
    Returns <CODE>true</CODE> if and if only the algorithm successfully
    computed a feasible solution.

    \note
    Uses a floating point implementation of the steepest edge pricing
    method, so that the result is correct, but not deterministic across
    different architectures.
  */
  bool compute_simplex_using_steepest_edge_float();

  /*! \brief
    Drop unnecessary artificial variables from the tableau and get ready
    for the second phase of the simplex algorithm.

    \note
    The two parameters denote a STL-like half-open range.
    It is assumed that \p begin_artificials is strictly greater than 0
    and smaller than \p end_artificials.

    \param begin_artificials
    The start of the tableau column index range for artificial variables.

    \param end_artificials
    The end of the tableau column index range for artificial variables.
    Note that column index end_artificial is \e excluded from the range.
  */
  void erase_artificials(dimension_type begin_artificials,
                         dimension_type end_artificials);

  bool is_in_base(dimension_type var_index,
		  dimension_type& row_index) const;

  /*! \brief
    Computes a valid generator that satisfies all the constraints of the
    Linear Programming problem associated to \p *this.
  */
  void compute_generator() const;

  /*! \brief
    Merges back the positive and negative part of a (previously split)
    variable after detecting a corresponding nonnegativity constraint.

    \return
    If the negative part of \p var_index was in base, the index of
    the corresponding tableau row (which has become nonfeasible);
    otherwise \c not_a_dimension().

    \param var_index
    The index of the variable that has to be merged.
  */
  dimension_type merge_split_variable(dimension_type var_index);

  //! Returns <CODE>true</CODE> if and only if \p c is satisfied by \p g.
  static bool is_satisfied(const Constraint& c, const Generator& g);

  //! Returns <CODE>true</CODE> if and only if \p c is saturated by \p g.
  static bool is_saturated(const Constraint& c, const Generator& g);

  /*! \brief
    Returns a status that encodes the solution of the MIP problem.

    \param have_incumbent_solution
    It is used to store if the solving process has found a provisional
    optimum point.

    \param incumbent_solution_value
    Encodes the evaluated value of the provisional optimum point found.

    \param incumbent_solution_point
    If the method returns `OPTIMIZED', this will contain the optimality point.

    \param mip
    The problem that has to be solved.

    \param i_vars
    The variables that are constrained to take an integer value.
  */
  static MIP_Problem_Status solve_mip(bool& have_incumbent_solution,
                                      mpq_class& incumbent_solution_value,
                                      Generator& incumbent_solution_point,
                                      MIP_Problem& mip,
                                      const Variables_Set& i_vars);

  /*! \brief
    Returns \c true if and if only the LP problem is satisfiable.
  */
  bool is_lp_satisfiable() const;

  /*! \brief
    Returns \c true if and if only the LP problem \p lp is satisfiable
    when variables in \p i_vars can only take integral values.

    \param lp
    The LP problem. This is assumed to have no integral space dimension.

    \param i_vars
    The variables that are constrained to take integral values.

    \param p
    If \c true is returned, it will encode a feasible point.
  */
  static bool is_mip_satisfiable(MIP_Problem& lp,
                                 const Variables_Set& i_vars,
                                 Generator& p);

  /*! \brief
    Returns \c true if and if only \c mip.last_generator satisfies all the
    integrality coditions implicitly stated using by \p i_vars.

    \param lp
    The LP problem. This is assumed to have no integral space dimension.

    \param i_vars
    The variables that are constrained to take an integer value.

    \param branching_index
    If \c false is returned, this will encode the non-integral variable
    index on which the `branch and bound' algorithm should be applied.
  */
  static bool choose_branching_variable(const MIP_Problem& lp,
                                        const Variables_Set& i_vars,
                                        dimension_type& branching_index);
};

#include "MIP_Problem.inlines.hh"
#include "MIP_Problem.templates.hh"

#endif // !defined(PPL_MIP_Problem_defs_hh)<|MERGE_RESOLUTION|>--- conflicted
+++ resolved
@@ -39,19 +39,6 @@
 #include <iterator>
 #include <iosfwd>
 
-<<<<<<< HEAD
-=======
-// TODO: Remove this when the sparse working cost has been tested enough.
-#if PPL_USE_SPARSE_MATRIX
-
-// These are needed for the linear_combine() method that takes a Dense_Row and
-// a Sparse_Row.
-#include "Dense_Row.types.hh"
-#include "Sparse_Row.types.hh"
-
-#endif // defined(PPL_USE_SPARSE_MATRIX)
-
->>>>>>> 5d31265f
 namespace Parma_Polyhedra_Library {
 
 namespace IO_Operators {
@@ -506,7 +493,7 @@
   */
   dimension_type internal_space_dim;
 
-#if USE_PPL_SPARSE_MATRIX
+#if PPL_USE_SPARSE_MATRIX
   typedef Sparse_Row Row;
 #else
   typedef Dense_Row Row;
