/* Implementation of global objects: inline functions.
   Copyright (C) 2001-2010 Roberto Bagnara <bagnara@cs.unipr.it>
   Copyright (C) 2010-2012 BUGSENG srl (http://bugseng.com)

This file is part of the Parma Polyhedra Library (PPL).

The PPL is free software; you can redistribute it and/or modify it
under the terms of the GNU General Public License as published by the
Free Software Foundation; either version 3 of the License, or (at your
option) any later version.

The PPL is distributed in the hope that it will be useful, but WITHOUT
ANY WARRANTY; without even the implied warranty of MERCHANTABILITY or
FITNESS FOR A PARTICULAR PURPOSE.  See the GNU General Public License
for more details.

You should have received a copy of the GNU General Public License
along with this program; if not, write to the Free Software Foundation,
Inc., 51 Franklin Street, Fifth Floor, Boston, MA 02111-1307, USA.

For the most up-to-date information see the Parma Polyhedra Library
site: http://bugseng.com/products/ppl/ . */

#ifndef PPL_globals_inlines_hh
#define PPL_globals_inlines_hh 1

#include <limits>
#include <cassert>
<<<<<<< HEAD
#include <istream>
#include <ostream>
=======
#include <cctype>
#include "compiler.hh"
>>>>>>> 3a65ba18

namespace Parma_Polyhedra_Library {

inline dimension_type
not_a_dimension() {
  return std::numeric_limits<dimension_type>::max();
}

inline int32_t
hash_code_from_dimension(dimension_type dim) {
  const dimension_type divisor = 1U << (32 - 1);
  dim = dim % divisor;
  return static_cast<int32_t>(dim);
}

inline const Weightwatch_Traits::Threshold&
Weightwatch_Traits::get() {
  return weight;
}

inline bool
Weightwatch_Traits::less_than(const Threshold& a, const Threshold& b) {
  return b - a < (1ULL << (sizeof_to_bits(sizeof(Threshold)) - 1));
}

inline void
Weightwatch_Traits::from_delta(Threshold& threshold, const Delta& delta) {
  threshold = weight + delta;
}

inline
Throwable::~Throwable() {
}

inline void
maybe_abandon() {
#ifndef NDEBUG
  if (Implementation::in_assert != 0)
    return;
#endif
  if (Weightwatch_Traits::check_function != 0)
    Weightwatch_Traits::check_function();
  if (const Throwable* p = abandon_expensive_computations)
    p->throw_me();
}

inline dimension_type
compute_capacity(const dimension_type requested_size,
		 const dimension_type maximum_size) {
  assert(requested_size <= maximum_size);
  // Speculation factor 2.
  return (requested_size < maximum_size/2)
    ? (2*(requested_size + 1))
    : maximum_size;
  // Speculation factor 1.5.
  // return (maximum_size - requested_size > requested_size/2)
  //   ? requested_size + requested_size/2 + 1
  //   : maximum_size;
}

template <typename T>
inline typename
Enable_If<Is_Native<T>::value, memory_size_type>::type
external_memory_in_bytes(const T&) {
  return 0;
}

template <typename T>
inline typename
Enable_If<Is_Native<T>::value, memory_size_type>::type
total_memory_in_bytes(const T&) {
  return sizeof(T);
}

inline memory_size_type
external_memory_in_bytes(const mpz_class& x) {
  return static_cast<memory_size_type>(x.get_mpz_t()[0]._mp_alloc)
    * PPL_SIZEOF_MP_LIMB_T;
}

inline memory_size_type
total_memory_in_bytes(const mpz_class& x) {
  return sizeof(x) + external_memory_in_bytes(x);
}

inline memory_size_type
external_memory_in_bytes(const mpq_class& x) {
  return external_memory_in_bytes(x.get_num())
    + external_memory_in_bytes(x.get_den());
}

inline memory_size_type
total_memory_in_bytes(const mpq_class& x) {
  return sizeof(x) + external_memory_in_bytes(x);
}

<<<<<<< HEAD
inline void
ascii_dump(std::ostream& s, Representation r) {
  if (r == DENSE)
    s << "DENSE";
  else
    s << "SPARSE";
}

inline bool
ascii_load(std::istream& is, Representation& r) {
  std::string s;
  if (!(is >> s))
    return false;

  if (s == "DENSE")  {
    r = DENSE;
    return true;
  }

  if (s == "SPARSE")  {
    r = SPARSE;
    return true;
  }

  return false;
=======
inline bool
is_space(char c) {
  return isspace(c) != 0;
}

template <typename RA_Container>
inline typename RA_Container::iterator
nth_iter(RA_Container& cont, dimension_type n) {
  typedef typename RA_Container::difference_type diff_t;
  return cont.begin() + static_cast<diff_t>(n);
}

template <typename RA_Container>
inline typename RA_Container::const_iterator
nth_iter(const RA_Container& cont, dimension_type n) {
  typedef typename RA_Container::difference_type diff_t;
  return cont.begin() + static_cast<diff_t>(n);
}

inline dimension_type
least_significant_one_mask(const dimension_type i) {
  return i & (~i + 1U);
>>>>>>> 3a65ba18
}

} // namespace Parma_Polyhedra_Library

#endif // !defined(PPL_globals_inlines_hh)<|MERGE_RESOLUTION|>--- conflicted
+++ resolved
@@ -26,13 +26,10 @@
 
 #include <limits>
 #include <cassert>
-<<<<<<< HEAD
 #include <istream>
 #include <ostream>
-=======
 #include <cctype>
 #include "compiler.hh"
->>>>>>> 3a65ba18
 
 namespace Parma_Polyhedra_Library {
 
@@ -129,7 +126,6 @@
   return sizeof(x) + external_memory_in_bytes(x);
 }
 
-<<<<<<< HEAD
 inline void
 ascii_dump(std::ostream& s, Representation r) {
   if (r == DENSE)
@@ -148,14 +144,13 @@
     r = DENSE;
     return true;
   }
-
   if (s == "SPARSE")  {
     r = SPARSE;
     return true;
   }
+  return false;
+}
 
-  return false;
-=======
 inline bool
 is_space(char c) {
   return isspace(c) != 0;
@@ -178,7 +173,6 @@
 inline dimension_type
 least_significant_one_mask(const dimension_type i) {
   return i & (~i + 1U);
->>>>>>> 3a65ba18
 }
 
 } // namespace Parma_Polyhedra_Library
