/* Constraint_System class declaration.
   Copyright (C) 2001-2010 Roberto Bagnara <bagnara@cs.unipr.it>
   Copyright (C) 2010-2012 BUGSENG srl (http://bugseng.com)

This file is part of the Parma Polyhedra Library (PPL).

The PPL is free software; you can redistribute it and/or modify it
under the terms of the GNU General Public License as published by the
Free Software Foundation; either version 3 of the License, or (at your
option) any later version.

The PPL is distributed in the hope that it will be useful, but WITHOUT
ANY WARRANTY; without even the implied warranty of MERCHANTABILITY or
FITNESS FOR A PARTICULAR PURPOSE.  See the GNU General Public License
for more details.

You should have received a copy of the GNU General Public License
along with this program; if not, write to the Free Software Foundation,
Inc., 51 Franklin Street, Fifth Floor, Boston, MA 02111-1307, USA.

For the most up-to-date information see the Parma Polyhedra Library
site: http://bugseng.com/products/ppl/ . */

#ifndef PPL_Constraint_System_defs_hh
#define PPL_Constraint_System_defs_hh 1

#include "Constraint_System.types.hh"

#include "Linear_System.defs.hh"
#include "Constraint.defs.hh"

#include "Linear_Expression.types.hh"
#include "Generator.types.hh"
#include "Constraint.types.hh"
#include "Congruence_System.types.hh"
#include "Polyhedron.types.hh"
#include "termination.types.hh"
#include <iterator>
#include <iosfwd>

namespace Parma_Polyhedra_Library {

namespace IO_Operators {

//! Output operator.
/*!
  \relates Parma_Polyhedra_Library::Constraint_System
  Writes <CODE>true</CODE> if \p cs is empty.  Otherwise, writes on
  \p s the constraints of \p cs, all in one row and separated by ", ".
*/
std::ostream& operator<<(std::ostream& s, const Constraint_System& cs);

} // namespace IO_Operators

// TODO: Consider removing this.
#ifdef PPL_DOXYGEN_INCLUDE_IMPLEMENTATION_DETAILS
//! Returns <CODE>true</CODE> if and only if \p x and \p y are identical.
/*! \relates Constraint_System */
#endif // defined(PPL_DOXYGEN_INCLUDE_IMPLEMENTATION_DETAILS)
bool operator==(const Constraint_System& x, const Constraint_System& y);

// TODO: Consider removing this.
#ifdef PPL_DOXYGEN_INCLUDE_IMPLEMENTATION_DETAILS
//! Returns <CODE>true</CODE> if and only if \p x and \p y are different.
/*! \relates Constraint_System */
#endif // defined(PPL_DOXYGEN_INCLUDE_IMPLEMENTATION_DETAILS)
bool operator!=(const Constraint_System& x, const Constraint_System& y);

/*! \relates Constraint_System */
void
swap(Constraint_System& x, Constraint_System& y);

} // namespace Parma_Polyhedra_Library

//! A system of constraints.
/*! \ingroup PPL_CXX_interface
    An object of the class Constraint_System is a system of constraints,
    i.e., a multiset of objects of the class Constraint.
    When inserting constraints in a system, space dimensions are
    automatically adjusted so that all the constraints in the system
    are defined on the same vector space.

    \par
    In all the examples it is assumed that variables
    <CODE>x</CODE> and <CODE>y</CODE> are defined as follows:
    \code
  Variable x(0);
  Variable y(1);
    \endcode

    \par Example 1
    The following code builds a system of constraints corresponding to
    a square in \f$\Rset^2\f$:
    \code
  Constraint_System cs;
  cs.insert(x >= 0);
  cs.insert(x <= 3);
  cs.insert(y >= 0);
  cs.insert(y <= 3);
    \endcode
    Note that:
    the constraint system is created with space dimension zero;
    the first and third constraint insertions increase the space
    dimension to \f$1\f$ and \f$2\f$, respectively.

    \par Example 2
    By adding four strict inequalities to the constraint system
    of the previous example, we can remove just the four
    vertices from the square defined above.
    \code
  cs.insert(x + y > 0);
  cs.insert(x + y < 6);
  cs.insert(x - y < 3);
  cs.insert(y - x < 3);
    \endcode

    \par Example 3
    The following code builds a system of constraints corresponding to
    a half-strip in \f$\Rset^2\f$:
    \code
  Constraint_System cs;
  cs.insert(x >= 0);
  cs.insert(x - y <= 0);
  cs.insert(x - y + 1 >= 0);
    \endcode

    \note
    After inserting a multiset of constraints in a constraint system,
    there are no guarantees that an <EM>exact</EM> copy of them
    can be retrieved:
    in general, only an <EM>equivalent</EM> constraint system
    will be available, where original constraints may have been
    reordered, removed (if they are trivial, duplicate or
    implied by other constraints), linearly combined, etc.
*/
class Parma_Polyhedra_Library::Constraint_System {
public:
  typedef Constraint row_type;

  static const Representation default_representation = DENSE;

  //! Default constructor: builds an empty system of constraints.
  explicit Constraint_System(Representation r = default_representation);

  //! Builds the singleton system containing only constraint \p c.
  explicit Constraint_System(const Constraint& c,
                             Representation r = default_representation);

  //! Builds a system containing copies of any equalities in \p cgs.
  explicit Constraint_System(const Congruence_System& cgs,
                             Representation r = default_representation);

  //! Ordinary copy constructor.
  /*!
    \note The copy will have the same representation as `cs', to make it
          indistinguishable from `cs'.
  */
  Constraint_System(const Constraint_System& cs);

  //! Copy constructor with specified representation.
  Constraint_System(const Constraint_System& cs, Representation r);

  //! Destructor.
  ~Constraint_System();

  //! Assignment operator.
  Constraint_System& operator=(const Constraint_System& y);

  //! Returns the current representation of *this.
  Representation representation() const;

  //! Converts *this to the specified representation.
  void set_representation(Representation r);

  //! Returns the maximum space dimension a Constraint_System can handle.
  static dimension_type max_space_dimension();

  //! Returns the dimension of the vector space enclosing \p *this.
  dimension_type space_dimension() const;

  //! Sets the space dimension of the rows in the system to \p space_dim .
  void set_space_dimension(dimension_type space_dim);

  /*! \brief
    Returns <CODE>true</CODE> if and only if \p *this
    contains one or more equality constraints.
  */
  bool has_equalities() const;

  /*! \brief
    Returns <CODE>true</CODE> if and only if \p *this
    contains one or more strict inequality constraints.
  */
  bool has_strict_inequalities() const;

  /*! \brief
    Inserts in \p *this a copy of the constraint \p c,
    increasing the number of space dimensions if needed.
  */
  void insert(const Constraint& c);

  //! Initializes the class.
  static void initialize();

  //! Finalizes the class.
  static void finalize();

  /*! \brief
    Returns the singleton system containing only Constraint::zero_dim_false().
  */
  static const Constraint_System& zero_dim_empty();

  typedef Constraint_System_const_iterator const_iterator;

  //! Returns <CODE>true</CODE> if and only if \p *this has no constraints.
  bool empty() const;

  /*! \brief
    Removes all the constraints from the constraint system
    and sets its space dimension to 0.
  */
  void clear();

  /*! \brief
    Returns the const_iterator pointing to the first constraint,
    if \p *this is not empty;
    otherwise, returns the past-the-end const_iterator.
  */
  const_iterator begin() const;

  //! Returns the past-the-end const_iterator.
  const_iterator end() const;

  //! Checks if all the invariants are satisfied.
  bool OK() const;

  PPL_OUTPUT_DECLARATIONS

  /*! \brief
    Loads from \p s an ASCII representation (as produced by
    ascii_dump(std::ostream&) const) and sets \p *this accordingly.
    Returns <CODE>true</CODE> if successful, <CODE>false</CODE> otherwise.
  */
  bool ascii_load(std::istream& s);

  //! Returns the total size in bytes of the memory occupied by \p *this.
  memory_size_type total_memory_in_bytes() const;

  //! Returns the size in bytes of the memory managed by \p *this.
  memory_size_type external_memory_in_bytes() const;

  //! Swaps \p *this with \p y.
  void m_swap(Constraint_System& y);

private:
  Linear_System<Constraint> sys;

  /*! \brief
    Holds (between class initialization and finalization) a pointer to
    the singleton system containing only Constraint::zero_dim_false().
  */
  static const Constraint_System* zero_dim_empty_p;

  friend class Constraint_System_const_iterator;

  friend bool operator==(const Constraint_System& x,
                         const Constraint_System& y);

  //! Builds an empty system of constraints having the specified topology.
  explicit Constraint_System(Topology topol,
                             Representation r = default_representation);

  /*! \brief
    Builds a system of constraints on a \p space_dim dimensional space. If
    \p topol is <CODE>NOT_NECESSARILY_CLOSED</CODE> the \f$\epsilon\f$
    dimension is added.
  */
  Constraint_System(Topology topol, dimension_type space_dim,
                    Representation r = default_representation);

  //! Returns the number of equality constraints.
  dimension_type num_equalities() const;

  //! Returns the number of inequality constraints.
  dimension_type num_inequalities() const;

  /*! \brief
    Applies Gaussian elimination and back-substitution so as
    to provide a partial simplification of the system of constraints.

    It is assumed that the system has no pending constraints.
  */
  void simplify();

  /*! \brief
    Adjusts \p *this so that it matches \p new_topology and
    \p new_space_dim (adding or removing columns if needed).
    Returns <CODE>false</CODE> if and only if \p topol is
    equal to <CODE>NECESSARILY_CLOSED</CODE> and \p *this
    contains strict inequalities.
  */
<<<<<<< HEAD
  bool adjust_topology_and_space_dimension(Topology topol,
                                           dimension_type num_dimensions);
=======
  bool adjust_topology_and_space_dimension(Topology new_topology,
					   dimension_type new_space_dim);

  //! Returns the \p k- th constraint of the system.
  Constraint& operator[](dimension_type k);
>>>>>>> ae14af77

  //! Returns a constant reference to the \p k- th constraint of the system.
  const Constraint& operator[](dimension_type k) const;

  //! Returns <CODE>true</CODE> if \p g satisfies all the constraints.
  bool satisfies_all_constraints(const Generator& g) const;

  //! Substitutes a given column of coefficients by a given affine expression.
  /*!
    \param v
    The variable to which the affine transformation is substituted.

    \param expr
    The numerator of the affine transformation:
    \f$\sum_{i = 0}^{n - 1} a_i x_i + b\f$;

    \param denominator
    The denominator of the affine transformation.

    We want to allow affine transformations
    (see Section \ref Images_and_Preimages_of_Affine_Transfer_Relations)
    having any rational coefficients. Since the coefficients of the
    constraints are integers we must also provide an integer \p
    denominator that will be used as denominator of the affine
    transformation.
    The denominator is required to be a positive integer.

    The affine transformation substitutes the matrix of constraints
    by a new matrix whose elements \f${a'}_{ij}\f$ are built from
    the old one \f$a_{ij}\f$ as follows:
    \f[
      {a'}_{ij} =
        \begin{cases}
          a_{ij} * \mathrm{denominator} + a_{iv} * \mathrm{expr}[j]
            \quad \text{for } j \neq v; \\
          \mathrm{expr}[v] * a_{iv}
            \quad \text{for } j = v.
        \end{cases}
    \f]

    \p expr is a constant parameter and unaltered by this computation.
  */
  void affine_preimage(Variable v,
                       const Linear_Expression& expr,
                       Coefficient_traits::const_reference denominator);

  /*! \brief
    Inserts in \p *this a copy of the constraint \p c,
    increasing the number of space dimensions if needed.
    It is a pending constraint.
  */
  void insert_pending(const Constraint& c);

  //! Adds low-level constraints to the constraint system.
  void add_low_level_constraints();

  //! Returns the system topology.
  Topology topology() const;

  dimension_type num_rows() const;

  /*! \brief
    Returns <CODE>true</CODE> if and only if
    the system topology is <CODE>NECESSARILY_CLOSED</CODE>.
  */
  bool is_necessarily_closed() const;

  //! Returns the number of rows that are in the pending part of the system.
  dimension_type num_pending_rows() const;

  //! Returns the index of the first pending row.
  dimension_type first_pending_row() const;

  //! Returns the value of the sortedness flag.
  bool is_sorted() const;

  //! Sets the index to indicate that the system has no pending rows.
  void unset_pending_rows();

  //! Sets the index of the first pending row to \p i.
  void set_index_first_pending_row(dimension_type i);

  //! Sets the sortedness flag of the system to \p b.
  void set_sorted(bool b);

  //! Makes the system shrink by removing its i-th row.
  /*!
    When \p keep_sorted is \p true and the system is sorted, sortedness will
    be preserved, but this method costs O(n).

    Otherwise, this method just swaps the i-th row with the last and then
    removes it, so it costs O(1).
  */
  void remove_row(dimension_type i, bool keep_sorted = false);

  //! Removes the specified rows. The row ordering of remaining rows is
  //! preserved.
  /*!
    \param indexes specifies a list of row indexes.
                   It must be sorted.
  */
  void remove_rows(const std::vector<dimension_type>& indexes);

  //! Makes the system shrink by removing the rows in [first,last).
  /*!
    When \p keep_sorted is \p true and the system is sorted, sortedness will
    be preserved, but this method costs O(num_rows()).

    Otherwise, this method just swaps the rows with the last ones and then
    removes them, so it costs O(last - first).
  */
  void remove_rows(dimension_type first, dimension_type last,
                   bool keep_sorted = false);

  //! Makes the system shrink by removing its \p n trailing rows.
  void remove_trailing_rows(dimension_type n);

  //! Removes all the specified dimensions from the constraint system.
  /*!
    The space dimension of the variable with the highest space
    dimension in \p vars must be at most the space dimension
    of \p this.
  */
  void remove_space_dimensions(const Variables_Set& vars);

  //! Shift by \p n positions the coefficients of variables, starting from
  //! the coefficient of \p v. This increases the space dimension by \p n.
  void shift_space_dimensions(Variable v, dimension_type n);

  //! Permutes the space dimensions of the matrix.
  /*
    \param cycle
    A vector representing a cycle of the permutation according to which the
    columns must be rearranged.

    The \p cycle vector represents a cycle of a permutation of space
    dimensions.
    For example, the permutation
    \f$ \{ x_1 \mapsto x_2, x_2 \mapsto x_3, x_3 \mapsto x_1 \}\f$ can be
    represented by the vector containing \f$ x_1, x_2, x_3 \f$.
  */
  void permute_space_dimensions(const std::vector<Variable>& cycle);

  //! Swaps the coefficients of the variables \p v1 and \p v2 .
  void swap_space_dimensions(Variable v1, Variable v2);

  bool has_no_rows() const;

  //! Strongly normalizes the system.
  void strong_normalize();

  /*! \brief
    Sorts the non-pending rows (in growing order) and eliminates
    duplicated ones.
  */
  void sort_rows();

  /*! \brief
    Adds the given row to the pending part of the system, stealing its
    contents and automatically resizing the system or the row, if needed.
  */
  void insert_pending(Constraint& r, Recycle_Input);

  //! Adds the rows of `y' to the pending part of `*this', stealing them from
  //! `y'.
  void insert_pending(Constraint_System& r, Recycle_Input);

  /*! \brief
    Adds \p r to the system, stealing its contents and
    automatically resizing the system or the row, if needed.
  */
  void insert(Constraint& r, Recycle_Input);

  //! Adds to \p *this a the rows of `y', stealing them from `y'.
  /*!
    It is assumed that \p *this has no pending rows.
  */
  void insert(Constraint_System& r, Recycle_Input);

  //! Adds a copy of the rows of `y' to the pending part of `*this'.
  void insert_pending(const Constraint_System& r);

  /*! \brief
    Assigns to \p *this the result of merging its rows with
    those of \p y, obtaining a sorted system.

    Duplicated rows will occur only once in the result.
    On entry, both systems are assumed to be sorted and have
    no pending rows.
  */
  void merge_rows_assign(const Constraint_System& y);

  //! Adds to \p *this a copy of  the rows of \p y.
  /*!
    It is assumed that \p *this has no pending rows.
  */
  void insert(const Constraint_System& y);

  //! Marks the epsilon dimension as a standard dimension.
  /*!
    The system topology is changed to <CODE>NOT_NECESSARILY_CLOSED</CODE>, and
    the number of space dimensions is increased by 1.
  */
  void mark_as_necessarily_closed();

  //! Marks the last dimension as the epsilon dimension.
  /*!
    The system topology is changed to <CODE>NECESSARILY_CLOSED</CODE>, and
    the number of space dimensions is decreased by 1.
  */
  void mark_as_not_necessarily_closed();

  //! Minimizes the subsystem of equations contained in \p *this.
  /*!
    This method works only on the equalities of the system:
    the system is required to be partially sorted, so that
    all the equalities are grouped at its top; it is assumed that
    the number of equalities is exactly \p n_lines_or_equalities.
    The method finds a minimal system for the equalities and
    returns its rank, i.e., the number of linearly independent equalities.
    The result is an upper triangular subsystem of equalities:
    for each equality, the pivot is chosen starting from
    the right-most columns.
  */
  dimension_type gauss(dimension_type n_lines_or_equalities);

  /*! \brief
    Back-substitutes the coefficients to reduce
    the complexity of the system.

    Takes an upper triangular system having \p n_lines_or_equalities rows.
    For each row, starting from the one having the minimum number of
    coefficients different from zero, computes the expression of an element
    as a function of the remaining ones and then substitutes this expression
    in all the other rows.
  */
  void back_substitute(dimension_type n_lines_or_equalities);

  //! Full assignment operator: pending rows are copied as pending.
  void assign_with_pending(const Constraint_System& y);

  /*! \brief
    Sorts the pending rows and eliminates those that also occur
    in the non-pending part of the system.
  */
  void sort_pending_and_remove_duplicates();

  /*! \brief
    Sorts the system, removing duplicates, keeping the saturation
    matrix consistent.

    \param sat
    Bit matrix with rows corresponding to the rows of \p *this.
  */
  void sort_and_remove_with_sat(Bit_Matrix& sat);

  /*! \brief
    Returns <CODE>true</CODE> if and only if \p *this is sorted,
    without checking for duplicates.
  */
  bool check_sorted() const;

  /*! \brief
    Returns the number of rows in the system
    that represent either lines or equalities.
  */
  dimension_type num_lines_or_equalities() const;

  //! Adds \p n rows and space dimensions to the system.
  /*!
    \param n
    The number of rows and space dimensions to be added: must be strictly
    positive.

    Turns the system \f$M \in \Rset^r \times \Rset^c\f$ into
    the system \f$N \in \Rset^{r+n} \times \Rset^{c+n}\f$
    such that
    \f$N = \bigl(\genfrac{}{}{0pt}{}{0}{M}\genfrac{}{}{0pt}{}{J}{o}\bigr)\f$,
    where \f$J\f$ is the specular image
    of the \f$n \times n\f$ identity matrix.
  */
  void add_universe_rows_and_space_dimensions(dimension_type n);

  friend class Polyhedron;
  friend class Termination_Helpers;
};

//! An iterator over a system of constraints.
/*! \ingroup PPL_CXX_interface
  A const_iterator is used to provide read-only access
  to each constraint contained in a Constraint_System object.

  \par Example
  The following code prints the system of constraints
  defining the polyhedron <CODE>ph</CODE>:
  \code
const Constraint_System& cs = ph.constraints();
for (Constraint_System::const_iterator i = cs.begin(),
        cs_end = cs.end(); i != cs_end; ++i)
  cout << *i << endl;
  \endcode
*/
// NOTE: This is not an inner class of Constraint_System, so Constraint can
// declare that this class is his friend without including this file (the
// .types.hh file suffices).
class Parma_Polyhedra_Library::Constraint_System_const_iterator
  : public std::iterator<std::forward_iterator_tag,
        Constraint,
        ptrdiff_t,
        const Constraint*,
        const Constraint&> {
public:
  //! Default constructor.
  Constraint_System_const_iterator();

  //! Ordinary copy constructor.
  Constraint_System_const_iterator(const Constraint_System_const_iterator& y);

  //! Destructor.
  ~Constraint_System_const_iterator();

  //! Assignment operator.
  Constraint_System_const_iterator& operator=(const Constraint_System_const_iterator& y);

  //! Dereference operator.
  const Constraint& operator*() const;

  //! Indirect member selector.
  const Constraint* operator->() const;

  //! Prefix increment operator.
  Constraint_System_const_iterator& operator++();

  //! Postfix increment operator.
  Constraint_System_const_iterator operator++(int);

  /*! \brief
    Returns <CODE>true</CODE> if and only if
    \p *this and \p y are identical.
  */
  bool operator==(const Constraint_System_const_iterator& y) const;

  /*! \brief
    Returns <CODE>true</CODE> if and only if
    \p *this and \p y are different.
  */
  bool operator!=(const Constraint_System_const_iterator& y) const;

private:
  friend class Constraint_System;

  //! The const iterator over the matrix of constraints.
  Linear_System<Constraint>::const_iterator i;

  //! A const pointer to the matrix of constraints.
  const Linear_System<Constraint>* csp;

  //! Constructor.
  Constraint_System_const_iterator(const Linear_System<Constraint>::const_iterator& iter,
      const Constraint_System& cs);

  //! \p *this skips to the next non-trivial constraint.
  void skip_forward();
};

namespace Parma_Polyhedra_Library {

namespace Implementation {

#ifdef PPL_DOXYGEN_INCLUDE_IMPLEMENTATION_DETAILS
//! Helper returning number of constraints in system.
#endif // defined(PPL_DOXYGEN_INCLUDE_IMPLEMENTATION_DETAILS)
dimension_type
num_constraints(const Constraint_System& cs);

} // namespace Implementation

} // namespace Parma_Polyhedra_Library

// Constraint_System.inlines.hh is not included here on purpose.

#endif // !defined(PPL_Constraint_System_defs_hh)<|MERGE_RESOLUTION|>--- conflicted
+++ resolved
@@ -299,16 +299,8 @@
     equal to <CODE>NECESSARILY_CLOSED</CODE> and \p *this
     contains strict inequalities.
   */
-<<<<<<< HEAD
-  bool adjust_topology_and_space_dimension(Topology topol,
-                                           dimension_type num_dimensions);
-=======
   bool adjust_topology_and_space_dimension(Topology new_topology,
-					   dimension_type new_space_dim);
-
-  //! Returns the \p k- th constraint of the system.
-  Constraint& operator[](dimension_type k);
->>>>>>> ae14af77
+                                           dimension_type new_space_dim);
 
   //! Returns a constant reference to the \p k- th constraint of the system.
   const Constraint& operator[](dimension_type k) const;
@@ -612,14 +604,14 @@
   \endcode
 */
 // NOTE: This is not an inner class of Constraint_System, so Constraint can
-// declare that this class is his friend without including this file (the
-// .types.hh file suffices).
+// declare that this class is his friend without including this file
+// (the .types.hh file suffices).
 class Parma_Polyhedra_Library::Constraint_System_const_iterator
   : public std::iterator<std::forward_iterator_tag,
-        Constraint,
-        ptrdiff_t,
-        const Constraint*,
-        const Constraint&> {
+                         Constraint,
+                         ptrdiff_t,
+                         const Constraint*,
+                         const Constraint&> {
 public:
   //! Default constructor.
   Constraint_System_const_iterator();
