/* Bit_Matrix class implementation (non-inline functions).
   Copyright (C) 2001-2010 Roberto Bagnara <bagnara@cs.unipr.it>
   Copyright (C) 2010-2011 BUGSENG srl (http://bugseng.com)

This file is part of the Parma Polyhedra Library (PPL).

The PPL is free software; you can redistribute it and/or modify it
under the terms of the GNU General Public License as published by the
Free Software Foundation; either version 3 of the License, or (at your
option) any later version.

The PPL is distributed in the hope that it will be useful, but WITHOUT
ANY WARRANTY; without even the implied warranty of MERCHANTABILITY or
FITNESS FOR A PARTICULAR PURPOSE.  See the GNU General Public License
for more details.

You should have received a copy of the GNU General Public License
along with this program; if not, write to the Free Software Foundation,
Inc., 51 Franklin Street, Fifth Floor, Boston, MA 02111-1307, USA.

For the most up-to-date information see the Parma Polyhedra Library
site: http://bugseng.com/products/ppl/ . */

#include "ppl-config.h"
#include "Bit_Matrix.defs.hh"
#include "Dense_Row.defs.hh"
#include "globals.defs.hh"
#include "swapping_sort.templates.hh"
#include <iostream>
#include <string>
#include <climits>

namespace PPL = Parma_Polyhedra_Library;

PPL::Bit_Matrix&
PPL::Bit_Matrix::operator=(const Bit_Matrix& y){
  rows = y.rows;
  row_size = y.row_size;
  PPL_ASSERT(OK());
  return *this;
}

void
PPL::Bit_Matrix::sort_rows() {
<<<<<<< HEAD
  const dimension_type num_elems = rows.size();
  if (num_elems < 2)
    return;

  // Build the function objects implementing indirect sort comparison,
  // indirect unique comparison and indirect swap operation.
  typedef std::vector<Bit_Row> Cont;
  Indirect_Sort_Compare<Cont, Bit_Row_Less_Than> sort_cmp(rows);
  Indirect_Unique_Compare<Cont> unique_cmp(rows);
  Indirect_Swapper<Cont> swapper(rows);

  const dimension_type num_duplicates
    = indirect_sort_and_unique(num_elems, sort_cmp, unique_cmp, swapper);

  if (num_duplicates > 0)
    rows.erase(rows.end() - num_duplicates, rows.end());

=======
  typedef std::vector<Bit_Row>::iterator Iter;
  // Sorting without removing duplicates.
  Iter first = rows.begin();
  Iter last = rows.end();
  Implementation::swapping_sort(first, last, Bit_Row_Less_Than());
  // Moving all the duplicate elements at the end of the vector.
  Iter new_last = Implementation::swapping_unique(first, last);
  // Removing duplicates.
  rows.erase(new_last, last);
>>>>>>> a6e77756
  PPL_ASSERT(OK());
}

void
PPL::Bit_Matrix::add_recycled_row(Bit_Row& row) {
  const dimension_type new_rows_size = rows.size() + 1;
  if (rows.capacity() < new_rows_size) {
    // Reallocation will take place.
    std::vector<Bit_Row> new_rows;
    new_rows.reserve(compute_capacity(new_rows_size, max_num_rows()));
    new_rows.insert(new_rows.end(), new_rows_size, Bit_Row());
    // Put the new row in place.
    dimension_type i = new_rows_size-1;
    new_rows[i].swap(row);
    // Steal the old rows.
    while (i-- > 0)
      new_rows[i].swap(rows[i]);
    // Put the new rows into place.
    std::swap(rows, new_rows);
  }
  else
    // Reallocation will NOT take place: append an empty row
    // and swap it with the new row.
    rows.insert(rows.end(), Bit_Row())->swap(row);
  PPL_ASSERT(OK());
}

void
PPL::Bit_Matrix::transpose() {
  const Bit_Matrix& x = *this;
  const dimension_type nrows = num_rows();
  const dimension_type ncols = num_columns();
  Bit_Matrix tmp(ncols, nrows);
  for (dimension_type i = nrows; i-- > 0; )
    for (unsigned long j = x[i].last(); j != ULONG_MAX; j = x[i].prev(j))
      tmp[j].set(i);
  swap(tmp);
  PPL_ASSERT(OK());
}

void
PPL::Bit_Matrix::transpose_assign(const Bit_Matrix& y) {
  const dimension_type y_nrows = y.num_rows();
  const dimension_type y_ncols = y.num_columns();
  Bit_Matrix tmp(y_ncols, y_nrows);
  for (dimension_type i = y_nrows; i-- > 0; )
    for (unsigned long j = y[i].last(); j != ULONG_MAX; j = y[i].prev(j))
      tmp[j].set(i);
  swap(tmp);
  PPL_ASSERT(OK());
}

void
PPL::Bit_Matrix::resize(dimension_type new_n_rows,
		       dimension_type new_n_columns) {
  PPL_ASSERT(OK());
  const dimension_type old_num_rows = num_rows();
  if (new_n_columns < row_size) {
    const dimension_type num_preserved_rows
      = std::min(old_num_rows, new_n_rows);
    Bit_Matrix& x = *this;
    for (dimension_type i = num_preserved_rows; i-- > 0; )
      x[i].clear_from(new_n_columns);
  }
  row_size = new_n_columns;
  if (new_n_rows > old_num_rows) {
    if (rows.capacity() < new_n_rows) {
      // Reallocation will take place.
      std::vector<Bit_Row> new_rows;
      new_rows.reserve(compute_capacity(new_n_rows, max_num_rows()));
      new_rows.insert(new_rows.end(), new_n_rows, Bit_Row());
      // Steal the old rows.
      for (dimension_type i = old_num_rows; i-- > 0; )
	new_rows[i].swap(rows[i]);
      // Put the new vector into place.
      std::swap(rows, new_rows);
    }
    else
      // Reallocation will NOT take place.
      rows.insert(rows.end(), new_n_rows - old_num_rows, Bit_Row());
  }
  else if (new_n_rows < old_num_rows)
    // Drop some rows.
    rows.erase(rows.begin() + new_n_rows, rows.end());

  PPL_ASSERT(OK());
}

void
PPL::Bit_Matrix::ascii_dump(std::ostream& s) const {
  const Bit_Matrix& x = *this;
  const char separator = ' ';
  s << num_rows() << separator << 'x' << separator
    << num_columns() << "\n";
  for (dimension_type i = 0; i < num_rows(); ++i) {
    for (dimension_type j = 0; j < num_columns(); ++j)
      s << x[i][j] << separator;
    s << "\n";
  }
}

PPL_OUTPUT_DEFINITIONS_ASCII_ONLY(Bit_Matrix)

bool
PPL::Bit_Matrix::ascii_load(std::istream& s) {
  Bit_Matrix& x = *this;
  dimension_type nrows;
  dimension_type ncols;
  std::string str;
  if (!(s >> nrows))
    return false;
  if (!(s >> str) || str != "x")
    return false;
  if (!(s >> ncols))
    return false;
  resize(nrows, ncols);

  for (dimension_type i = 0; i < num_rows(); ++i)
    for (dimension_type j = 0; j < num_columns(); ++j) {
      int bit;
      if (!(s >> bit))
	return false;
      if (bit)
	x[i].set(j);
      else
	x[i].clear(j);
    }

  // Check invariants.
  PPL_ASSERT(OK());
  return true;
}

PPL::memory_size_type
PPL::Bit_Matrix::external_memory_in_bytes() const {
  memory_size_type n = rows.capacity() * sizeof(Dense_Row);
  for (dimension_type i = num_rows(); i-- > 0; )
    n += rows[i].external_memory_in_bytes();
  return n;
}

bool
PPL::Bit_Matrix::OK() const {
#ifndef NDEBUG
  using std::endl;
  using std::cerr;
#endif

  const Bit_Matrix& x = *this;
  for (dimension_type i = num_rows(); i-- > 0; ) {
    const Bit_Row& row = x[i];
    if (!row.OK())
      return false;
    else if (row.last() != ULONG_MAX && row.last() >= row_size) {
#ifndef NDEBUG
      cerr << "Bit_Matrix[" << i << "] is a row with too many bits!"
	   << endl
	   << "(row_size == " << row_size
	   << ", row.last() == " << row.last() << ")"
	   << endl;
#endif
      return false;
    }
  }
  return true;
}

#ifndef NDEBUG
bool
PPL::Bit_Matrix::check_sorted() const {
  const Bit_Matrix& x = *this;
  for (dimension_type i = num_rows(); i-- > 1; )
    if (compare(x[i-1], x[i]) > 0)
      return false;
  return true;
}
#endif

/*! \relates Parma_Polyhedra_Library::Bit_Matrix */
bool
PPL::operator==(const Bit_Matrix& x, const Bit_Matrix& y) {
  const dimension_type x_num_rows = x.num_rows();
  if (x_num_rows != y.num_rows()
      || x.num_columns() != y.num_columns())
    return false;
  for (dimension_type i = x_num_rows; i-- > 0; )
    if (x[i] != y[i])
      return false;
  return true;
}
<|MERGE_RESOLUTION|>--- conflicted
+++ resolved
@@ -42,7 +42,6 @@
 
 void
 PPL::Bit_Matrix::sort_rows() {
-<<<<<<< HEAD
   const dimension_type num_elems = rows.size();
   if (num_elems < 2)
     return;
@@ -50,27 +49,16 @@
   // Build the function objects implementing indirect sort comparison,
   // indirect unique comparison and indirect swap operation.
   typedef std::vector<Bit_Row> Cont;
-  Indirect_Sort_Compare<Cont, Bit_Row_Less_Than> sort_cmp(rows);
-  Indirect_Unique_Compare<Cont> unique_cmp(rows);
-  Indirect_Swapper<Cont> swapper(rows);
+  Implementation::Indirect_Sort_Compare<Cont, Bit_Row_Less_Than> sort_cmp(rows);
+  Implementation::Indirect_Unique_Compare<Cont> unique_cmp(rows);
+  Implementation::Indirect_Swapper<Cont> swapper(rows);
 
   const dimension_type num_duplicates
-    = indirect_sort_and_unique(num_elems, sort_cmp, unique_cmp, swapper);
+    = Implementation::indirect_sort_and_unique(num_elems, sort_cmp, unique_cmp, swapper);
 
   if (num_duplicates > 0)
     rows.erase(rows.end() - num_duplicates, rows.end());
 
-=======
-  typedef std::vector<Bit_Row>::iterator Iter;
-  // Sorting without removing duplicates.
-  Iter first = rows.begin();
-  Iter last = rows.end();
-  Implementation::swapping_sort(first, last, Bit_Row_Less_Than());
-  // Moving all the duplicate elements at the end of the vector.
-  Iter new_last = Implementation::swapping_unique(first, last);
-  // Removing duplicates.
-  rows.erase(new_last, last);
->>>>>>> a6e77756
   PPL_ASSERT(OK());
 }
 
