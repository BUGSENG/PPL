--- conflicted
+++ resolved
@@ -413,18 +413,11 @@
   PPL_DIRTY_TEMP_COEFFICIENT(coeff);
   PPL_DIRTY_TEMP_COEFFICIENT(term);
   // Constraints that are not octagonal differences are not allowed.
-<<<<<<< HEAD
   if (!Octagonal_Shape_Helper
     ::extract_octagonal_difference(c, c_space_dim, num_vars,
                                    i, j, coeff, term))
-    throw_generic("add_constraint(c)",
-                  "c is not an octagonal constraint");
-=======
-  if (!extract_octagonal_difference(c, c_space_dim, num_vars,
-                                    i, j, coeff, term))
     throw_invalid_argument("add_constraint(c)",
                            "c is not an octagonal constraint");
->>>>>>> 717a18d0
 
   if (num_vars == 0) {
     // Dealing with a trivial constraint (not a strict inequality).
