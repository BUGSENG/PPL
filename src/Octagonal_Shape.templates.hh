--- conflicted
+++ resolved
@@ -3975,13 +3975,9 @@
   PPL_DIRTY_TEMP(N, up_approx);
   PPL_DIRTY_TEMP_COEFFICIENT(minus_expr_u);
 
-<<<<<<< HEAD
   for (Linear_Expression::const_iterator u = sc_expr.begin(),
       u_end = sc_expr.lower_bound(Variable(last_id + 1)); u != u_end; ++u) {
     const dimension_type u_id = u.variable().id();
-=======
-  for (dimension_type u_id = last_id + 1; u_id-- > 0; ) {
->>>>>>> 703cc3cc
     // Skip the case when `u_id == v_id'.
     if (u_id == v_id)
       continue;
@@ -4095,13 +4091,9 @@
   PPL_DIRTY_TEMP(N, up_approx);
   PPL_DIRTY_TEMP_COEFFICIENT(minus_expr_u);
 
-<<<<<<< HEAD
   for (Linear_Expression::const_iterator u = sc_expr.begin(),
       u_end = sc_expr.lower_bound(Variable(last_id + 1)); u != u_end; ++u) {
     const dimension_type u_id = u.variable().id();
-=======
-  for (dimension_type u_id = last_id + 1; u_id-- > 0; ) {
->>>>>>> 703cc3cc
     // Skip the case when `u_id == v_id'.
     if (u_id == v_id)
       continue;
