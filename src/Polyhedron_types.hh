--- conflicted
+++ resolved
@@ -1,9 +1,5 @@
 /* Copyright (C) 2001-2010 Roberto Bagnara <bagnara@cs.unipr.it>
-<<<<<<< HEAD
-   Copyright (C) 2010-2017 BUGSENG srl (http://bugseng.com)
-=======
    Copyright (C) 2010-2018 BUGSENG srl (http://bugseng.com)
->>>>>>> 3a5e1e20
 
 This file is free software; as a special exception the author gives
 unlimited permission to copy and/or distribute it, with or without
