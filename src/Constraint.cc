/* Constraint class implementation (non-inline functions).
   Copyright (C) 2001-2010 Roberto Bagnara <bagnara@cs.unipr.it>
   Copyright (C) 2010-2012 BUGSENG srl (http://bugseng.com)

This file is part of the Parma Polyhedra Library (PPL).

The PPL is free software; you can redistribute it and/or modify it
under the terms of the GNU General Public License as published by the
Free Software Foundation; either version 3 of the License, or (at your
option) any later version.

The PPL is distributed in the hope that it will be useful, but WITHOUT
ANY WARRANTY; without even the implied warranty of MERCHANTABILITY or
FITNESS FOR A PARTICULAR PURPOSE.  See the GNU General Public License
for more details.

You should have received a copy of the GNU General Public License
along with this program; if not, write to the Free Software Foundation,
Inc., 51 Franklin Street, Fifth Floor, Boston, MA 02111-1307, USA.

For the most up-to-date information see the Parma Polyhedra Library
site: http://bugseng.com/products/ppl/ . */

#include "ppl-config.h"
#include "Constraint.defs.hh"
#include "Variable.defs.hh"
#include "Variables_Set.defs.hh"
#include "Congruence.defs.hh"
#include "math_utilities.defs.hh"

#include <iostream>
#include <sstream>
#include <stdexcept>

namespace PPL = Parma_Polyhedra_Library;

void
PPL::Constraint::throw_invalid_argument(const char* method,
					const char* message) const {
  std::ostringstream s;
  s << "PPL::Constraint::" << method << ":" << std::endl
    << message;
  throw std::invalid_argument(s.str());
}

void
PPL::Constraint::throw_dimension_incompatible(const char* method,
					      const char* name_var,
					      const Variable v) const {
  std::ostringstream s;
  s << "PPL::Constraint::" << method << ":" << std::endl
    << "this->space_dimension() == " << space_dimension() << ", "
    << name_var << ".space_dimension() == " << v.space_dimension() << ".";
  throw std::invalid_argument(s.str());
}

PPL::Constraint
PPL::Constraint::construct_epsilon_geq_zero() {
  Linear_Expression e;
  Constraint c(e, NONSTRICT_INEQUALITY, NOT_NECESSARILY_CLOSED);
  c.set_epsilon_coefficient(Coefficient_one());
  PPL_ASSERT(c.OK());
  return c;
}

<<<<<<< HEAD
PPL::Constraint::Constraint(const Congruence& cg, Representation r)
  : expr(cg, r),
    wrapped_expr(expr, false),
    kind_(LINE_OR_EQUALITY),
    topology_(NECESSARILY_CLOSED) {
  if (!cg.is_equality())
    throw_invalid_argument("Constraint(cg)",
                           "congruence cg must be an equality.");

=======
PPL::Constraint::Constraint(const Congruence& cg)
  : Linear_Row(cg.is_equality()
	       // Size includes extra column for the inhomogeneous term.
	       ? (cg.space_dimension() + 1)
	       : (throw_invalid_argument("Constraint(cg)",
					 "congruence cg must be an equality."),
		  0U),
	       // Capacity also includes a column for the epsilon coefficient.
	       compute_capacity(cg.space_dimension() + 2,
                                Dense_Row::max_size()),
	       Flags(NECESSARILY_CLOSED, LINE_OR_EQUALITY)) {
  Constraint& c = *this;
  // Copy coefficients and inhomogeneous term.
  for (dimension_type i = cg.space_dimension() + 1; i-- > 0; )
    c[i] = cg[i];
>>>>>>> 3a65ba18
  // Enforce normalization.
  strong_normalize();

  PPL_ASSERT(OK());
}

<<<<<<< HEAD
void
PPL::Constraint::swap_space_dimensions(Variable v1, Variable v2) {
  PPL_ASSERT(v1.space_dimension() <= space_dimension());
  PPL_ASSERT(v2.space_dimension() <= space_dimension());
  expr.swap_space_dimensions(v1, v2);
  // *this is still normalized but it may not be strongly normalized.
  sign_normalize();
  PPL_ASSERT(OK());
}

void
PPL::Constraint
::permute_space_dimensions(const std::vector<Variable>& cycle) {

  if (cycle.size() < 2)
    // No-op. No need to call sign_normalize().
    return;

  expr.permute_space_dimensions(cycle);
  
  // *this is still normalized but may be not strongly normalized: sign
  // normalization is necessary.
  sign_normalize();
  PPL_ASSERT(OK());
=======
PPL::Constraint::Constraint(const Congruence& cg,
			    dimension_type sz,
			    dimension_type capacity)
  : Linear_Row(cg.is_equality()
	       ? sz
	       : (throw_invalid_argument("Constraint(cg, sz, c)",
					 "congruence cg must be an equality."),
		  0U),
	       capacity,
	       Flags(NECESSARILY_CLOSED, LINE_OR_EQUALITY)) {
  Constraint& c = *this;
  // Copy coefficients.
  PPL_ASSERT(sz > 0);
  while (sz-- > 0)
    c[sz] = cg[sz];
>>>>>>> 3a65ba18
}

bool
PPL::Constraint::is_tautological() const {
  if (expr.all_homogeneous_terms_are_zero())
    if (is_equality())
      return expr.inhomogeneous_term() == 0;
    else
      // Non-strict inequality constraint.
      return expr.inhomogeneous_term() >= 0;
  else
    // There is a non-zero homogeneous coefficient.
    if (is_necessarily_closed())
      return false;
    else {
      // The constraint is NOT necessarily closed.
      const int eps_sign = sgn(epsilon_coefficient());
      if (eps_sign > 0)
	// We have found the constraint epsilon >= 0.
	return true;
      if (eps_sign == 0)
	// One of the `true' dimensions has a non-zero coefficient.
	return false;
      else {
	// Here the epsilon coefficient is negative: strict inequality.
	if (expr.inhomogeneous_term() <= 0)
	  // A strict inequality such as `lhs - k > 0',
	  // where k is a non negative integer, cannot be trivially true.
	  return false;
	// Checking for another non-zero coefficient.
        // If the check succeeds, we have the inequality `k > 0',
        // where k is a positive integer.
        return wrapped_expr.all_homogeneous_terms_are_zero();
      }
    }
}

bool
PPL::Constraint::is_inconsistent() const {
  if (expr.all_homogeneous_terms_are_zero())
    // The inhomogeneous term is the only non-zero coefficient.
    if (is_equality())
      return expr.inhomogeneous_term() != 0;
    else
      // Non-strict inequality constraint.
      return expr.inhomogeneous_term() < 0;
  else
    // There is a non-zero homogeneous coefficient.
    if (is_necessarily_closed())
      return false;
    else {
      // The constraint is NOT necessarily closed.
      if (epsilon_coefficient() >= 0)
	// If positive, we have found the constraint epsilon >= 0.
	// If zero, one of the `true' dimensions has a non-zero coefficient.
	// In both cases, it is not trivially false.
	return false;
      else {
	// Here the epsilon coefficient is negative: strict inequality.
	if (expr.inhomogeneous_term() > 0)
	  // A strict inequality such as `lhs + k > 0',
	  // where k is a positive integer, cannot be trivially false.
	  return false;
        // Checking for another non-zero coefficient.
        // If the check succeeds, we have the inequality `k > 0',
        // where k is a positive integer.
        return wrapped_expr.all_homogeneous_terms_are_zero();
      }
    }
}

void
PPL::Constraint::linear_combine(const Constraint& y, dimension_type i) {
  expr.linear_combine(y.expr, i);
  strong_normalize();
}

/*! \relates Parma_Polyhedra_Library::Constraint */
int
PPL::compare(const Constraint& x, const Constraint& y) {
  const bool x_is_line_or_equality = x.is_line_or_equality();
  const bool y_is_line_or_equality = y.is_line_or_equality();
  if (x_is_line_or_equality != y_is_line_or_equality)
    // Equalities (lines) precede inequalities (ray/point).
    return y_is_line_or_equality ? 2 : -2;

  return compare(x.expr, y.expr);
}

bool
PPL::Constraint::is_equivalent_to(const Constraint& y) const {
  const Constraint& x = *this;
  const dimension_type x_space_dim = x.space_dimension();
  if (x_space_dim != y.space_dimension())
    return false;

  const Type x_type = x.type();
  if (x_type != y.type()) {
    // Check for special cases.
    if (x.is_tautological())
      return y.is_tautological();
    else
      return x.is_inconsistent() && y.is_inconsistent();
  }

  if (x_type == STRICT_INEQUALITY) {
    // Due to the presence of epsilon-coefficients, syntactically
    // different strict inequalities may actually encode the same
    // topologically open half-space.
    // First, drop the epsilon-coefficient ...
    Linear_Expression x_expr(x);
    Linear_Expression y_expr(y);
    // ... then, re-normalize ...
    x_expr.normalize();
    y_expr.normalize();
    // ... and finally check for syntactic equality.
    return x_expr.is_equal_to(y_expr);
  }

  // `x' and 'y' are of the same type and they are not strict inequalities;
  // thus, the epsilon-coefficient, if present, is zero.
  // It is sufficient to check for syntactic equality.
  return x.expr.is_equal_to(y.expr);
}

bool
PPL::Constraint::is_equal_to(const Constraint& y) const {
  return expr.is_equal_to(y.expr) && kind_ == y.kind_ && topology() == y.topology();
}

void
PPL::Constraint::sign_normalize() {
  if (is_line_or_equality())
    expr.sign_normalize();
}

bool
PPL::Constraint::check_strong_normalized() const {
  Constraint tmp = *this;
  tmp.strong_normalize();
  return compare(*this, tmp) == 0;
}

const PPL::Constraint* PPL::Constraint::zero_dim_false_p = 0;
const PPL::Constraint* PPL::Constraint::zero_dim_positivity_p = 0;
const PPL::Constraint* PPL::Constraint::epsilon_geq_zero_p = 0;
const PPL::Constraint* PPL::Constraint::epsilon_leq_one_p = 0;

void
PPL::Constraint::initialize() {
  PPL_ASSERT(zero_dim_false_p == 0);
  zero_dim_false_p
    = new Constraint(Linear_Expression::zero() == Coefficient_one());

  PPL_ASSERT(zero_dim_positivity_p == 0);
  zero_dim_positivity_p
    = new Constraint(Linear_Expression::zero() <= Coefficient_one());

  PPL_ASSERT(epsilon_geq_zero_p == 0);
  epsilon_geq_zero_p
    = new Constraint(construct_epsilon_geq_zero());

  PPL_ASSERT(epsilon_leq_one_p == 0);
  epsilon_leq_one_p
    = new Constraint(Linear_Expression::zero() < Coefficient_one());
}

void
PPL::Constraint::finalize() {
  PPL_ASSERT(zero_dim_false_p != 0);
  delete zero_dim_false_p;
  zero_dim_false_p = 0;

  PPL_ASSERT(zero_dim_positivity_p != 0);
  delete zero_dim_positivity_p;
  zero_dim_positivity_p = 0;

  PPL_ASSERT(epsilon_geq_zero_p != 0);
  delete epsilon_geq_zero_p;
  epsilon_geq_zero_p = 0;

  PPL_ASSERT(epsilon_leq_one_p != 0);
  delete epsilon_leq_one_p;
  epsilon_leq_one_p = 0;
}

void
PPL::Constraint::ascii_dump(std::ostream& s) const {
  expr.ascii_dump(s);

  s << " ";
  
  switch (type()) {
  case Constraint::EQUALITY:
    s << "=";
    break;
  case Constraint::NONSTRICT_INEQUALITY:
    s << ">=";
    break;
  case Constraint::STRICT_INEQUALITY:
    s << ">";
    break;
  }
  s << " ";
  if (topology() == NECESSARILY_CLOSED)
    s << "(C)";
  else
    s << "(NNC)";

  s << "\n";
}

bool
PPL::Constraint::ascii_load(std::istream& s) {
  std::string str;
  std::string str2;

  expr.ascii_load(s);

  if (!(s >> str))
    return false;
  if (str == "=")
    set_is_equality();
  else if (str == ">=" || str == ">")
    set_is_inequality();
  else
    return false;

  if (!(s >> str2))
    return false;
  if (str2 == "(NNC)") {
    // TODO: Avoid the mark_as_*() methods if possible.
    if (topology() == NECESSARILY_CLOSED)
      mark_as_not_necessarily_closed();
  } else
    if (str2 == "(C)") {
      // TODO: Avoid the mark_as_*() methods if possible.
      if (topology() == NOT_NECESSARILY_CLOSED)
        mark_as_necessarily_closed();
    } else
      return false;

  // Checking for equality of actual and declared types.
  switch (type()) {
  case EQUALITY:
    if (str != "=")
      return false;
    break;
  case NONSTRICT_INEQUALITY:
    if (str != ">=")
      return false;
    break;
  case STRICT_INEQUALITY:
    if (str != ">")
      return false;
    break;
  }

  return true;
}

/*! \relates Parma_Polyhedra_Library::Constraint */
std::ostream&
PPL::IO_Operators::operator<<(std::ostream& s, const Constraint& c) {
  PPL_DIRTY_TEMP_COEFFICIENT(cv);
  bool first = true;
  for (Constraint::Expression::const_iterator i = c.expression().begin(),
        i_end = c.expression().end(); i != i_end; ++i) {
    cv = *i;
    if (!first) {
      if (cv > 0)
        s << " + ";
      else {
        s << " - ";
        neg_assign(cv);
      }
    }
    else
      first = false;
    if (cv == -1)
      s << "-";
    else if (cv != 1)
      s << cv << "*";
    s << i.variable();
  }
  if (first)
    s << Coefficient_zero();
  const char* relation_symbol = 0;
  switch (c.type()) {
  case Constraint::EQUALITY:
    relation_symbol = " = ";
    break;
  case Constraint::NONSTRICT_INEQUALITY:
    relation_symbol = " >= ";
    break;
  case Constraint::STRICT_INEQUALITY:
    relation_symbol = " > ";
    break;
  }
  s << relation_symbol << -c.inhomogeneous_term();
  return s;
}

/*! \relates Parma_Polyhedra_Library::Constraint */
std::ostream&
PPL::IO_Operators::operator<<(std::ostream& s, const Constraint::Type& t) {
  const char* n = 0;
  switch (t) {
  case Constraint::EQUALITY:
    n = "EQUALITY";
    break;
  case Constraint::NONSTRICT_INEQUALITY:
    n = "NONSTRICT_INEQUALITY";
    break;
  case Constraint::STRICT_INEQUALITY:
    n = "STRICT_INEQUALITY";
    break;
  }
  s << n;
  return s;
}

PPL_OUTPUT_DEFINITIONS(Constraint)

bool
PPL::Constraint::OK() const {
  // Topology consistency checks.
<<<<<<< HEAD
  if (is_not_necessarily_closed() && expr.space_dimension() == 0) {
=======
  const dimension_type min_size = is_necessarily_closed() ? 1U : 2U;
  if (size() < min_size) {
>>>>>>> 3a65ba18
#ifndef NDEBUG
    std::cerr << "Constraint has fewer coefficients than the minimum "
	      << "allowed by its topology:"
	      << std::endl
	      << "space dimension is " << expr.space_dimension()
	      << ", minimum is 1."
	      << std::endl;
#endif
    return false;
  }

  if (is_equality() && is_not_necessarily_closed()
      && epsilon_coefficient() != 0) {
#ifndef NDEBUG
    std::cerr << "Illegal constraint: an equality cannot be strict."
	      << std::endl;
#endif
    return false;
  }

  // Normalization check.
  Constraint tmp = *this;
  tmp.strong_normalize();
  if (tmp != *this) {
#ifndef NDEBUG
    std::cerr << "Constraint is not strongly normalized as it should be."
	      << std::endl;
#endif
    return false;
  }

  // All tests passed.
  return true;
}<|MERGE_RESOLUTION|>--- conflicted
+++ resolved
@@ -63,7 +63,6 @@
   return c;
 }
 
-<<<<<<< HEAD
 PPL::Constraint::Constraint(const Congruence& cg, Representation r)
   : expr(cg, r),
     wrapped_expr(expr, false),
@@ -72,31 +71,11 @@
   if (!cg.is_equality())
     throw_invalid_argument("Constraint(cg)",
                            "congruence cg must be an equality.");
-
-=======
-PPL::Constraint::Constraint(const Congruence& cg)
-  : Linear_Row(cg.is_equality()
-	       // Size includes extra column for the inhomogeneous term.
-	       ? (cg.space_dimension() + 1)
-	       : (throw_invalid_argument("Constraint(cg)",
-					 "congruence cg must be an equality."),
-		  0U),
-	       // Capacity also includes a column for the epsilon coefficient.
-	       compute_capacity(cg.space_dimension() + 2,
-                                Dense_Row::max_size()),
-	       Flags(NECESSARILY_CLOSED, LINE_OR_EQUALITY)) {
-  Constraint& c = *this;
-  // Copy coefficients and inhomogeneous term.
-  for (dimension_type i = cg.space_dimension() + 1; i-- > 0; )
-    c[i] = cg[i];
->>>>>>> 3a65ba18
   // Enforce normalization.
   strong_normalize();
-
   PPL_ASSERT(OK());
 }
 
-<<<<<<< HEAD
 void
 PPL::Constraint::swap_space_dimensions(Variable v1, Variable v2) {
   PPL_ASSERT(v1.space_dimension() <= space_dimension());
@@ -110,34 +89,15 @@
 void
 PPL::Constraint
 ::permute_space_dimensions(const std::vector<Variable>& cycle) {
-
   if (cycle.size() < 2)
     // No-op. No need to call sign_normalize().
     return;
 
   expr.permute_space_dimensions(cycle);
-  
-  // *this is still normalized but may be not strongly normalized: sign
-  // normalization is necessary.
+  // *this is still normalized but may be not strongly normalized:
+  // sign normalization is necessary.
   sign_normalize();
   PPL_ASSERT(OK());
-=======
-PPL::Constraint::Constraint(const Congruence& cg,
-			    dimension_type sz,
-			    dimension_type capacity)
-  : Linear_Row(cg.is_equality()
-	       ? sz
-	       : (throw_invalid_argument("Constraint(cg, sz, c)",
-					 "congruence cg must be an equality."),
-		  0U),
-	       capacity,
-	       Flags(NECESSARILY_CLOSED, LINE_OR_EQUALITY)) {
-  Constraint& c = *this;
-  // Copy coefficients.
-  PPL_ASSERT(sz > 0);
-  while (sz-- > 0)
-    c[sz] = cg[sz];
->>>>>>> 3a65ba18
 }
 
 bool
@@ -465,18 +425,10 @@
 bool
 PPL::Constraint::OK() const {
   // Topology consistency checks.
-<<<<<<< HEAD
   if (is_not_necessarily_closed() && expr.space_dimension() == 0) {
-=======
-  const dimension_type min_size = is_necessarily_closed() ? 1U : 2U;
-  if (size() < min_size) {
->>>>>>> 3a65ba18
 #ifndef NDEBUG
     std::cerr << "Constraint has fewer coefficients than the minimum "
-	      << "allowed by its topology:"
-	      << std::endl
-	      << "space dimension is " << expr.space_dimension()
-	      << ", minimum is 1."
+	      << "allowed by its topology."
 	      << std::endl;
 #endif
     return false;
