--- conflicted
+++ resolved
@@ -151,15 +151,9 @@
 }
 
 inline Congruence&
-<<<<<<< HEAD
-Congruence::operator=(const Congruence& c) {
-  Congruence tmp = c;
+Congruence::operator=(const Congruence& y) {
+  Congruence tmp = y;
   swap(*this, tmp);
-
-=======
-Congruence::operator=(const Congruence& y) {
-  Dense_Row::operator=(y);
->>>>>>> ae14af77
   return *this;
 }
 
