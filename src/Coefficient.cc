--- conflicted
+++ resolved
@@ -37,13 +37,8 @@
 #endif
 
 #ifdef PPL_GMP_INTEGERS
-<<<<<<< HEAD
-PPL_TLS const Coefficient* Coefficient_zero_p = 0;
-PPL_TLS const Coefficient* Coefficient_one_p = 0;
-=======
-const Coefficient* Coefficient_zero_p = nullptr;
-const Coefficient* Coefficient_one_p = nullptr;
->>>>>>> 71de0f2f
+PPL_TLS const Coefficient* Coefficient_zero_p = nullptr;
+PPL_TLS const Coefficient* Coefficient_one_p = nullptr;
 
 void
 Coefficient_constants_initialize() {
