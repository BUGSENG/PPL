--- conflicted
+++ resolved
@@ -25,75 +25,6 @@
 #define PPL_Constraint_defs_hh 1
 
 #include "Constraint.types.hh"
-<<<<<<< HEAD
-=======
-#include "Scalar_Products.types.hh"
-#include "Linear_Row.defs.hh"
-#include "Variable.defs.hh"
-#include "Linear_Expression.defs.hh"
-#include "Constraint_System.defs.hh"
-#include "Polyhedron.types.hh"
-#include "Congruence.types.hh"
-#include <iosfwd>
-
-namespace Parma_Polyhedra_Library {
-
-//! Swaps \p x with \p y.
-/*! \relates Constraint */
-void swap(Constraint& x, Constraint& y);
-
-// Put them in the namespace here to declare them friend later.
-
-//! Returns <CODE>true</CODE> if and only if \p x is equivalent to \p y.
-/*! \relates Constraint */
-bool
-operator==(const Constraint& x, const Constraint& y);
-
-//! Returns <CODE>true</CODE> if and only if \p x is not equivalent to \p y.
-/*! \relates Constraint */
-bool
-operator!=(const Constraint& x, const Constraint& y);
-
-//! Returns the constraint \p e1 = \p e2.
-/*! \relates Constraint */
-Constraint
-operator==(const Linear_Expression& e1, const Linear_Expression& e2);
-
-//! Returns the constraint \p v1 = \p v2.
-/*! \relates Constraint */
-Constraint
-operator==(Variable v1, Variable v2);
-
-//! Returns the constraint \p e = \p n.
-/*! \relates Constraint */
-Constraint
-operator==(const Linear_Expression& e, Coefficient_traits::const_reference n);
-
-//! Returns the constraint \p n = \p e.
-/*! \relates Constraint */
-Constraint
-operator==(Coefficient_traits::const_reference n, const Linear_Expression& e);
-
-//! Returns the constraint \p e1 \<= \p e2.
-/*! \relates Constraint */
-Constraint
-operator<=(const Linear_Expression& e1, const Linear_Expression& e2);
-
-//! Returns the constraint \p v1 \<= \p v2.
-/*! \relates Constraint */
-Constraint
-operator<=(Variable v1, Variable v2);
-
-//! Returns the constraint \p e \<= \p n.
-/*! \relates Constraint */
-Constraint
-operator<=(const Linear_Expression& e, Coefficient_traits::const_reference n);
-
-//! Returns the constraint \p n \<= \p e.
-/*! \relates Constraint */
-Constraint
-operator<=(Coefficient_traits::const_reference n, const Linear_Expression& e);
->>>>>>> 39c13563
 
 #include "Congruence.types.hh"
 #include "Variables_Set.types.hh"
@@ -150,7 +81,6 @@
 Constraint
 operator>(Coefficient_traits::const_reference n, const Linear_Expression& e);
 
-<<<<<<< HEAD
 #ifdef PPL_DOXYGEN_INCLUDE_IMPLEMENTATION_DETAILS
 //! The basic comparison function.
 /*! \relates Constraint
@@ -191,9 +121,6 @@
 int compare(const Constraint& x, const Constraint& y);
 
 }
-=======
-} // namespace Parma_Polyhedra_Library
->>>>>>> 39c13563
 
 //! A linear equality or inequality.
 /*! \ingroup PPL_CXX_interface
@@ -844,21 +771,12 @@
 Constraint
 operator>=(Coefficient_traits::const_reference n, const Linear_Expression& e);
 
+/*! \relates Constraint */
+void swap(Constraint& x, Constraint& y);
 
 } // namespace Parma_Polyhedra_Library
 
 
-namespace std {
-
-//! Specializes <CODE>std::swap</CODE>.
-/*! \relates Parma_Polyhedra_Library::Constraint */
-template <>
-void swap(Parma_Polyhedra_Library::Constraint& x,
-          Parma_Polyhedra_Library::Constraint& y);
-
-} // namespace std
-
-
 #include "Constraint.inlines.hh"
 
 #endif // !defined(PPL_Constraint_defs_hh)