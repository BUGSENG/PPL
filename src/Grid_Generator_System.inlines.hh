/* Grid_Generator_System class implementation: inline functions.
   Copyright (C) 2001-2010 Roberto Bagnara <bagnara@cs.unipr.it>
   Copyright (C) 2010-2011 BUGSENG srl (http://bugseng.com)

This file is part of the Parma Polyhedra Library (PPL).

The PPL is free software; you can redistribute it and/or modify it
under the terms of the GNU General Public License as published by the
Free Software Foundation; either version 3 of the License, or (at your
option) any later version.

The PPL is distributed in the hope that it will be useful, but WITHOUT
ANY WARRANTY; without even the implied warranty of MERCHANTABILITY or
FITNESS FOR A PARTICULAR PURPOSE.  See the GNU General Public License
for more details.

You should have received a copy of the GNU General Public License
along with this program; if not, write to the Free Software Foundation,
Inc., 51 Franklin Street, Fifth Floor, Boston, MA 02111-1307, USA.

For the most up-to-date information see the Parma Polyhedra Library
site: http://bugseng.com/products/ppl/ . */

#ifndef PPL_Grid_Generator_System_inlines_hh
#define PPL_Grid_Generator_System_inlines_hh 1

#include "Grid_Generator.defs.hh"

namespace Parma_Polyhedra_Library {

inline void
Grid_Generator_System::set_sorted(bool b) {
  sys.set_sorted(b);
}

inline void
Grid_Generator_System::unset_pending_rows() {
  sys.unset_pending_rows();
}

inline void
Grid_Generator_System::set_index_first_pending_row(const dimension_type i) {
  sys.set_index_first_pending_row(i);
}

inline void
Grid_Generator_System::resize_no_copy(const dimension_type new_num_rows,
                                      const dimension_type new_space_dim) {
  sys.resize_no_copy(new_num_rows, new_space_dim);
}

inline void
Grid_Generator_System
::permute_space_dimensions(const std::vector<Variable>& cycle) {
  return sys.permute_space_dimensions(cycle);
}

inline bool
Grid_Generator_System::is_equal_to(const Grid_Generator_System& y) const {
  return (sys == y.sys);
}

inline
Grid_Generator_System::Grid_Generator_System()
  : sys(NECESSARILY_CLOSED) {
  sys.set_sorted(false);
  PPL_ASSERT(space_dimension() == 0);
}

inline
Grid_Generator_System::Grid_Generator_System(const Grid_Generator_System& gs)
  : sys(gs.sys) {
}

inline
Grid_Generator_System::Grid_Generator_System(dimension_type dim)
  : sys(NECESSARILY_CLOSED) {
  sys.set_space_dimension(dim);
  sys.set_sorted(false);
  PPL_ASSERT(space_dimension() == dim);
}

inline
Grid_Generator_System::Grid_Generator_System(const Grid_Generator& g)
  : sys(NECESSARILY_CLOSED) {
  sys.insert(g);
  sys.set_sorted(false);
}

inline
Grid_Generator_System::~Grid_Generator_System() {
}

inline Grid_Generator_System&
Grid_Generator_System::operator=(const Grid_Generator_System& y) {
  sys = y.sys;
  return *this;
}

inline dimension_type
Grid_Generator_System::max_space_dimension() {
  // Grid generators use an extra column for the parameter divisor.
  return Linear_System<Grid_Generator>::max_space_dimension() - 1;
}

inline dimension_type
Grid_Generator_System::space_dimension() const {
  return sys.space_dimension();
}

inline const Grid_Generator_System&
Grid_Generator_System::zero_dim_univ() {
  PPL_ASSERT(zero_dim_univ_p != 0);
  return *zero_dim_univ_p;
}

inline void
Grid_Generator_System::clear() {
  sys.clear();
  sys.set_sorted(false);
  sys.unset_pending_rows();
  PPL_ASSERT(space_dimension() == 0);
}

inline void
<<<<<<< HEAD
Grid_Generator_System::swap(Grid_Generator_System& y) {
  std::swap(sys, y.sys);
=======
Grid_Generator_System::m_swap(Grid_Generator_System& y) {
  Generator_System::m_swap(y);
>>>>>>> 39c13563
}

inline memory_size_type
Grid_Generator_System::external_memory_in_bytes() const {
  return sys.external_memory_in_bytes();
}

inline memory_size_type
Grid_Generator_System::total_memory_in_bytes() const {
  return external_memory_in_bytes() + sizeof(*this);
}

inline dimension_type
Grid_Generator_System::num_rows() const {
  return sys.num_rows();
}

inline
Grid_Generator_System::const_iterator::const_iterator()
  : i() {
}

inline
Grid_Generator_System::const_iterator::const_iterator(const const_iterator& y)
  : i(y.i) {
}

inline
Grid_Generator_System::const_iterator::~const_iterator() {
}

inline Grid_Generator_System::const_iterator&
Grid_Generator_System::const_iterator::operator=(const const_iterator& y) {
  i = y.i;
  return *this;
}

inline const Grid_Generator&
Grid_Generator_System::const_iterator::operator*() const {
  return static_cast<const Grid_Generator&>(*i);
}

inline const Grid_Generator*
Grid_Generator_System::const_iterator::operator->() const {
  return static_cast<const Grid_Generator*>(i.operator->());
}

inline Grid_Generator_System::const_iterator&
Grid_Generator_System::const_iterator::operator++() {
  ++i;
  return *this;
}

inline Grid_Generator_System::const_iterator
Grid_Generator_System::const_iterator::operator++(int) {
  const const_iterator tmp = *this;
  operator++();
  return tmp;
}

inline bool
Grid_Generator_System
::const_iterator::operator==(const const_iterator& y) const {
  return i == y.i;
}

inline bool
Grid_Generator_System
::const_iterator::operator!=(const const_iterator& y) const {
  return i != y.i;
}

inline bool
Grid_Generator_System::empty() const {
  return sys.has_no_rows();
}

inline
Grid_Generator_System::const_iterator
::const_iterator(const Linear_System<Grid_Generator>::const_iterator& y)
  : i(y) {
}

inline Grid_Generator_System::const_iterator
Grid_Generator_System::begin() const {
  return static_cast<Grid_Generator_System::const_iterator>(sys.begin());
}

inline Grid_Generator_System::const_iterator
Grid_Generator_System::end() const {
  return static_cast<Grid_Generator_System::const_iterator>(sys.end());
}

inline const Grid_Generator&
Grid_Generator_System::operator[](const dimension_type k) const {
  return static_cast<const Grid_Generator&>(sys[k]);
}

inline void
Grid_Generator_System::release_row(Grid_Generator& row) {
  sys.release_row(row);
}

inline void
Grid_Generator_System::release_rows(Swapping_Vector<Grid_Generator>& v) {
  sys.release_rows(v);
}

inline void
Grid_Generator_System::take_ownership_of_rows(Swapping_Vector<Grid_Generator>& v) {
  sys.take_ownership_of_rows(v);
}

inline bool
Grid_Generator_System::has_no_rows() const {
  return sys.has_no_rows();
}

inline void
Grid_Generator_System::remove_trailing_rows(dimension_type n) {
  sys.remove_trailing_rows(n);
}

inline void
Grid_Generator_System::insert_verbatim(const Grid_Generator& g) {
  sys.insert(g);
}

inline Topology
Grid_Generator_System::topology() const {
  return sys.topology();
}

inline dimension_type
Grid_Generator_System::first_pending_row() const {
  return sys.first_pending_row();
}

/*! \relates Grid_Generator_System */
inline bool
operator==(const Grid_Generator_System& x,
	   const Grid_Generator_System& y) {
  return x.is_equal_to(y);
}

/*! \relates Grid_Generator_System */
inline void
swap(Grid_Generator_System& x, Grid_Generator_System& y) {
  x.m_swap(y);
}

} // namespace Parma_Polyhedra_Library

#endif // !defined(PPL_Grid_Generator_System_inlines_hh)<|MERGE_RESOLUTION|>--- conflicted
+++ resolved
@@ -123,13 +123,8 @@
 }
 
 inline void
-<<<<<<< HEAD
-Grid_Generator_System::swap(Grid_Generator_System& y) {
-  std::swap(sys, y.sys);
-=======
 Grid_Generator_System::m_swap(Grid_Generator_System& y) {
-  Generator_System::m_swap(y);
->>>>>>> 39c13563
+  swap(sys, y.sys);
 }
 
 inline memory_size_type
