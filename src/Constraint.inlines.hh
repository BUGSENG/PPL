/* Constraint class implementation: inline functions.
   Copyright (C) 2001-2010 Roberto Bagnara <bagnara@cs.unipr.it>
   Copyright (C) 2010-2011 BUGSENG srl (http://bugseng.com)

This file is part of the Parma Polyhedra Library (PPL).

The PPL is free software; you can redistribute it and/or modify it
under the terms of the GNU General Public License as published by the
Free Software Foundation; either version 3 of the License, or (at your
option) any later version.

The PPL is distributed in the hope that it will be useful, but WITHOUT
ANY WARRANTY; without even the implied warranty of MERCHANTABILITY or
FITNESS FOR A PARTICULAR PURPOSE.  See the GNU General Public License
for more details.

You should have received a copy of the GNU General Public License
along with this program; if not, write to the Free Software Foundation,
Inc., 51 Franklin Street, Fifth Floor, Boston, MA 02111-1307, USA.

For the most up-to-date information see the Parma Polyhedra Library
site: http://bugseng.com/products/ppl/ . */

#ifndef PPL_Constraint_inlines_hh
#define PPL_Constraint_inlines_hh 1

// TODO: Remove this.
// It was added to please KDevelop4.
#include "Constraint.defs.hh"

#include "Linear_Expression.defs.hh"

namespace Parma_Polyhedra_Library {

inline bool
Constraint::is_necessarily_closed() const {
  return (topology_ == NECESSARILY_CLOSED);
}

inline bool
Constraint::is_not_necessarily_closed() const {
  return !is_necessarily_closed();
}

inline dimension_type
Constraint::space_dimension() const {
  return wrapped_expr.space_dimension();
}

inline void
Constraint::shift_space_dimensions(Variable v, dimension_type n) {
  expr.shift_space_dimensions(v, n);
}

inline bool
Constraint::is_line_or_equality() const {
  return (kind_ == LINE_OR_EQUALITY);
}

inline bool
Constraint::is_ray_or_point_or_inequality() const {
  return (kind_ == RAY_OR_POINT_OR_INEQUALITY);
}

inline Topology
Constraint::topology() const {
  return topology_;
}

inline void
Constraint::set_is_line_or_equality() {
  kind_ = LINE_OR_EQUALITY;
}

inline void
Constraint::set_is_ray_or_point_or_inequality() {
  kind_ = RAY_OR_POINT_OR_INEQUALITY;
}

inline void
Constraint::set_topology(Topology x) {
  if (topology() == x)
    return;
  if (topology() == NECESSARILY_CLOSED) {
    // Add a column for the epsilon dimension.
    expr.set_space_dimension(expr.space_dimension() + 1);
    wrapped_expr.set_hide_last(true);
  } else {
    PPL_ASSERT(expr.space_dimension() != 0);
    expr.set_space_dimension(expr.space_dimension() - 1);
    wrapped_expr.set_hide_last(false);
  }
  topology_ = x;
}

inline void
Constraint::mark_as_necessarily_closed() {
  PPL_ASSERT(is_not_necessarily_closed());
  topology_ = NECESSARILY_CLOSED;
  wrapped_expr.set_hide_last(false);
}

inline void
Constraint::mark_as_not_necessarily_closed() {
  PPL_ASSERT(is_necessarily_closed());
  topology_ = NOT_NECESSARILY_CLOSED;
  wrapped_expr.set_hide_last(true);
}

inline void
Constraint::set_necessarily_closed() {
  set_topology(NECESSARILY_CLOSED);
}

inline void
Constraint::set_not_necessarily_closed() {
  set_topology(NOT_NECESSARILY_CLOSED);
}

inline
Constraint::Constraint(dimension_type space_dim)
  : expr(),
    wrapped_expr(expr, true),
    kind_(RAY_OR_POINT_OR_INEQUALITY),
    topology_(NOT_NECESSARILY_CLOSED) {
  expr.set_space_dimension(space_dim);
  PPL_ASSERT(OK());
}

inline
Constraint::Constraint()
  : expr(),
    wrapped_expr(expr, true),
    kind_(RAY_OR_POINT_OR_INEQUALITY),
    topology_(NOT_NECESSARILY_CLOSED) {
  expr.set_space_dimension(1);
  PPL_ASSERT(OK());
}

inline
Constraint::Constraint(dimension_type space_dim, Kind kind, Topology topology)
  : expr(),
    wrapped_expr(expr, topology == NOT_NECESSARILY_CLOSED),
    kind_(kind),
    topology_(topology) {
  expr.set_space_dimension(space_dim);
  PPL_ASSERT(OK());
}

inline
Constraint::Constraint(Linear_Expression& e, Kind kind, Topology topology)
  : wrapped_expr(expr, topology == NOT_NECESSARILY_CLOSED),
    kind_(kind),
    topology_(topology) {
  PPL_ASSERT(kind != RAY_OR_POINT_OR_INEQUALITY || topology == NOT_NECESSARILY_CLOSED);
  expr.swap(e);
  if (topology == NOT_NECESSARILY_CLOSED)
    // Add the epsilon dimension.
    expr.set_space_dimension(expr.space_dimension() + 1);
  strong_normalize();
  PPL_ASSERT(OK());
}

inline
Constraint::Constraint(Linear_Expression& e, Type type, Topology topology)
  : wrapped_expr(expr, topology == NOT_NECESSARILY_CLOSED),
    topology_(topology) {
  PPL_ASSERT(type != STRICT_INEQUALITY || topology == NOT_NECESSARILY_CLOSED);
<<<<<<< HEAD
  expr.swap(e);
  if (topology == NOT_NECESSARILY_CLOSED)
    expr.set_space_dimension(expr.space_dimension() + 1);
  if (type == EQUALITY)
    kind_ = LINE_OR_EQUALITY;
  else
    kind_ = RAY_OR_POINT_OR_INEQUALITY;
  strong_normalize();
  PPL_ASSERT(OK());
=======
  Linear_Row::m_swap(e);
  set_flags(Flags(topology, ((type == EQUALITY)
                             ? LINE_OR_EQUALITY
                             : RAY_OR_POINT_OR_INEQUALITY)));
>>>>>>> 39c13563
}

inline
Constraint::Constraint(const Constraint& c)
  : expr(c.expr),
    wrapped_expr(expr, c.is_not_necessarily_closed()),
    kind_(c.kind_),
    topology_(c.topology_) {
  // NOTE: This does not call PPL_ASSERT(OK()) because this is called by OK().
}

inline
Constraint::Constraint(const Constraint& c, const dimension_type space_dim)
  : expr(c.expr, space_dim),
    wrapped_expr(expr, c.is_not_necessarily_closed()),
    kind_(c.kind_), topology_(c.topology_) {
  PPL_ASSERT(OK());
}

inline
Constraint::~Constraint() {
}

inline Constraint&
Constraint::operator=(const Constraint& c) {
  expr = c.expr;
  kind_ = c.kind_;
  topology_ = c.topology_;
  wrapped_expr.set_hide_last(is_not_necessarily_closed());
  PPL_ASSERT(OK());
  
  return *this;
}

inline const Constraint::Expression&
Constraint::expression() const {
  return wrapped_expr;
}

inline dimension_type
Constraint::max_space_dimension() {
  return Linear_Expression::max_space_dimension();
}

inline void
Constraint::set_space_dimension_no_ok(dimension_type space_dim) {
  const dimension_type old_expr_space_dim = expr.space_dimension();
  if (topology() == NECESSARILY_CLOSED) {
    expr.set_space_dimension(space_dim);
  } else {
    const dimension_type old_space_dim = space_dimension();
    if (space_dim > old_space_dim) {
      expr.set_space_dimension(space_dim + 1);
      expr.swap_space_dimensions(Variable(space_dim), Variable(old_space_dim));
    } else {
      expr.swap_space_dimensions(Variable(space_dim), Variable(old_space_dim));
      expr.set_space_dimension(space_dim + 1);
    }
  }
  PPL_ASSERT(space_dimension() == space_dim);
  if (expr.space_dimension() < old_expr_space_dim)
    strong_normalize();
}

inline void
Constraint::set_space_dimension(dimension_type space_dim) {
  set_space_dimension_no_ok(space_dim);
  PPL_ASSERT(OK());
}

inline bool
Constraint::remove_space_dimensions(const Variables_Set& vars) {
  expr.remove_space_dimensions(vars);
  return true;
}

inline bool
Constraint::is_equality() const {
  return is_line_or_equality();
}

inline bool
Constraint::is_inequality() const {
  return is_ray_or_point_or_inequality();
}

inline Constraint::Type
Constraint::type() const {
  if (is_equality())
    return EQUALITY;
  if (is_necessarily_closed())
    return NONSTRICT_INEQUALITY;
  else
    return (expr.coefficient(Variable(expr.space_dimension() - 1)) < 0)
      ? STRICT_INEQUALITY
      : NONSTRICT_INEQUALITY;
}

inline bool
Constraint::is_nonstrict_inequality() const {
  return type() == NONSTRICT_INEQUALITY;
}

inline bool
Constraint::is_strict_inequality() const {
  return type() == STRICT_INEQUALITY;
}

inline void
Constraint::set_is_equality() {
  set_is_line_or_equality();
}

inline void
Constraint::set_is_inequality() {
  set_is_ray_or_point_or_inequality();
}

inline Coefficient_traits::const_reference
Constraint::coefficient(const Variable v) const {
  if (v.space_dimension() > space_dimension())
    throw_dimension_incompatible("coefficient(v)", "v", v);
  return expr.coefficient(v);
}

inline Coefficient_traits::const_reference
Constraint::inhomogeneous_term() const {
  return expr.inhomogeneous_term();
}

inline memory_size_type
Constraint::external_memory_in_bytes() const {
  return expr.external_memory_in_bytes();
}

inline memory_size_type
Constraint::total_memory_in_bytes() const {
  return sizeof(*this) + external_memory_in_bytes();
}

inline void
Constraint::strong_normalize() {
  expr.normalize();
  sign_normalize();
}

/*! \relates Constraint */
inline bool
operator==(const Constraint& x, const Constraint& y) {
  return x.is_equivalent_to(y);
}

/*! \relates Constraint */
inline bool
operator!=(const Constraint& x, const Constraint& y) {
  return !x.is_equivalent_to(y);
}

/*! \relates Constraint */
inline Constraint
operator==(const Linear_Expression& e1, const Linear_Expression& e2) {
  Linear_Expression diff = e1 - e2;
  return Constraint(diff, Constraint::EQUALITY, NECESSARILY_CLOSED);
}

/*! \relates Constraint */
inline Constraint
operator==(const Variable v1, const Variable v2) {
  Linear_Expression diff
    = (v1.space_dimension() < v2.space_dimension()) ? v1-v2 : v2-v1;
  return Constraint(diff, Constraint::EQUALITY, NECESSARILY_CLOSED);
}

/*! \relates Constraint */
inline Constraint
operator>=(const Linear_Expression& e1, const Linear_Expression& e2) {
  Linear_Expression diff = e1 - e2;
  return Constraint(diff, Constraint::NONSTRICT_INEQUALITY, NECESSARILY_CLOSED);
}

/*! \relates Constraint */
inline Constraint
operator>=(const Variable v1, const Variable v2) {
  Linear_Expression diff = v1-v2;
  return Constraint(diff, Constraint::NONSTRICT_INEQUALITY, NECESSARILY_CLOSED);
}

/*! \relates Constraint */
inline Constraint
operator>(const Linear_Expression& e1, const Linear_Expression& e2) {
  Linear_Expression diff = e1 - e2;
  Constraint c(diff, Constraint::STRICT_INEQUALITY, NOT_NECESSARILY_CLOSED);

  // NOTE: this also enforces normalization.
  c.set_epsilon_coefficient(-1);
  PPL_ASSERT(c.OK());

  return c;
}

/*! \relates Constraint */
inline Constraint
operator>(const Variable v1, const Variable v2) {
  Linear_Expression diff = v1-v2;
  Constraint c(diff, Constraint::STRICT_INEQUALITY, NOT_NECESSARILY_CLOSED);

  c.set_epsilon_coefficient(-1);
  PPL_ASSERT(c.OK());

  return c;
}

/*! \relates Constraint */
inline Constraint
operator==(Coefficient_traits::const_reference n, const Linear_Expression& e) {
  Linear_Expression diff = n - e;
  return Constraint(diff, Constraint::EQUALITY, NECESSARILY_CLOSED);
}

/*! \relates Constraint */
inline Constraint
operator>=(Coefficient_traits::const_reference n, const Linear_Expression& e) {
  Linear_Expression diff = n - e;
  return Constraint(diff, Constraint::NONSTRICT_INEQUALITY, NECESSARILY_CLOSED);
}

/*! \relates Constraint */
inline Constraint
operator>(Coefficient_traits::const_reference n, const Linear_Expression& e) {
  Linear_Expression diff = n - e;
  Constraint c(diff, Constraint::STRICT_INEQUALITY, NOT_NECESSARILY_CLOSED);

  // NOTE: this also enforces normalization.
  c.set_epsilon_coefficient(-1);
  PPL_ASSERT(c.OK());

  return c;
}

/*! \relates Constraint */
inline Constraint
operator==(const Linear_Expression& e, Coefficient_traits::const_reference n) {
  Linear_Expression diff = e - n;
  return Constraint(diff, Constraint::EQUALITY, NECESSARILY_CLOSED);
}

/*! \relates Constraint */
inline Constraint
operator>=(const Linear_Expression& e, Coefficient_traits::const_reference n) {
  Linear_Expression diff = e - n;
  return Constraint(diff, Constraint::NONSTRICT_INEQUALITY, NECESSARILY_CLOSED);
}

/*! \relates Constraint */
inline Constraint
operator>(const Linear_Expression& e, Coefficient_traits::const_reference n) {
  Linear_Expression diff = e - n;
  Constraint c(diff, Constraint::STRICT_INEQUALITY, NOT_NECESSARILY_CLOSED);

  // NOTE: this also enforces normalization.
  c.set_epsilon_coefficient(-1);
  PPL_ASSERT(c.OK());

  return c;
}

/*! \relates Constraint */
inline Constraint
operator<=(const Linear_Expression& e1, const Linear_Expression& e2) {
  return e2 >= e1;
}

/*! \relates Constraint */
inline Constraint
operator<=(const Variable v1, const Variable v2) {
  return v2 >= v1;
}

/*! \relates Constraint */
inline Constraint
operator<=(Coefficient_traits::const_reference n, const Linear_Expression& e) {
  return e >= n;
}

/*! \relates Constraint */
inline Constraint
operator<=(const Linear_Expression& e, Coefficient_traits::const_reference n) {
  return n >= e;
}

/*! \relates Constraint */
inline Constraint
operator<(const Linear_Expression& e1, const Linear_Expression& e2) {
  return e2 > e1;
}

/*! \relates Constraint */
inline Constraint
operator<(const Variable v1, const Variable v2) {
  return v2 > v1;
}

/*! \relates Constraint */
inline Constraint
operator<(Coefficient_traits::const_reference n, const Linear_Expression& e) {
  return e > n;
}

/*! \relates Constraint */
inline Constraint
operator<(const Linear_Expression& e, Coefficient_traits::const_reference n) {
  return n > e;
}

inline const Constraint&
Constraint::zero_dim_false() {
  PPL_ASSERT(zero_dim_false_p != 0);
  return *zero_dim_false_p;
}

inline const Constraint&
Constraint::zero_dim_positivity() {
  PPL_ASSERT(zero_dim_positivity_p != 0);
  return *zero_dim_positivity_p;
}

inline const Constraint&
Constraint::epsilon_geq_zero() {
  PPL_ASSERT(epsilon_geq_zero_p != 0);
  return *epsilon_geq_zero_p;
}

inline const Constraint&
Constraint::epsilon_leq_one() {
  PPL_ASSERT(epsilon_leq_one_p != 0);
  return *epsilon_leq_one_p;
}

inline void
Constraint::swap(Constraint& y) {
  expr.swap(y.expr);
  std::swap(kind_, y.kind_);
  std::swap(topology_, y.topology_);
  wrapped_expr.set_hide_last(is_not_necessarily_closed());
  y.wrapped_expr.set_hide_last(y.is_not_necessarily_closed());
}

inline Coefficient_traits::const_reference
Constraint::epsilon_coefficient() const {
  PPL_ASSERT(is_not_necessarily_closed());
  return expr.coefficient(Variable(expr.space_dimension() - 1));
}

inline void
<<<<<<< HEAD
Constraint::set_epsilon_coefficient(Coefficient_traits::const_reference n) {
  PPL_ASSERT(is_not_necessarily_closed());
  expr.set_coefficient(Variable(expr.space_dimension() - 1), n);
}

} // namespace Parma_Polyhedra_Library

namespace std {

/*! \relates Parma_Polyhedra_Library::Constraint */
template <>
=======
Constraint::m_swap(Constraint& y) {
  Linear_Row::m_swap(y);
}

/*! \relates Constraint */
>>>>>>> 39c13563
inline void
swap(Constraint& x, Constraint& y) {
  x.m_swap(y);
}

} // namespace Parma_Polyhedra_Library

#endif // !defined(PPL_Constraint_inlines_hh)<|MERGE_RESOLUTION|>--- conflicted
+++ resolved
@@ -153,7 +153,7 @@
     kind_(kind),
     topology_(topology) {
   PPL_ASSERT(kind != RAY_OR_POINT_OR_INEQUALITY || topology == NOT_NECESSARILY_CLOSED);
-  expr.swap(e);
+  swap(expr, e);
   if (topology == NOT_NECESSARILY_CLOSED)
     // Add the epsilon dimension.
     expr.set_space_dimension(expr.space_dimension() + 1);
@@ -166,8 +166,7 @@
   : wrapped_expr(expr, topology == NOT_NECESSARILY_CLOSED),
     topology_(topology) {
   PPL_ASSERT(type != STRICT_INEQUALITY || topology == NOT_NECESSARILY_CLOSED);
-<<<<<<< HEAD
-  expr.swap(e);
+  swap(expr, e);
   if (topology == NOT_NECESSARILY_CLOSED)
     expr.set_space_dimension(expr.space_dimension() + 1);
   if (type == EQUALITY)
@@ -176,12 +175,6 @@
     kind_ = RAY_OR_POINT_OR_INEQUALITY;
   strong_normalize();
   PPL_ASSERT(OK());
-=======
-  Linear_Row::m_swap(e);
-  set_flags(Flags(topology, ((type == EQUALITY)
-                             ? LINE_OR_EQUALITY
-                             : RAY_OR_POINT_OR_INEQUALITY)));
->>>>>>> 39c13563
 }
 
 inline
@@ -521,10 +514,11 @@
 }
 
 inline void
-Constraint::swap(Constraint& y) {
-  expr.swap(y.expr);
-  std::swap(kind_, y.kind_);
-  std::swap(topology_, y.topology_);
+Constraint::m_swap(Constraint& y) {
+  using std::swap;
+  swap(expr, y.expr);
+  swap(kind_, y.kind_);
+  swap(topology_, y.topology_);
   wrapped_expr.set_hide_last(is_not_necessarily_closed());
   y.wrapped_expr.set_hide_last(y.is_not_necessarily_closed());
 }
@@ -536,25 +530,12 @@
 }
 
 inline void
-<<<<<<< HEAD
 Constraint::set_epsilon_coefficient(Coefficient_traits::const_reference n) {
   PPL_ASSERT(is_not_necessarily_closed());
   expr.set_coefficient(Variable(expr.space_dimension() - 1), n);
 }
 
-} // namespace Parma_Polyhedra_Library
-
-namespace std {
-
-/*! \relates Parma_Polyhedra_Library::Constraint */
-template <>
-=======
-Constraint::m_swap(Constraint& y) {
-  Linear_Row::m_swap(y);
-}
-
-/*! \relates Constraint */
->>>>>>> 39c13563
+/*! \relates Constraint */
 inline void
 swap(Constraint& x, Constraint& y) {
   x.m_swap(y);
