--- conflicted
+++ resolved
@@ -140,20 +140,22 @@
     const dimension_type new_capacity = compute_capacity(new_size, max_size());
     
     // This may throw.
-    new_row.vec_ = static_cast<Coefficient*>(operator new(sizeof(Coefficient)
-                                                          * new_capacity));
-    new_row.capacity_ = new_capacity;
+    new_row.impl.vec
+      = static_cast<Coefficient*>(operator new(sizeof(Coefficient)
+                                               * new_capacity));
+    new_row.impl.capacity = new_capacity;
 
     dimension_type j = i;
     try {
-      // Construct coefficients with value 0 in new_row.vec_[i ... i + n - 1]
+      // Construct coefficients with value 0 in
+      // new_row.impl.vec[i ... i + n - 1]
       for ( ; j < i + n; ++j)
-        new (&(new_row.vec_[j])) Coefficient(0);
+        new (&(new_row.impl.vec[j])) Coefficient(0);
     } catch (...) {
       // Destroy the zeroes constructed so far.
       while (j != i) {
         --j;
-        new_row.vec_[j].~Coefficient();
+        new_row.impl.vec[j].~Coefficient();
       }
       
       // The new_row's destructor will de-allocate the memory.
@@ -161,37 +163,39 @@
     }
 
     // Raw-copy the coefficients.
-    memcpy(new_row.vec_, vec_, sizeof(Coefficient) * i);
-    memcpy(&(new_row.vec_[i + n]), &vec_[i], sizeof(Coefficient) * (size_ - i));
-    
-    std::swap(vec_, new_row.vec_);
-    std::swap(capacity_, new_row.capacity_);
+    memcpy(new_row.impl.vec, impl.vec, sizeof(Coefficient) * i);
+    memcpy(&(new_row.impl.vec[i + n]), &impl.vec[i],
+           sizeof(Coefficient) * (impl.size - i));
+    
+    std::swap(impl.vec, new_row.impl.vec);
+    std::swap(impl.capacity, new_row.impl.capacity);
     
     // *this now owns all coefficients, including the newly-added zeroes.
-    size_ = new_size;
-
-    // The old vec_ will be de-allocated at the end of this block.
+    impl.size = new_size;
+
+    // The old vec will be de-allocated at the end of this block.
 
   } else {
-    memmove(&vec_[n + i], &vec_[i], sizeof(Coefficient) * (size_ - i));
-    size_ = i;
-    const dimension_type target_size = size_ + n;
+    memmove(&impl.vec[n + i], &impl.vec[i], sizeof(Coefficient)
+            * (impl.size - i));
+    impl.size = i;
+    const dimension_type target_size = impl.size + n;
     PPL_ASSERT(target_size == i + n);
     try {
       // Construct n zeroes where the moved elements resided.
-      while (size_ != target_size) {
-        new (&vec_[size_]) Coefficient(0);
-        ++size_;
+      while (impl.size != target_size) {
+        new (&impl.vec[impl.size]) Coefficient(0);
+        ++impl.size;
       }
-      size_ = new_size;
+      impl.size = new_size;
     } catch (...) {
-      // vec_[size_]..vec_[target_size-1] are still unconstructed, but
-      // vec_[target_size]..vec_[new_size] are constructed, because the
-      // memmove() moved already-constructed objects.
+      // impl.vec[impl.size]..impl.vec[target_size-1] are still unconstructed,
+      // but impl.vec[target_size]..impl.vec[new_size] are constructed,
+      // because the memmove() moved already-constructed objects.
 
       // NOTE: This loop can't throw, because destructors must not throw.
       for (dimension_type j = target_size; j < new_size; ++j)
-        vec_[j].~Coefficient();
+        impl.vec[j].~Coefficient();
 
       throw;
     }
@@ -229,38 +233,20 @@
 }
 
 PPL::Dense_Row::Dense_Row(const Sparse_Row& row)
-<<<<<<< HEAD
-  : size_(0), capacity_(0), flags_(), vec_(0) {
-  try {
-    init(row);
-  } catch (...) {
-    PPL_ASSERT(OK());
-    destroy();
-    throw;
-  }
-=======
   : impl() {
 
   init(row);
 
->>>>>>> 0643bb18
   PPL_ASSERT(size() == row.size());
   PPL_ASSERT(OK());
 }
 
 void
 PPL::Dense_Row::init(const Sparse_Row& row) {
-<<<<<<< HEAD
-  capacity_ = row.size();
-  flags_ = row.flags();
-  vec_ = static_cast<Coefficient*>(
-      operator new(sizeof(Coefficient) * capacity_));
-=======
   impl.capacity = row.size();
   impl.flags = row.flags();
   impl.vec = static_cast<Coefficient*>(
       operator new(sizeof(Coefficient) * impl.capacity));
->>>>>>> 0643bb18
   Sparse_Row::const_iterator itr = row.begin();
   Sparse_Row::const_iterator itr_end = row.end();
   while (impl.size != impl.capacity) {
@@ -502,18 +488,6 @@
 
   bool is_broken = !OK();
 
-<<<<<<< HEAD
-=======
-  // Check the declared capacity.
-  if (impl.capacity != row_capacity) {
-#ifndef NDEBUG
-    cerr << "Dense_Row capacity mismatch: is " << impl.capacity
-         << ", should be " << row_capacity << "." << endl;
-#endif // NDEBUG
-    is_broken = true;
-  }
-
->>>>>>> 0643bb18
   // Check the declared size.
   if (size() != row_size) {
 #ifndef NDEBUG
