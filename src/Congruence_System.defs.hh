/* Congruence_System class declaration.
   Copyright (C) 2001-2010 Roberto Bagnara <bagnara@cs.unipr.it>
   Copyright (C) 2010-2012 BUGSENG srl (http://bugseng.com)

This file is part of the Parma Polyhedra Library (PPL).

The PPL is free software; you can redistribute it and/or modify it
under the terms of the GNU General Public License as published by the
Free Software Foundation; either version 3 of the License, or (at your
option) any later version.

The PPL is distributed in the hope that it will be useful, but WITHOUT
ANY WARRANTY; without even the implied warranty of MERCHANTABILITY or
FITNESS FOR A PARTICULAR PURPOSE.  See the GNU General Public License
for more details.

You should have received a copy of the GNU General Public License
along with this program; if not, write to the Free Software Foundation,
Inc., 51 Franklin Street, Fifth Floor, Boston, MA 02111-1307, USA.

For the most up-to-date information see the Parma Polyhedra Library
site: http://bugseng.com/products/ppl/ . */

#ifndef PPL_Congruence_System_defs_hh
#define PPL_Congruence_System_defs_hh 1

#include "Congruence_System.types.hh"
#include "Linear_Expression.types.hh"
#include "Constraint.types.hh"
#include "Congruence.types.hh"
#include "Grid_Generator.types.hh"
#include "Swapping_Vector.defs.hh"
#include "Congruence.defs.hh"
#include "Constraint_System.types.hh"
#include <iosfwd>

namespace Parma_Polyhedra_Library {

/*! \relates Congruence_System */
bool
operator==(const Congruence_System& x, const Congruence_System& y);

}

//! A system of congruences.
/*! \ingroup PPL_CXX_interface
    An object of the class Congruence_System is a system of congruences,
    i.e., a multiset of objects of the class Congruence.
    When inserting congruences in a system, space dimensions are
    automatically adjusted so that all the congruences in the system
    are defined on the same vector space.

    \par
    In all the examples it is assumed that variables
    <CODE>x</CODE> and <CODE>y</CODE> are defined as follows:
    \code
  Variable x(0);
  Variable y(1);
    \endcode

    \par Example 1
    The following code builds a system of congruences corresponding to
    an integer grid in \f$\Rset^2\f$:
    \code
  Congruence_System cgs;
  cgs.insert(x %= 0);
  cgs.insert(y %= 0);
    \endcode
    Note that:
    the congruence system is created with space dimension zero;
    the first and second congruence insertions increase the space
    dimension to \f$1\f$ and \f$2\f$, respectively.

    \par Example 2
    By adding to the congruence system of the previous example,
    the congruence \f$x + y = 1 \pmod{2}\f$:
    \code
  cgs.insert((x + y %= 1) / 2);
    \endcode
    we obtain the grid containing just those integral
    points where the sum of the \p x and \p y values is odd.

    \par Example 3
    The following code builds a system of congruences corresponding to
    the grid in \f$\Zset^2\f$ containing just the integral points on
    the \p x axis:
    \code
  Congruence_System cgs;
  cgs.insert(x %= 0);
  cgs.insert((y %= 0) / 0);
    \endcode

    \note
    After inserting a multiset of congruences in a congruence system,
    there are no guarantees that an <EM>exact</EM> copy of them
    can be retrieved:
    in general, only an <EM>equivalent</EM> congruence system
    will be available, where original congruences may have been
    reordered, removed (if they are trivial, duplicate or
    implied by other congruences), linearly combined, etc.
*/
class Parma_Polyhedra_Library::Congruence_System {
public:

  typedef Congruence row_type;

  static const Representation default_representation = DENSE;

  //! Default constructor: builds an empty system of congruences.
  explicit Congruence_System(Representation r = default_representation);

  //! Builds an empty (i.e. zero rows) system of dimension \p d.
  explicit Congruence_System(dimension_type d,
                             Representation r = default_representation);

  //! Builds the singleton system containing only congruence \p cg.
  explicit Congruence_System(const Congruence& cg,
                             Representation r = default_representation);

  /*! \brief
    If \p c represents the constraint \f$ e_1 = e_2 \f$, builds the
    singleton system containing only constraint \f$ e_1 = e_2
    \pmod{0}\f$.

    \exception std::invalid_argument
    Thrown if \p c is not an equality constraint.
  */
  explicit Congruence_System(const Constraint& c,
                             Representation r = default_representation);

  //! Builds a system containing copies of any equalities in \p cs.
  explicit Congruence_System(const Constraint_System& cs,
                             Representation r = default_representation);

  //! Ordinary copy constructor.
  /*!
    \note The new Congruence_System will have the same Representation as `cgs'
          so that it's indistinguishable from `cgs'.
  */
  Congruence_System(const Congruence_System& cgs);

  //! Copy constructor with specified representation.
  Congruence_System(const Congruence_System& cgs, Representation r);

  //! Destructor.
  ~Congruence_System();

  //! Assignment operator.
  Congruence_System& operator=(const Congruence_System& y);

  //! Returns the current representation of *this.
  Representation representation() const;

  //! Converts *this to the specified representation.
  void set_representation(Representation r);

  //! Returns the maximum space dimension a Congruence_System can handle.
  static dimension_type max_space_dimension();

  //! Returns the dimension of the vector space enclosing \p *this.
  dimension_type space_dimension() const;

  /*! \brief
    Returns <CODE>true</CODE> if and only if \p *this is exactly equal
    to \p y.
  */
  bool is_equal_to(const Congruence_System& y) const;

  /*! \brief
    Returns <CODE>true</CODE> if and only if \p *this contains one or
    more linear equalities.
  */
  bool has_linear_equalities() const;

  //! Removes all the congruences and sets the space dimension to 0.
  void clear();

  /*! \brief
    Inserts in \p *this a copy of the congruence \p cg, increasing the
    number of space dimensions if needed.

    The copy of \p cg will be strongly normalized after being
    inserted.
  */
  void insert(const Congruence& cg);

  /*! \brief
    Inserts in \p *this the congruence \p cg, stealing its contents and
    increasing the number of space dimensions if needed.

    \p cg will be strongly normalized.
  */
  void insert(Congruence& cg, Recycle_Input);

  /*! \brief
    Inserts in \p *this a copy of the equality constraint \p c, seen
    as a modulo 0 congruence, increasing the number of space
    dimensions if needed.

    The modulo 0 congruence will be strongly normalized after being
    inserted.

    \exception std::invalid_argument
    Thrown if \p c is a relational constraint.
  */
  void insert(const Constraint& c);

  // TODO: Consider adding a insert(cg, Recycle_Input).

  /*! \brief
    Inserts in \p *this a copy of the congruences in \p y,
    increasing the number of space dimensions if needed.

    The inserted copies will be strongly normalized.
  */
  void insert(const Congruence_System& y);

  /*! \brief
    Inserts into \p *this the congruences in \p cgs, increasing the
    number of space dimensions if needed.
  */
  void insert(Congruence_System& cgs, Recycle_Input);

  //! Initializes the class.
  static void initialize();

  //! Finalizes the class.
  static void finalize();

  //! Returns the system containing only Congruence::zero_dim_false().
  static const Congruence_System& zero_dim_empty();

  //! An iterator over a system of congruences.
  /*! \ingroup PPL_CXX_interface
    A const_iterator is used to provide read-only access
    to each congruence contained in an object of Congruence_System.

    \par Example
    The following code prints the system of congruences
    defining the grid <CODE>gr</CODE>:
    \code
  const Congruence_System& cgs = gr.congruences();
  for (Congruence_System::const_iterator i = cgs.begin(),
         cgs_end = cgs.end(); i != cgs_end; ++i)
    cout << *i << endl;
    \endcode
  */
  class const_iterator
    : public std::iterator<std::forward_iterator_tag,
			   Congruence,
			   ptrdiff_t,
			   const Congruence*,
			   const Congruence&> {
  public:
    //! Default constructor.
    const_iterator();

    //! Ordinary copy constructor.
    const_iterator(const const_iterator& y);

    //! Destructor.
    ~const_iterator();

    //! Assignment operator.
    const_iterator& operator=(const const_iterator& y);

    //! Dereference operator.
    const Congruence& operator*() const;

    //! Indirect member selector.
    const Congruence* operator->() const;

    //! Prefix increment operator.
    const_iterator& operator++();

    //! Postfix increment operator.
    const_iterator operator++(int);

    /*! \brief
      Returns <CODE>true</CODE> if and only if \p *this and \p y are
      identical.
    */
    bool operator==(const const_iterator& y) const;

    /*! \brief
      Returns <CODE>true</CODE> if and only if \p *this and \p y are
      different.
    */
    bool operator!=(const const_iterator& y) const;

  private:
    friend class Congruence_System;

    //! The const iterator over the vector of congruences.
    Swapping_Vector<Congruence>::const_iterator i;

    //! A const pointer to the vector of congruences.
    const Swapping_Vector<Congruence>* csp;

    //! Constructor.
    const_iterator(const Swapping_Vector<Congruence>::const_iterator& iter,
		   const Congruence_System& cgs);

    //! \p *this skips to the next non-trivial congruence.
    void skip_forward();
  };

  //! Returns <CODE>true</CODE> if and only if \p *this has no congruences.
  bool empty() const;

  /*! \brief
    Returns the const_iterator pointing to the first congruence, if \p
    *this is not empty; otherwise, returns the past-the-end
    const_iterator.
  */
  const_iterator begin() const;

  //! Returns the past-the-end const_iterator.
  const_iterator end() const;

  //! Checks if all the invariants are satisfied.
#ifdef PPL_DOXYGEN_INCLUDE_IMPLEMENTATION_DETAILS
  /*!
    Returns <CODE>true</CODE> if and only if all rows have space dimension
    space_dimension_, each row in the system is a valid Congruence and the
    space dimension is consistent with the number of congruences.
  */
#endif // defined(PPL_DOXYGEN_INCLUDE_IMPLEMENTATION_DETAILS)
  bool OK() const;

  PPL_OUTPUT_DECLARATIONS

  /*! \brief
    Loads from \p s an ASCII representation (as produced by
    ascii_dump(std::ostream&) const) and sets \p *this accordingly.
    Returns <CODE>true</CODE> if successful, <CODE>false</CODE> otherwise.
  */
  bool ascii_load(std::istream& s);

  //! Returns the total size in bytes of the memory occupied by \p *this.
  memory_size_type total_memory_in_bytes() const;

  //! Returns the size in bytes of the memory managed by \p *this.
  memory_size_type external_memory_in_bytes() const;

  //! Returns the number of equalities.
  dimension_type num_equalities() const;

  //! Returns the number of proper congruences.
  dimension_type num_proper_congruences() const;

  //! Swaps \p *this with \p y.
  void m_swap(Congruence_System& y);

  /*! \brief
    Adds \p dims rows and \p dims space dimensions to the matrix,
    initializing the added rows as in the unit congruence system.

    \param dims
    The number of rows and space dimensions to be added: must be strictly
    positive.

    Turns the \f$r \times c\f$ matrix \f$A\f$ into the \f$(r+dims) \times
    (c+dims)\f$ matrix
    \f$\bigl(\genfrac{}{}{0pt}{}{0}{A} \genfrac{}{}{0pt}{}{B}{A}\bigr)\f$
    where \f$B\f$ is the \f$dims \times dims\f$ unit matrix of the form
    \f$\bigl(\genfrac{}{}{0pt}{}{0}{1} \genfrac{}{}{0pt}{}{1}{0}\bigr)\f$.
    The matrix is expanded avoiding reallocation whenever possible.
  */
  void add_unit_rows_and_space_dimensions(dimension_type dims);

<<<<<<< HEAD
  //! Permutes the space dimensions of the system.
  /*!
    \param cycle
    A vector representing a cycle of the permutation according to which the
    columns must be rearranged.

    The \p cycle vector represents a cycle of a permutation of space
    dimensions.
    For example, the permutation
    \f$ \{ x_1 \mapsto x_2, x_2 \mapsto x_3, x_3 \mapsto x_1 \}\f$ can be
    represented by the vector containing \f$ x_1, x_2, x_3 \f$.
  */
  void permute_space_dimensions(const std::vector<Variable>& cycle);
=======
  //! Returns <CODE>true</CODE> if \p g satisfies all the congruences.
  bool satisfies_all_congruences(const Grid_Generator& g) const;

private:
  /*! \brief
    Holds (between class initialization and finalization) a pointer to
    the singleton system containing only Congruence::zero_dim_false().
  */
  static const Congruence_System* zero_dim_empty_p;

  //! Builds an empty (i.e. zero rows) system of dimension \p d.
  explicit Congruence_System(dimension_type d);

  /*! \brief
    Concatenates copies of the congruences from \p cgs onto \p *this.

    \param cgs
    The congruence system to append to \p this.  The number of rows in
    \p y must be strictly positive.

    The matrix for the new system of congruences is obtained by
    leaving the old system in the upper left-hand side and placing the
    congruences of \p cgs in the lower right-hand side, and padding
    with zeroes.
  */
  void concatenate(const Congruence_System& y);
>>>>>>> ae14af77

  //! Swaps the columns having indexes \p i and \p j.
  void swap_space_dimensions(Variable v1, Variable v2);

  //! Sets the number of space dimensions to \p new_space_dim.
  /*!
    If \p new_space_dim is lower than the current space dimension, the
    coefficients referring to the removed space dimensions are lost.
  */
  bool set_space_dimension(dimension_type new_space_dim);

protected:

  // This is protected to allow tests/Grid/congruences2 to call this method,
  // using a derived class.
  //! Returns <CODE>true</CODE> if \p g satisfies all the congruences.
  bool satisfies_all_congruences(const Grid_Generator& g) const;

private:
  //! Returns the number of rows in the system.
  dimension_type num_rows() const;

  //! Returns \c true if num_rows()==0.
  bool has_no_rows() const;

  //! Returns a constant reference to the \p k- th congruence of the system.
  const Congruence& operator[](dimension_type k) const;

  //! Adjusts all expressions to have the same moduli.
  void normalize_moduli();

  /*! \brief
    Substitutes a given column of coefficients by a given affine
    expression.

    \param v
    Index of the column to which the affine transformation is
    substituted;

    \param expr
    The numerator of the affine transformation:
    \f$\sum_{i = 0}^{n - 1} a_i x_i + b\f$;

    \param denominator
    The denominator of the affine transformation.

    We allow affine transformations (see the Section \ref
    rational_grid_operations) to have rational
    coefficients. Since the coefficients of linear expressions are
    integers we also provide an integer \p denominator that will
    be used as denominator of the affine transformation.  The
    denominator is required to be a positive integer and its default value
    is 1.

    The affine transformation substitutes the matrix of congruences
    by a new matrix whose elements \f${a'}_{ij}\f$ are built from
    the old one \f$a_{ij}\f$ as follows:
    \f[
      {a'}_{ij} =
        \begin{cases}
          a_{ij} * \mathrm{denominator} + a_{iv} * \mathrm{expr}[j]
            \quad \text{for } j \neq v; \\
          \mathrm{expr}[v] * a_{iv}
            \quad \text{for } j = v.
        \end{cases}
    \f]

    \p expr is a constant parameter and unaltered by this computation.
  */
  void affine_preimage(Variable v,
                       const Linear_Expression& expr,
                       Coefficient_traits::const_reference denominator);

  // TODO: Consider making this private.
  /*! \brief
    Concatenates copies of the congruences from \p cgs onto \p *this.

    \param cgs
    The congruence system to append to \p this.  The number of rows in
    \p cgs must be strictly positive.

    The matrix for the new system of congruences is obtained by
    leaving the old system in the upper left-hand side and placing the
    congruences of \p cgs in the lower right-hand side, and padding
    with zeroes.
  */
  void concatenate(const Congruence_System& cgs);

  /*! \brief
    Inserts in \p *this the congruence \p cg, stealing its contents and
    increasing the number of space dimensions if needed.

    This method inserts \p cg in the given form, instead of first strong
    normalizing \p cg as \ref insert would do.
  */
  void insert_verbatim(Congruence& cg, Recycle_Input);

  //! Makes the system shrink by removing the rows in [first,last).
  /*!
    If \p keep_sorted is <CODE>true</CODE>, the ordering of the remaining rows
    will be preserved.
  */
  void remove_rows(dimension_type first, dimension_type last,
                   bool keep_sorted);

  void remove_trailing_rows(dimension_type n);

  /*! \brief
    Holds (between class initialization and finalization) a pointer to
    the singleton system containing only Congruence::zero_dim_false().
  */
  static const Congruence_System* zero_dim_empty_p;

  Swapping_Vector<Congruence> rows;
  
  dimension_type space_dimension_;

  Representation representation_;

  /*! \brief
    Returns <CODE>true</CODE> if and only if any of the dimensions in
    \p *this is free of constraint.

    Any equality or proper congruence affecting a dimension constrains
    that dimension.

    This method assumes the system is in minimal form.
  */
  bool has_a_free_dimension() const;

  friend class Grid;

  friend bool
  operator==(const Congruence_System& x, const Congruence_System& y);
};

namespace Parma_Polyhedra_Library {

namespace IO_Operators {

//! Output operator.
/*!
  \relates Parma_Polyhedra_Library::Congruence_System
  Writes <CODE>true</CODE> if \p cgs is empty.  Otherwise, writes on
  \p s the congruences of \p cgs, all in one row and separated by ", ".
*/
std::ostream&
operator<<(std::ostream& s, const Congruence_System& cgs);

} // namespace IO_Operators

/*! \relates Congruence_System */
void
swap(Congruence_System& x, Congruence_System& y);

} // namespace Parma_Polyhedra_Library

// Congruence_System.inlines.hh is not included here on purpose.

#endif // !defined(PPL_Congruence_System_defs_hh)<|MERGE_RESOLUTION|>--- conflicted
+++ resolved
@@ -134,8 +134,9 @@
 
   //! Ordinary copy constructor.
   /*!
-    \note The new Congruence_System will have the same Representation as `cgs'
-          so that it's indistinguishable from `cgs'.
+    \note
+    The new Congruence_System will have the same Representation as `cgs'
+    so that it's indistinguishable from `cgs'.
   */
   Congruence_System(const Congruence_System& cgs);
 
@@ -369,7 +370,6 @@
   */
   void add_unit_rows_and_space_dimensions(dimension_type dims);
 
-<<<<<<< HEAD
   //! Permutes the space dimensions of the system.
   /*!
     \param cycle
@@ -383,34 +383,6 @@
     represented by the vector containing \f$ x_1, x_2, x_3 \f$.
   */
   void permute_space_dimensions(const std::vector<Variable>& cycle);
-=======
-  //! Returns <CODE>true</CODE> if \p g satisfies all the congruences.
-  bool satisfies_all_congruences(const Grid_Generator& g) const;
-
-private:
-  /*! \brief
-    Holds (between class initialization and finalization) a pointer to
-    the singleton system containing only Congruence::zero_dim_false().
-  */
-  static const Congruence_System* zero_dim_empty_p;
-
-  //! Builds an empty (i.e. zero rows) system of dimension \p d.
-  explicit Congruence_System(dimension_type d);
-
-  /*! \brief
-    Concatenates copies of the congruences from \p cgs onto \p *this.
-
-    \param cgs
-    The congruence system to append to \p this.  The number of rows in
-    \p y must be strictly positive.
-
-    The matrix for the new system of congruences is obtained by
-    leaving the old system in the upper left-hand side and placing the
-    congruences of \p cgs in the lower right-hand side, and padding
-    with zeroes.
-  */
-  void concatenate(const Congruence_System& y);
->>>>>>> ae14af77
 
   //! Swaps the columns having indexes \p i and \p j.
   void swap_space_dimensions(Variable v1, Variable v2);
@@ -422,10 +394,9 @@
   */
   bool set_space_dimension(dimension_type new_space_dim);
 
+  // Note: the following method is protected to allow tests/Grid/congruences2
+  // to call it using a derived class.
 protected:
-
-  // This is protected to allow tests/Grid/congruences2 to call this method,
-  // using a derived class.
   //! Returns <CODE>true</CODE> if \p g satisfies all the congruences.
   bool satisfies_all_congruences(const Grid_Generator& g) const;
 
@@ -486,18 +457,18 @@
 
   // TODO: Consider making this private.
   /*! \brief
-    Concatenates copies of the congruences from \p cgs onto \p *this.
-
-    \param cgs
+    Concatenates copies of the congruences from \p y onto \p *this.
+
+    \param y
     The congruence system to append to \p this.  The number of rows in
-    \p cgs must be strictly positive.
+    \p y must be strictly positive.
 
     The matrix for the new system of congruences is obtained by
     leaving the old system in the upper left-hand side and placing the
-    congruences of \p cgs in the lower right-hand side, and padding
+    congruences of \p y in the lower right-hand side, and padding
     with zeroes.
   */
-  void concatenate(const Congruence_System& cgs);
+  void concatenate(const Congruence_System& y);
 
   /*! \brief
     Inserts in \p *this the congruence \p cg, stealing its contents and
@@ -525,7 +496,7 @@
   static const Congruence_System* zero_dim_empty_p;
 
   Swapping_Vector<Congruence> rows;
-  
+
   dimension_type space_dimension_;
 
   Representation representation_;
