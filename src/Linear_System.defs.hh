--- conflicted
+++ resolved
@@ -574,7 +574,6 @@
 //! Swaps \p x with \p y.
 /*! \relates Linear_System */
 #endif // defined(PPL_DOXYGEN_INCLUDE_IMPLEMENTATION_DETAILS)
-<<<<<<< HEAD
 template <typename Row>
 void swap(Parma_Polyhedra_Library::Linear_System<Row>& x,
           Parma_Polyhedra_Library::Linear_System<Row>& y);
@@ -582,9 +581,6 @@
 } // namespace std
 
 namespace Parma_Polyhedra_Library {
-=======
-void swap(Linear_System& x, Linear_System& y);
->>>>>>> 39c13563
 
 #ifdef PPL_DOXYGEN_INCLUDE_IMPLEMENTATION_DETAILS
 //! Returns <CODE>true</CODE> if and only if \p x and \p y are identical.
@@ -602,96 +598,6 @@
 
 } // namespace Parma_Polyhedra_Library
 
-<<<<<<< HEAD
-=======
-#ifdef PPL_DOXYGEN_INCLUDE_IMPLEMENTATION_DETAILS
-//! An iterator keeping a Linear_System consistent with a Bit_Matrix.
-/*! \ingroup PPL_CXX_interface
-  An iterator on the vector of Dense_Row objects encoded in a Linear_System
-  extended to maintain a corresponding iterator on a vector of
-  Bit_Row objects.  Access to values is always done on the Dense_Row
-  objects, but iterator movements and swaps are done on both components.
-*/
-#endif // defined(PPL_DOXYGEN_INCLUDE_IMPLEMENTATION_DETAILS)
-class Parma_Polyhedra_Library::Linear_System::With_Bit_Matrix_iterator {
-public:
-  typedef std::vector<Dense_Row>::iterator Iter1;
-  typedef std::vector<Bit_Row>::iterator Iter2;
-
-private:
-  Iter1 i1;
-  Iter2 i2;
-
-public:
-  // Same traits as Iter1.
-  typedef std::iterator_traits<Iter1>::iterator_category iterator_category;
-  typedef std::iterator_traits<Iter1>::value_type value_type;
-  typedef std::iterator_traits<Iter1>::difference_type difference_type;
-  typedef std::iterator_traits<Iter1>::pointer pointer;
-  typedef std::iterator_traits<Iter1>::reference reference;
-
-  //! Constructor.
-  With_Bit_Matrix_iterator(Iter1 iter1, Iter2 iter2);
-
-  //! Copy constructor.
-  With_Bit_Matrix_iterator(const With_Bit_Matrix_iterator& y);
-
-  //! Destructor.
-  ~With_Bit_Matrix_iterator();
-
-  //! Assignment operator.
-  With_Bit_Matrix_iterator&
-  operator=(const With_Bit_Matrix_iterator& y);
-
-  //! \name Operators Implementing Iterator Movement
-  //@{
-  With_Bit_Matrix_iterator& operator++();
-  With_Bit_Matrix_iterator operator++(int);
-
-  With_Bit_Matrix_iterator& operator--();
-  With_Bit_Matrix_iterator operator--(int);
-
-  With_Bit_Matrix_iterator& operator+=(difference_type d);
-  With_Bit_Matrix_iterator operator+(difference_type d) const;
-
-  With_Bit_Matrix_iterator& operator-=(difference_type d);
-  With_Bit_Matrix_iterator operator-(difference_type d) const;
-  //@}
-
-  //! Distance operator.
-  difference_type operator-(const With_Bit_Matrix_iterator& y) const;
-
-  //! \name Comparisons between Iterators
-  //@{
-  bool operator==(const With_Bit_Matrix_iterator& y) const;
-  bool operator!=(const With_Bit_Matrix_iterator& y) const;
-  bool operator<(const With_Bit_Matrix_iterator& y) const;
-  //@}
-
-  //! Dereference operator.
-  reference operator*() const;
-
-  //! Access-through operator.
-  pointer operator->() const;
-
-  //! Swaps the pointed Dense_Row objects while keeping Bit_Matrix consistent.
-  void m_iter_swap(const With_Bit_Matrix_iterator& y) const;
-
-};
-
-namespace Parma_Polyhedra_Library {
-
-#ifdef PPL_DOXYGEN_INCLUDE_IMPLEMENTATION_DETAILS
-//! Swaps \p x with \p y.
-/*! \relates Linear_System::With_Bit_Matrix_iterator */
-#endif // defined(PPL_DOXYGEN_INCLUDE_IMPLEMENTATION_DETAILS)
-void
-iter_swap(Linear_System::With_Bit_Matrix_iterator x,
-	  Linear_System::With_Bit_Matrix_iterator y);
-
-} // namespace Parma_Polyhedra_Library
-
->>>>>>> 39c13563
 #include "Linear_System.inlines.hh"
 #include "Linear_System.templates.hh"
 
