/* Generator class declaration.
   Copyright (C) 2001-2010 Roberto Bagnara <bagnara@cs.unipr.it>
   Copyright (C) 2010-2012 BUGSENG srl (http://bugseng.com)

This file is part of the Parma Polyhedra Library (PPL).

The PPL is free software; you can redistribute it and/or modify it
under the terms of the GNU General Public License as published by the
Free Software Foundation; either version 3 of the License, or (at your
option) any later version.

The PPL is distributed in the hope that it will be useful, but WITHOUT
ANY WARRANTY; without even the implied warranty of MERCHANTABILITY or
FITNESS FOR A PARTICULAR PURPOSE.  See the GNU General Public License
for more details.

You should have received a copy of the GNU General Public License
along with this program; if not, write to the Free Software Foundation,
Inc., 51 Franklin Street, Fifth Floor, Boston, MA 02111-1307, USA.

For the most up-to-date information see the Parma Polyhedra Library
site: http://bugseng.com/products/ppl/ . */

#ifndef PPL_Generator_defs_hh
#define PPL_Generator_defs_hh 1

#include "Generator.types.hh"
#include "Scalar_Products.types.hh"
#include "Variables_Set.types.hh"
#include "Constraint_System.types.hh"
#include "Generator_System.types.hh"
#include "Congruence_System.types.hh"
#include "Polyhedron.types.hh"
#include "Grid_Generator.types.hh"
#include "Grid_Generator_System.types.hh"
#include "MIP_Problem.types.hh"
#include "Grid.types.hh"

#include "Variable.defs.hh"
#include "Linear_Expression.defs.hh"
#include "Checked_Number.defs.hh"
#include "distances.defs.hh"
#include "Topology.types.hh"
#include "Expression_Hide_Last.defs.hh"
#include "Expression_Hide_Inhomo.defs.hh"

#include <iosfwd>

namespace Parma_Polyhedra_Library {

// Put them in the namespace here to declare them friend later.

#ifdef PPL_DOXYGEN_INCLUDE_IMPLEMENTATION_DETAILS
//! The basic comparison function.
/*! \relates Generator
  \return
  The returned absolute value can be \f$0\f$, \f$1\f$ or \f$2\f$.

  \param x
  A row of coefficients;

  \param y
  Another row.

  Compares \p x and \p y, where \p x and \p y may be of different size,
  in which case the "missing" coefficients are assumed to be zero.
  The comparison is such that:
  -# equalities are smaller than inequalities;
  -# lines are smaller than points and rays;
  -# the ordering is lexicographic;
  -# the positions compared are, in decreasing order of significance,
     1, 2, ..., \p size(), 0;
  -# the result is negative, zero, or positive if x is smaller than,
     equal to, or greater than y, respectively;
  -# when \p x and \p y are different, the absolute value of the
     result is 1 if the difference is due to the coefficient in
     position 0; it is 2 otherwise.

  When \p x and \p y represent the hyper-planes associated
  to two equality or inequality constraints, the coefficient
  at 0 is the known term.
  In this case, the return value can be characterized as follows:
  - -2, if \p x is smaller than \p y and they are \e not parallel;
  - -1, if \p x is smaller than \p y and they \e are parallel;
  -  0, if \p x and y are equal;
  - +1, if \p y is smaller than \p x and they \e are parallel;
  - +2, if \p y is smaller than \p x and they are \e not parallel.
*/
#endif // defined(PPL_DOXYGEN_INCLUDE_IMPLEMENTATION_DETAILS)
int compare(const Generator& x, const Generator& y);

namespace IO_Operators {

//! Output operator.
/*! \relates Parma_Polyhedra_Library::Generator */
std::ostream& operator<<(std::ostream& s, const Generator& g);

} // namespace IO_Operators

//! Swaps \p x with \p y.
/*! \relates Generator */
void swap(Generator& x, Generator& y);

} // namespace Parma_Polyhedra_Library


//! A line, ray, point or closure point.
/*! \ingroup PPL_CXX_interface
  An object of the class Generator is one of the following:

  - a line \f$\vect{l} = (a_0, \ldots, a_{n-1})^\transpose\f$;

  - a ray \f$\vect{r} = (a_0, \ldots, a_{n-1})^\transpose\f$;

  - a point
    \f$\vect{p} = (\frac{a_0}{d}, \ldots, \frac{a_{n-1}}{d})^\transpose\f$;

  - a closure point
    \f$\vect{c} = (\frac{a_0}{d}, \ldots, \frac{a_{n-1}}{d})^\transpose\f$;

  where \f$n\f$ is the dimension of the space
  and, for points and closure points, \f$d > 0\f$ is the divisor.

  \par A note on terminology.
  As observed in Section \ref representation, there are cases when,
  in order to represent a polyhedron \f$\cP\f$ using the generator system
  \f$\cG = (L, R, P, C)\f$, we need to include in the finite set
  \f$P\f$ even points of \f$\cP\f$ that are <EM>not</EM> vertices
  of \f$\cP\f$.
  This situation is even more frequent when working with NNC polyhedra
  and it is the reason why we prefer to use the word `point'
  where other libraries use the word `vertex'.

  \par How to build a generator.
  Each type of generator is built by applying the corresponding
  function (<CODE>line</CODE>, <CODE>ray</CODE>, <CODE>point</CODE>
  or <CODE>closure_point</CODE>) to a linear expression,
  representing a direction in the space;
  the space dimension of the generator is defined as the space dimension
  of the corresponding linear expression.
  Linear expressions used to define a generator should be homogeneous
  (any constant term will be simply ignored).
  When defining points and closure points, an optional Coefficient argument
  can be used as a common <EM>divisor</EM> for all the coefficients
  occurring in the provided linear expression;
  the default value for this argument is 1.

  \par
  In all the following examples it is assumed that variables
  <CODE>x</CODE>, <CODE>y</CODE> and <CODE>z</CODE>
  are defined as follows:
  \code
  Variable x(0);
  Variable y(1);
  Variable z(2);
  \endcode

  \par Example 1
  The following code builds a line with direction \f$x-y-z\f$
  and having space dimension \f$3\f$:
  \code
  Generator l = line(x - y - z);
  \endcode
  As mentioned above, the constant term of the linear expression
  is not relevant. Thus, the following code has the same effect:
  \code
  Generator l = line(x - y - z + 15);
  \endcode
  By definition, the origin of the space is not a line, so that
  the following code throws an exception:
  \code
  Generator l = line(0*x);
  \endcode

  \par Example 2
  The following code builds a ray with the same direction as the
  line in Example 1:
  \code
  Generator r = ray(x - y - z);
  \endcode
  As is the case for lines, when specifying a ray the constant term
  of the linear expression is not relevant; also, an exception is thrown
  when trying to build a ray from the origin of the space.

  \par Example 3
  The following code builds the point
  \f$\vect{p} = (1, 0, 2)^\transpose \in \Rset^3\f$:
  \code
  Generator p = point(1*x + 0*y + 2*z);
  \endcode
  The same effect can be obtained by using the following code:
  \code
  Generator p = point(x + 2*z);
  \endcode
  Similarly, the origin \f$\vect{0} \in \Rset^3\f$ can be defined
  using either one of the following lines of code:
  \code
  Generator origin3 = point(0*x + 0*y + 0*z);
  Generator origin3_alt = point(0*z);
  \endcode
  Note however that the following code would have defined
  a different point, namely \f$\vect{0} \in \Rset^2\f$:
  \code
  Generator origin2 = point(0*y);
  \endcode
  The following two lines of code both define the only point
  having space dimension zero, namely \f$\vect{0} \in \Rset^0\f$.
  In the second case we exploit the fact that the first argument
  of the function <CODE>point</CODE> is optional.
  \code
  Generator origin0 = Generator::zero_dim_point();
  Generator origin0_alt = point();
  \endcode

  \par Example 4
  The point \f$\vect{p}\f$ specified in Example 3 above
  can also be obtained with the following code,
  where we provide a non-default value for the second argument
  of the function <CODE>point</CODE> (the divisor):
  \code
  Generator p = point(2*x + 0*y + 4*z, 2);
  \endcode
  Obviously, the divisor can be usefully exploited to specify
  points having some non-integer (but rational) coordinates.
  For instance, the point
  \f$\vect{q} = (-1.5, 3.2, 2.1)^\transpose \in \Rset^3\f$
  can be specified by the following code:
  \code
  Generator q = point(-15*x + 32*y + 21*z, 10);
  \endcode
  If a zero divisor is provided, an exception is thrown.

  \par Example 5
  Closure points are specified in the same way we defined points,
  but invoking their specific constructor function.
  For instance, the closure point
  \f$\vect{c} = (1, 0, 2)^\transpose \in \Rset^3\f$ is defined by
  \code
  Generator c = closure_point(1*x + 0*y + 2*z);
  \endcode
  For the particular case of the (only) closure point
  having space dimension zero, we can use any of the following:
  \code
  Generator closure_origin0 = Generator::zero_dim_closure_point();
  Generator closure_origin0_alt = closure_point();
  \endcode

  \par How to inspect a generator
  Several methods are provided to examine a generator and extract
  all the encoded information: its space dimension, its type and
  the value of its integer coefficients.

  \par Example 6
  The following code shows how it is possible to access each single
  coefficient of a generator.
  If <CODE>g1</CODE> is a point having coordinates
  \f$(a_0, \ldots, a_{n-1})^\transpose\f$,
  we construct the closure point <CODE>g2</CODE> having coordinates
  \f$(a_0, 2 a_1, \ldots, (i+1)a_i, \ldots, n a_{n-1})^\transpose\f$.
  \code
  if (g1.is_point()) {
    cout << "Point g1: " << g1 << endl;
    Linear_Expression e;
    for (dimension_type i = g1.space_dimension(); i-- > 0; )
      e += (i + 1) * g1.coefficient(Variable(i)) * Variable(i);
    Generator g2 = closure_point(e, g1.divisor());
    cout << "Closure point g2: " << g2 << endl;
  }
  else
    cout << "Generator g1 is not a point." << endl;
  \endcode
  Therefore, for the point
  \code
  Generator g1 = point(2*x - y + 3*z, 2);
  \endcode
  we would obtain the following output:
  \code
  Point g1: p((2*A - B + 3*C)/2)
  Closure point g2: cp((2*A - 2*B + 9*C)/2)
  \endcode
  When working with (closure) points, be careful not to confuse
  the notion of <EM>coefficient</EM> with the notion of <EM>coordinate</EM>:
  these are equivalent only when the divisor of the (closure) point is 1.
*/
class Parma_Polyhedra_Library::Generator {
public:

  //! The representation used for new Generators.
  /*!
    \note The copy constructor and the copy constructor with specified size
          use the representation of the original object, so that it is
          indistinguishable from the original object.
  */
  static const Representation default_representation = DENSE;

  //! Returns the line of direction \p e.
  /*!
    \exception std::invalid_argument
    Thrown if the homogeneous part of \p e represents the origin of
    the vector space.
  */
  static Generator line(const Linear_Expression& e,
                        Representation r = default_representation);

  //! Returns the ray of direction \p e.
  /*!
    \exception std::invalid_argument
    Thrown if the homogeneous part of \p e represents the origin of
    the vector space.
  */
  static Generator ray(const Linear_Expression& e,
                       Representation r = default_representation);

  //! Returns the point at \p e / \p d.
  /*!
    Both \p e and \p d are optional arguments, with default values
    Linear_Expression::zero() and Coefficient_one(), respectively.

    \exception std::invalid_argument
    Thrown if \p d is zero.
  */
  static Generator point(const Linear_Expression& e
                         = Linear_Expression::zero(),
                         Coefficient_traits::const_reference d
                         = Coefficient_one(),
                         Representation r = default_representation);

  //! Returns the origin.
  static Generator point(Representation r);

  //! Returns the point at \p e.
  static Generator point(const Linear_Expression& e,
                         Representation r);

  //! Constructs the point at the origin.
  explicit Generator(Representation r = default_representation);

  //! Returns the closure point at \p e / \p d.
  /*!
    Both \p e and \p d are optional arguments, with default values
    Linear_Expression::zero() and Coefficient_one(), respectively.

    \exception std::invalid_argument
    Thrown if \p d is zero.
  */
  static Generator
  closure_point(const Linear_Expression& e = Linear_Expression::zero(),
                Coefficient_traits::const_reference d = Coefficient_one(),
                Representation r = default_representation);

  //! Returns the closure point at the origin.
  static Generator
  closure_point(Representation r);

  //! Returns the closure point at \p e.
  static Generator
  closure_point(const Linear_Expression& e, Representation r);

  //! Ordinary copy constructor.
  //! The representation of the new Generator will be the same as g.
  Generator(const Generator& g);

  //! Copy constructor with given representation.
  Generator(const Generator& g, Representation r);

  //! Copy constructor with given space dimension.
  //! The representation of the new Generator will be the same as g.
  Generator(const Generator& g, dimension_type space_dim);

  //! Copy constructor with given representation and space dimension.
  Generator(const Generator& g, dimension_type space_dim, Representation r);

  //! Destructor.
  ~Generator();

  //! Assignment operator.
  Generator& operator=(const Generator& g);

  //! Returns the current representation of *this.
  Representation representation() const;

  //! Converts *this to the specified representation.
  void set_representation(Representation r);

  //! Returns the maximum space dimension a Generator can handle.
  static dimension_type max_space_dimension();

  //! Returns the dimension of the vector space enclosing \p *this.
  dimension_type space_dimension() const;

  //! Sets the dimension of the vector space enclosing \p *this to
  //! \p space_dim .
  void set_space_dimension(dimension_type space_dim);

  //! Swaps the coefficients of the variables \p v1 and \p v2 .
  void swap_space_dimensions(Variable v1, Variable v2);

  //! Removes all the specified dimensions from the generator.
  /*!
    The space dimension of the variable with the highest space
    dimension in \p vars must be at most the space dimension
    of \p this.

    If all dimensions with nonzero coefficients are removed from a ray or a
    line, it is changed into a point and this method returns \p false .
    Otherwise, it returns \p true .
  */
  bool remove_space_dimensions(const Variables_Set& vars);

  //! Permutes the space dimensions of the generator.
  /*!
    \param cycle
    A vector representing a cycle of the permutation according to which the
    space dimensions must be rearranged.

    The \p cycle vector represents a cycle of a permutation of space
    dimensions.
    For example, the permutation
    \f$ \{ x_1 \mapsto x_2, x_2 \mapsto x_3, x_3 \mapsto x_1 \}\f$ can be
    represented by the vector containing \f$ x_1, x_2, x_3 \f$.
  */
  void permute_space_dimensions(const std::vector<Variable>& cycle);

  //! Shift by \p n positions the coefficients of variables, starting from
  //! the coefficient of \p v. This increases the space dimension by \p n.
  void shift_space_dimensions(Variable v, dimension_type n);

  //! The generator type.
  enum Type {
    /*! The generator is a line. */
    LINE,
    /*! The generator is a ray. */
    RAY,
    /*! The generator is a point. */
    POINT,
    /*! The generator is a closure point. */
    CLOSURE_POINT
  };

  //! Returns the generator type of \p *this.
  Type type() const;

  //! Returns <CODE>true</CODE> if and only if \p *this is a line.
  bool is_line() const;

  //! Returns <CODE>true</CODE> if and only if \p *this is a ray.
  bool is_ray() const;

#ifdef PPL_DOXYGEN_INCLUDE_IMPLEMENTATION_DETAILS
  //! Returns <CODE>true</CODE> if and only if \p *this is a line or a ray.
#endif // defined(PPL_DOXYGEN_INCLUDE_IMPLEMENTATION_DETAILS)
  bool is_line_or_ray() const;

  //! Returns <CODE>true</CODE> if and only if \p *this is a point.
  bool is_point() const;

  //! Returns <CODE>true</CODE> if and only if \p *this is a closure point.
  bool is_closure_point() const;

  //! Returns the coefficient of \p v in \p *this.
  /*!
    \exception std::invalid_argument
    Thrown if the index of \p v is greater than or equal to the
    space dimension of \p *this.
  */
  Coefficient_traits::const_reference coefficient(Variable v) const;

  //! If \p *this is either a point or a closure point, returns its divisor.
  /*!
    \exception std::invalid_argument
    Thrown if \p *this is neither a point nor a closure point.
  */
  Coefficient_traits::const_reference divisor() const;

  //! Initializes the class.
  static void initialize();

  //! Finalizes the class.
  static void finalize();

  //! Returns the origin of the zero-dimensional space \f$\Rset^0\f$.
  static const Generator& zero_dim_point();

  /*! \brief
    Returns, as a closure point,
    the origin of the zero-dimensional space \f$\Rset^0\f$.
  */
  static const Generator& zero_dim_closure_point();

  /*! \brief
    Returns a lower bound to the total size in bytes of the memory
    occupied by \p *this.
  */
  memory_size_type total_memory_in_bytes() const;

  //! Returns the size in bytes of the memory managed by \p *this.
  memory_size_type external_memory_in_bytes() const;

  /*! \brief
    Returns <CODE>true</CODE> if and only if \p *this and \p y
    are equivalent generators.

    Generators having different space dimensions are not equivalent.
  */
  bool is_equivalent_to(const Generator& y) const;

  //! Returns <CODE>true</CODE> if \p *this is identical to \p y.
  /*!
    This is faster than is_equivalent_to(), but it may return `false' even
    for equivalent generators.
  */
  bool is_equal_to(const Generator& y) const;

  //! Checks if all the invariants are satisfied.
  bool OK() const;

  PPL_OUTPUT_DECLARATIONS

  /*! \brief
    Loads from \p s an ASCII representation (as produced by
    ascii_dump(std::ostream&) const) and sets \p *this accordingly.
    Returns <CODE>true</CODE> if successful, <CODE>false</CODE> otherwise.
  */
  bool ascii_load(std::istream& s);

  //! Swaps \p *this with \p y.
  void m_swap(Generator& y);

  //! The type returned by the expression() method, that provides most
  //! of the const methods in Linear_Expression.
  typedef Expression_Hide_Last<Expression_Hide_Inhomo<Linear_Expression> > Expression;

  //! Allows user code to read the internal expression (but note that this
  //! is a different type, not all operations are allowed).
  const Expression& expression() const;

private:
  //! The possible kinds of Generator objects.
  enum Kind {
    LINE_OR_EQUALITY = 0,
    RAY_OR_POINT_OR_INEQUALITY = 1
  };

  Linear_Expression expr;

  Expression_Hide_Inhomo<Linear_Expression> semi_wrapped_expr;

  Expression wrapped_expr;

  Kind kind_;

  Topology topology_;

  /*! \brief
    Holds (between class initialization and finalization) a pointer to
    the origin of the zero-dimensional space \f$\Rset^0\f$.
  */
  static const Generator* zero_dim_point_p;

  /*! \brief
    Holds (between class initialization and finalization) a pointer to
    the origin of the zero-dimensional space \f$\Rset^0\f$, as a closure point.
  */
  static const Generator* zero_dim_closure_point_p;

  /*! \brief
    Builds a generator of type \p type and topology \p topology,
    stealing the coefficients from \p e.

    If the topology is NNC, the last dimension of \p e is used as the epsilon
    coefficient.
  */
  Generator(Linear_Expression& e, Type type, Topology topology);

  Generator(Linear_Expression& e, Kind kind, Topology topology);

  Generator(dimension_type space_dim, Kind kind, Topology topology,
            Representation r = default_representation);

  /*! \brief
    Returns <CODE>true</CODE> if and only if \p *this row
    represents a line or an equality.
  */
  bool is_line_or_equality() const;

  /*! \brief
    Returns <CODE>true</CODE> if and only if \p *this row
    represents a ray, a point or an inequality.
  */
  bool is_ray_or_point_or_inequality() const;

  //! Sets to \p LINE_OR_EQUALITY the kind of \p *this row.
  void set_is_line_or_equality();

  //! Sets to \p RAY_OR_POINT_OR_INEQUALITY the kind of \p *this row.
  void set_is_ray_or_point_or_inequality();

  //! \name Flags inspection methods
  //@{
  //! Returns the topological kind of \p *this.
  Topology topology() const;

  /*! \brief
    Returns <CODE>true</CODE> if and only if the topology
    of \p *this row is not necessarily closed.
  */
  bool is_not_necessarily_closed() const;

  /*! \brief
    Returns <CODE>true</CODE> if and only if the topology
    of \p *this row is necessarily closed.
  */
  bool is_necessarily_closed() const;
  //@} // Flags inspection methods

  //! \name Flags coercion methods
  //@{

  //! Sets to \p x the topological kind of \p *this row.
  void set_topology(Topology x);

  //! Sets to \p NECESSARILY_CLOSED the topological kind of \p *this row.
  void set_necessarily_closed();

  //! Sets to \p NOT_NECESSARILY_CLOSED the topological kind of \p *this row.
  void set_not_necessarily_closed();
  //@} // Flags coercion methods

  //! Marks the epsilon dimension as a standard dimension.
  /*!
    The row topology is changed to <CODE>NOT_NECESSARILY_CLOSED</CODE>, and
    the number of space dimensions is increased by 1.
  */
  void mark_as_necessarily_closed();

  //! Marks the last dimension as the epsilon dimension.
  /*!
    The row topology is changed to <CODE>NECESSARILY_CLOSED</CODE>, and
    the number of space dimensions is decreased by 1.
  */
  void mark_as_not_necessarily_closed();

  //! Linearly combines \p *this with \p y so that i-th coefficient is 0.
  /*!
    \param y
    The Generator that will be combined with \p *this object;

    \param i
    The index of the coefficient that has to become \f$0\f$.

    Computes a linear combination of \p *this and \p y having
    the i-th coefficient equal to \f$0\f$. Then it assigns
    the resulting Generator to \p *this and normalizes it.
  */
  void linear_combine(const Generator& y, dimension_type i);

  //! Sets the dimension of the vector space enclosing \p *this to
  //! \p space_dim .
  //! Sets the space dimension of the rows in the system to \p space_dim .
  /*!
    This method is for internal use, it does *not* assert OK() at the end,
    so it can be used for invalid objects.
  */
  void set_space_dimension_no_ok(dimension_type space_dim);

  /*! \brief
    Throw a <CODE>std::invalid_argument</CODE> exception
    containing the appropriate error message.
  */
  void
  throw_dimension_incompatible(const char* method,
			       const char* name_var,
			       Variable v) const;

  /*! \brief
    Throw a <CODE>std::invalid_argument</CODE> exception
    containing the appropriate error message.
  */
  void
  throw_invalid_argument(const char* method, const char* reason) const;

  //! Returns <CODE>true</CODE> if and only if \p *this is not a line.
  bool is_ray_or_point() const;

  //! Sets the Generator kind to <CODE>LINE_OR_EQUALITY</CODE>.
  void set_is_line();

  //! Sets the Generator kind to <CODE>RAY_OR_POINT_OR_INEQUALITY</CODE>.
  void set_is_ray_or_point();

  /*! \brief
    Returns <CODE>true</CODE> if and only if the closure point
    \p *this has the same \e coordinates of the point \p p.

    It is \e assumed that \p *this is a closure point, \p p is a point
    and both topologies and space dimensions agree.
  */
  bool is_matching_closure_point(const Generator& p) const;

  //! Returns the epsilon coefficient. The generator must be NNC.
  Coefficient_traits::const_reference epsilon_coefficient() const;

  //! Sets the epsilon coefficient to \p n. The generator must be NNC.
  void set_epsilon_coefficient(Coefficient_traits::const_reference n);

  /*! \brief
    Normalizes the sign of the coefficients so that the first non-zero
    (homogeneous) coefficient of a line-or-equality is positive.
  */
  void sign_normalize();

  /*! \brief
    Strong normalization: ensures that different Generator objects
    represent different hyperplanes or hyperspaces.

    Applies both Generator::normalize() and Generator::sign_normalize().
  */
  void strong_normalize();

  /*! \brief
    Returns <CODE>true</CODE> if and only if the coefficients are
    strongly normalized.
  */
  bool check_strong_normalized() const;

  //! Another print functions, with fancy output, more human-friendly.
  //! This is used by operator<<();
  void fancy_print(std::ostream& s) const;

  friend class Linear_System<Generator>;
  friend class Parma_Polyhedra_Library::Scalar_Products;
  friend class Parma_Polyhedra_Library::Topology_Adjusted_Scalar_Product_Sign;
  friend class Parma_Polyhedra_Library::Topology_Adjusted_Scalar_Product_Assign;
  friend class Parma_Polyhedra_Library::Generator_System;
  friend class Parma_Polyhedra_Library::Generator_System_const_iterator;
  // FIXME: the following friend declaration should be avoided.
  friend class Parma_Polyhedra_Library::Polyhedron;
  // This is for access to Linear_Expression in `insert'.
  friend class Parma_Polyhedra_Library::Grid_Generator_System;
  friend class Parma_Polyhedra_Library::MIP_Problem;
  friend class Parma_Polyhedra_Library::Grid;

  friend
  Parma_Polyhedra_Library
  ::Linear_Expression::Linear_Expression(const Generator& g);

  friend std::ostream&
  Parma_Polyhedra_Library::IO_Operators::operator<<(std::ostream& s,
						    const Generator& g);

  friend int
  compare(const Generator& x, const Generator& y);
};


namespace Parma_Polyhedra_Library {

<<<<<<< HEAD
//! Shorthand for Generator Generator::line(const Linear_Expression& e,
//!                                         Representation r).
=======
//! Shorthand for Generator::line(const Linear_Expression& e).
>>>>>>> 3a65ba18
/*! \relates Generator */
Generator line(const Linear_Expression& e,
               Representation r = Generator::default_representation);

<<<<<<< HEAD
//! Shorthand for Generator Generator::ray(const Linear_Expression& e,
//!                                        Representation r).
=======
//! Shorthand for Generator::ray(const Linear_Expression& e).
>>>>>>> 3a65ba18
/*! \relates Generator */
Generator ray(const Linear_Expression& e,
              Representation r = Generator::default_representation);

/*! \brief
<<<<<<< HEAD
  Shorthand for Generator
  Generator::point(const Linear_Expression& e,
                   Coefficient_traits::const_reference d,
                   Representation r).
=======
  Shorthand for
  Generator::point(const Linear_Expression& e, Coefficient_traits::const_reference d).
>>>>>>> 3a65ba18

  \relates Generator
*/
Generator
point(const Linear_Expression& e = Linear_Expression::zero(),
      Coefficient_traits::const_reference d = Coefficient_one(),
      Representation r = Generator::default_representation);

/*! \brief
  Shorthand for Generator
  Generator::point(Representation r).

  \relates Generator
*/
Generator
point(Representation r);

/*! \brief
<<<<<<< HEAD
  Shorthand for Generator
  Generator::point(const Linear_Expression& e, Representation r).

  \relates Generator
*/
Generator
point(const Linear_Expression& e, Representation r);

/*! \brief
  Shorthand for Generator
  Generator::closure_point(const Linear_Expression& e,
                           Coefficient_traits::const_reference d,
                           Representation r).
=======
  Shorthand for
  Generator::closure_point(const Linear_Expression& e, Coefficient_traits::const_reference d).
>>>>>>> 3a65ba18

  \relates Generator
*/
Generator
closure_point(const Linear_Expression& e = Linear_Expression::zero(),
              Coefficient_traits::const_reference d = Coefficient_one(),
              Representation r = Generator::default_representation);

/*! \brief
  Shorthand for Generator
  Generator::closure_point(Representation r).

  \relates Generator
*/
Generator
closure_point(Representation r);

/*! \brief
  Shorthand for Generator
  Generator::closure_point(const Linear_Expression& e, Representation r).

  \relates Generator
*/
Generator
closure_point(const Linear_Expression& e, Representation r);

//! Returns <CODE>true</CODE> if and only if \p x is equivalent to \p y.
/*! \relates Generator */
bool operator==(const Generator& x, const Generator& y);

//! Returns <CODE>true</CODE> if and only if \p x is not equivalent to \p y.
/*! \relates Generator */
bool operator!=(const Generator& x, const Generator& y);

//! Computes the rectilinear (or Manhattan) distance between \p x and \p y.
/*! \relates Generator
  If the rectilinear distance between \p x and \p y is defined,
  stores an approximation of it into \p r and returns <CODE>true</CODE>;
  returns <CODE>false</CODE> otherwise.

  The direction of the approximation is specified by \p dir.

  All computations are performed using variables of type
  Checked_Number<To, Extended_Number_Policy>.

  \note
  Distances are \e only defined between generators that are points and/or
  closure points; for rays or lines, \c false is returned.
*/
template <typename To>
bool rectilinear_distance_assign(Checked_Number<To, Extended_Number_Policy>& r,
                                 const Generator& x,
                                 const Generator& y,
                                 Rounding_Dir dir);

//! Computes the rectilinear (or Manhattan) distance between \p x and \p y.
/*! \relates Generator
  If the rectilinear distance between \p x and \p y is defined,
  stores an approximation of it into \p r and returns <CODE>true</CODE>;
  returns <CODE>false</CODE> otherwise.

  The direction of the approximation is specified by \p dir.

  All computations are performed using variables of type
  Checked_Number<Temp, Extended_Number_Policy>.

  \note
  Distances are \e only defined between generators that are points and/or
  closure points; for rays or lines, \c false is returned.
*/
template <typename Temp, typename To>
bool rectilinear_distance_assign(Checked_Number<To, Extended_Number_Policy>& r,
                                 const Generator& x,
                                 const Generator& y,
                                 Rounding_Dir dir);

//! Computes the rectilinear (or Manhattan) distance between \p x and \p y.
/*! \relates Generator
  If the rectilinear distance between \p x and \p y is defined,
  stores an approximation of it into \p r and returns <CODE>true</CODE>;
  returns <CODE>false</CODE> otherwise.

  The direction of the approximation is specified by \p dir.

  All computations are performed using the temporary variables
  \p tmp0, \p tmp1 and \p tmp2.

  \note
  Distances are \e only defined between generators that are points and/or
  closure points; for rays or lines, \c false is returned.
*/
template <typename Temp, typename To>
bool rectilinear_distance_assign(Checked_Number<To, Extended_Number_Policy>& r,
                                 const Generator& x,
                                 const Generator& y,
                                 Rounding_Dir dir,
                                 Temp& tmp0,
                                 Temp& tmp1,
                                 Temp& tmp2);

//! Computes the euclidean distance between \p x and \p y.
/*! \relates Generator
  If the euclidean distance between \p x and \p y is defined,
  stores an approximation of it into \p r and returns <CODE>true</CODE>;
  returns <CODE>false</CODE> otherwise.

  The direction of the approximation is specified by \p dir.

  All computations are performed using variables of type
  Checked_Number<To, Extended_Number_Policy>.

  \note
  Distances are \e only defined between generators that are points and/or
  closure points; for rays or lines, \c false is returned.
*/
template <typename To>
bool euclidean_distance_assign(Checked_Number<To, Extended_Number_Policy>& r,
                               const Generator& x,
                               const Generator& y,
                               Rounding_Dir dir);

//! Computes the euclidean distance between \p x and \p y.
/*! \relates Generator
  If the euclidean distance between \p x and \p y is defined,
  stores an approximation of it into \p r and returns <CODE>true</CODE>;
  returns <CODE>false</CODE> otherwise.

  The direction of the approximation is specified by \p dir.

  All computations are performed using variables of type
  Checked_Number<Temp, Extended_Number_Policy>.

  \note
  Distances are \e only defined between generators that are points and/or
  closure points; for rays or lines, \c false is returned.
*/
template <typename Temp, typename To>
bool rectilinear_distance_assign(Checked_Number<To, Extended_Number_Policy>& r,
                                 const Generator& x,
                                 const Generator& y,
                                 Rounding_Dir dir);

//! Computes the euclidean distance between \p x and \p y.
/*! \relates Generator
  If the euclidean distance between \p x and \p y is defined,
  stores an approximation of it into \p r and returns <CODE>true</CODE>;
  returns <CODE>false</CODE> otherwise.

  The direction of the approximation is specified by \p dir.

  All computations are performed using the temporary variables
  \p tmp0, \p tmp1 and \p tmp2.

  \note
  Distances are \e only defined between generators that are points and/or
  closure points; for rays or lines, \c false is returned.
*/
template <typename Temp, typename To>
bool euclidean_distance_assign(Checked_Number<To, Extended_Number_Policy>& r,
                               const Generator& x,
                               const Generator& y,
                               Rounding_Dir dir,
                               Temp& tmp0,
                               Temp& tmp1,
                               Temp& tmp2);

//! Computes the \f$L_\infty\f$ distance between \p x and \p y.
/*! \relates Generator
  If the \f$L_\infty\f$ distance between \p x and \p y is defined,
  stores an approximation of it into \p r and returns <CODE>true</CODE>;
  returns <CODE>false</CODE> otherwise.

  The direction of the approximation is specified by \p dir.

  All computations are performed using variables of type
  Checked_Number<To, Extended_Number_Policy>.

  \note
  Distances are \e only defined between generators that are points and/or
  closure points; for rays or lines, \c false is returned.
*/
template <typename To>
bool l_infinity_distance_assign(Checked_Number<To, Extended_Number_Policy>& r,
                                const Generator& x,
                                const Generator& y,
                                Rounding_Dir dir);

//! Computes the \f$L_\infty\f$ distance between \p x and \p y.
/*! \relates Generator
  If the \f$L_\infty\f$ distance between \p x and \p y is defined,
  stores an approximation of it into \p r and returns <CODE>true</CODE>;
  returns <CODE>false</CODE> otherwise.

  The direction of the approximation is specified by \p dir.

  All computations are performed using variables of type
  Checked_Number<Temp, Extended_Number_Policy>.

  \note
  Distances are \e only defined between generators that are points and/or
  closure points; for rays or lines, \c false is returned.
*/
template <typename Temp, typename To>
bool l_infinity_distance_assign(Checked_Number<To, Extended_Number_Policy>& r,
                                const Generator& x,
                                const Generator& y,
                                Rounding_Dir dir);

//! Computes the \f$L_\infty\f$ distance between \p x and \p y.
/*! \relates Generator
  If the \f$L_\infty\f$ distance between \p x and \p y is defined,
  stores an approximation of it into \p r and returns <CODE>true</CODE>;
  returns <CODE>false</CODE> otherwise.

  The direction of the approximation is specified by \p dir.

  All computations are performed using the temporary variables
  \p tmp0, \p tmp1 and \p tmp2.

  \note
  Distances are \e only defined between generators that are points and/or
  closure points; for rays or lines, \c false is returned.
*/
template <typename Temp, typename To>
bool l_infinity_distance_assign(Checked_Number<To, Extended_Number_Policy>& r,
                                const Generator& x,
                                const Generator& y,
                                Rounding_Dir dir,
                                Temp& tmp0,
                                Temp& tmp1,
                                Temp& tmp2);

namespace IO_Operators {

//! Output operator.
/*! \relates Parma_Polyhedra_Library::Generator */
std::ostream& operator<<(std::ostream& s, const Generator::Type& t);

} // namespace IO_Operators

} // namespace Parma_Polyhedra_Library

#include "Generator.inlines.hh"

#endif // !defined(PPL_Generator_defs_hh)<|MERGE_RESOLUTION|>--- conflicted
+++ resolved
@@ -755,36 +755,19 @@
 
 namespace Parma_Polyhedra_Library {
 
-<<<<<<< HEAD
-//! Shorthand for Generator Generator::line(const Linear_Expression& e,
-//!                                         Representation r).
-=======
-//! Shorthand for Generator::line(const Linear_Expression& e).
->>>>>>> 3a65ba18
+//! Shorthand for Generator::line(const Linear_Expression& e, Representation r).
 /*! \relates Generator */
 Generator line(const Linear_Expression& e,
                Representation r = Generator::default_representation);
 
-<<<<<<< HEAD
-//! Shorthand for Generator Generator::ray(const Linear_Expression& e,
-//!                                        Representation r).
-=======
-//! Shorthand for Generator::ray(const Linear_Expression& e).
->>>>>>> 3a65ba18
+//! Shorthand for Generator::ray(const Linear_Expression& e, Representation r).
 /*! \relates Generator */
 Generator ray(const Linear_Expression& e,
               Representation r = Generator::default_representation);
 
 /*! \brief
-<<<<<<< HEAD
-  Shorthand for Generator
-  Generator::point(const Linear_Expression& e,
-                   Coefficient_traits::const_reference d,
-                   Representation r).
-=======
   Shorthand for
-  Generator::point(const Linear_Expression& e, Coefficient_traits::const_reference d).
->>>>>>> 3a65ba18
+  Generator::point(const Linear_Expression& e, Coefficient_traits::const_reference d, Representation r).
 
   \relates Generator
 */
@@ -793,18 +776,13 @@
       Coefficient_traits::const_reference d = Coefficient_one(),
       Representation r = Generator::default_representation);
 
-/*! \brief
-  Shorthand for Generator
-  Generator::point(Representation r).
-
-  \relates Generator
-*/
+//! Shorthand for Generator::point(Representation r).
+/*! \relates Generator */
 Generator
 point(Representation r);
 
 /*! \brief
-<<<<<<< HEAD
-  Shorthand for Generator
+  Shorthand for
   Generator::point(const Linear_Expression& e, Representation r).
 
   \relates Generator
@@ -813,14 +791,8 @@
 point(const Linear_Expression& e, Representation r);
 
 /*! \brief
-  Shorthand for Generator
-  Generator::closure_point(const Linear_Expression& e,
-                           Coefficient_traits::const_reference d,
-                           Representation r).
-=======
   Shorthand for
-  Generator::closure_point(const Linear_Expression& e, Coefficient_traits::const_reference d).
->>>>>>> 3a65ba18
+  Generator::closure_point(const Linear_Expression& e, Coefficient_traits::const_reference d, Representation r).
 
   \relates Generator
 */
@@ -829,17 +801,13 @@
               Coefficient_traits::const_reference d = Coefficient_one(),
               Representation r = Generator::default_representation);
 
-/*! \brief
-  Shorthand for Generator
-  Generator::closure_point(Representation r).
-
-  \relates Generator
-*/
+//! Shorthand for Generator::closure_point(Representation r).
+/*! \relates Generator */
 Generator
 closure_point(Representation r);
 
 /*! \brief
-  Shorthand for Generator
+  Shorthand for
   Generator::closure_point(const Linear_Expression& e, Representation r).
 
   \relates Generator
