/* Dense_Row class implementation: inline functions.
   Copyright (C) 2001-2010 Roberto Bagnara <bagnara@cs.unipr.it>
   Copyright (C) 2010-2011 BUGSENG srl (http://bugseng.com)

This file is part of the Parma Polyhedra Library (PPL).

The PPL is free software; you can redistribute it and/or modify it
under the terms of the GNU General Public License as published by the
Free Software Foundation; either version 3 of the License, or (at your
option) any later version.

The PPL is distributed in the hope that it will be useful, but WITHOUT
ANY WARRANTY; without even the implied warranty of MERCHANTABILITY or
FITNESS FOR A PARTICULAR PURPOSE.  See the GNU General Public License
for more details.

You should have received a copy of the GNU General Public License
along with this program; if not, write to the Free Software Foundation,
Inc., 51 Franklin Street, Fifth Floor, Boston, MA 02111-1307, USA.

For the most up-to-date information see the Parma Polyhedra Library
site: http://bugseng.com/products/ppl/ . */

#ifndef PPL_Dense_Row_inlines_hh
#define PPL_Dense_Row_inlines_hh 1

// TODO: Remove this.
// It was added to please KDevelop4.
#include "Dense_Row.defs.hh"

#include "assert.hh"
#include <cstddef>
#include <limits>
#include <algorithm>

namespace Parma_Polyhedra_Library {

inline
Dense_Row::Impl::Impl()
  : size(0), capacity(0), vec(0) {
}

inline
Dense_Row::Impl::~Impl() {
  while (size != 0) {
    --size;
    vec[size].~Coefficient();
  }
  operator delete(vec);
}

inline dimension_type
Dense_Row::max_size() {
  return std::numeric_limits<size_t>::max() / sizeof(Coefficient);
}

inline dimension_type
Dense_Row::size() const {
  return impl.size;
}

inline dimension_type
Dense_Row::capacity() const {
  return impl.capacity;
}

inline
Dense_Row::Dense_Row()
  : impl() {

  PPL_ASSERT(OK());
}

inline
Dense_Row::Dense_Row(const dimension_type sz,
                     const dimension_type capacity)
  : impl() {

  resize(sz, capacity);

  PPL_ASSERT(size() == sz);
  PPL_ASSERT(impl.capacity = capacity);
  PPL_ASSERT(OK());
}

inline
Dense_Row::Dense_Row(const dimension_type sz)
  : impl() {

  resize(sz);

  PPL_ASSERT(size() == sz);
  PPL_ASSERT(OK());
}

inline
Dense_Row::Dense_Row(const Dense_Row& y)
  : impl() {

  if (y.impl.vec != 0) {
    impl.capacity = y.capacity();
    impl.vec = static_cast<Coefficient*>(
        operator new(sizeof(Coefficient) * impl.capacity));
    while (impl.size != y.size()) {
      new (&impl.vec[impl.size]) Coefficient(y[impl.size]);
      ++impl.size;
    }
  }
  PPL_ASSERT(size() == y.size());
  PPL_ASSERT(capacity() == y.capacity());
  PPL_ASSERT(OK());
}

inline
Dense_Row::Dense_Row(const Dense_Row& y,
                     const dimension_type capacity)
  : impl() {
  PPL_ASSERT(y.size() <= capacity);
  PPL_ASSERT(capacity <= max_size());

  impl.vec = static_cast<Coefficient*>(
      operator new(sizeof(Coefficient) * capacity));
  impl.capacity = capacity;

  if (y.impl.vec != 0) {
    while (impl.size != y.size()) {
      new (&impl.vec[impl.size]) Coefficient(y[impl.size]);
      ++impl.size;
    }
  }

  PPL_ASSERT(size() == y.size());
  PPL_ASSERT(impl.capacity = capacity);
  PPL_ASSERT(OK());
}

inline
Dense_Row::Dense_Row(const Dense_Row& y,
                     const dimension_type sz,
                     const dimension_type capacity)
  : impl() {
  PPL_ASSERT(sz <= capacity);
  PPL_ASSERT(capacity <= max_size());
  PPL_ASSERT(capacity != 0);

  impl.vec = static_cast<Coefficient*>(
      operator new(sizeof(Coefficient) * capacity));
  impl.capacity = capacity;

  dimension_type n = std::min(sz, y.size());
  while (impl.size != n) {
    new (&impl.vec[impl.size]) Coefficient(y[impl.size]);
    ++impl.size;
  }
  while (impl.size != sz) {
    new (&impl.vec[impl.size]) Coefficient();
    ++impl.size;
  }

  PPL_ASSERT(size() == sz);
  PPL_ASSERT(impl.capacity = capacity);
  PPL_ASSERT(OK());
}

inline
Dense_Row::~Dense_Row() {
  // The `impl' field will be destroyed automatically.
}

inline void
Dense_Row::destroy() {
  resize(0);
  operator delete(impl.vec);
}

inline void
<<<<<<< HEAD
Dense_Row::swap(Dense_Row& y) {
  std::swap(impl.size, y.impl.size);
  std::swap(impl.capacity, y.impl.capacity);
  std::swap(impl.vec, y.impl.vec);
=======
Dense_Row::m_swap(Dense_Row& y) {
  using std::swap;
  swap(impl.size, y.impl.size);
  swap(impl.capacity, y.impl.capacity);
  swap(impl.flags, y.impl.flags);
  swap(impl.vec, y.impl.vec);
>>>>>>> 39c13563
  PPL_ASSERT(OK());
  PPL_ASSERT(y.OK());
}

inline Dense_Row&
Dense_Row::operator=(const Dense_Row& y) {
<<<<<<< HEAD

  if (this != &y && size() == y.size()) {
    // Avoid reallocation.

    for (dimension_type i = size(); i-- > 0; )
      (*this)[i] = y[i];

    return *this;
  }

  Dense_Row x(y);
  std::swap(*this, x);

=======
  Dense_Row tmp(y);
  m_swap(tmp);
>>>>>>> 39c13563
  return *this;
}

inline Coefficient&
Dense_Row::operator[](const dimension_type k) {
  PPL_ASSERT(impl.vec != 0);
  PPL_ASSERT(k < size());
  return impl.vec[k];
}

inline Coefficient_traits::const_reference
Dense_Row::operator[](const dimension_type k) const {
  PPL_ASSERT(impl.vec != 0);
  PPL_ASSERT(k < size());
  return impl.vec[k];
}

inline void
<<<<<<< HEAD
Dense_Row::swap_coefficients(dimension_type i, dimension_type j) {
  std::swap((*this)[i], (*this)[j]);
}

inline void
Dense_Row::swap_coefficients(iterator i, iterator j) {
  std::swap(*i, *j);
=======
Dense_Row::m_swap(dimension_type i, dimension_type j) {
  using std::swap;
  swap((*this)[i], (*this)[j]);
}

inline void
Dense_Row::m_swap(iterator i, iterator j) {
  using std::swap;
  swap(*i, *j);
>>>>>>> 39c13563
}

inline void
Dense_Row::reset(dimension_type i) {
  (*this)[i] = 0;
}

inline Dense_Row::iterator
Dense_Row::reset(iterator itr) {
  *itr = 0;
  ++itr;
  return itr;
}

inline Dense_Row::iterator
Dense_Row::begin() {
  return iterator(*this, 0);
}

inline Dense_Row::const_iterator
Dense_Row::begin() const {
  return const_iterator(*this, 0);
}

inline Dense_Row::iterator
Dense_Row::end() {
  return iterator(*this, size());
}

inline Dense_Row::const_iterator
Dense_Row::end() const {
  return const_iterator(*this, size());
}

inline Coefficient_traits::const_reference
Dense_Row::get(dimension_type i) const {
  return (*this)[i];
}

inline Dense_Row::iterator
Dense_Row::find(dimension_type i) {
  return iterator(*this, i);
}

inline Dense_Row::const_iterator
Dense_Row::find(dimension_type i) const {
  return const_iterator(*this, i);
}

inline Dense_Row::iterator
Dense_Row::find(iterator itr, dimension_type i) {
  (void)itr;
  return iterator(*this, i);
}

inline Dense_Row::const_iterator
Dense_Row::find(const_iterator itr, dimension_type i) const {
  (void)itr;
  return const_iterator(*this, i);
}

inline Dense_Row::iterator
Dense_Row::lower_bound(dimension_type i) {
  return find(i);
}

inline Dense_Row::const_iterator
Dense_Row::lower_bound(dimension_type i) const {
  return find(i);
}

inline Dense_Row::iterator
Dense_Row::lower_bound(iterator itr, dimension_type i) {
  return find(itr, i);
}

inline Dense_Row::const_iterator
Dense_Row::lower_bound(const_iterator itr, dimension_type i) const {
  return find(itr, i);
}

inline Dense_Row::iterator
Dense_Row::insert(dimension_type i,
                  Coefficient_traits::const_reference x) {
  (*this)[i] = x;
  return find(i);
}

inline Dense_Row::iterator
Dense_Row::insert(dimension_type i) {
  return find(i);
}

inline Dense_Row::iterator
Dense_Row::insert(iterator itr, dimension_type i,
                  Coefficient_traits::const_reference x) {
  (void)itr;
  (*this)[i] = x;
  return find(i);
}

inline Dense_Row::iterator
Dense_Row::insert(iterator itr, dimension_type i) {
  (void)itr;
  return find(i);
}

inline memory_size_type
Dense_Row::total_memory_in_bytes() const {
  return sizeof(*this) + external_memory_in_bytes();
}

inline memory_size_type
Dense_Row::total_memory_in_bytes(dimension_type capacity) const {
  return sizeof(*this) + external_memory_in_bytes(capacity);
}

/*! \relates Dense_Row */
inline bool
operator!=(const Dense_Row& x, const Dense_Row& y) {
  return !(x == y);
}


inline
Dense_Row::iterator::iterator()
  : row(NULL), i(0) {
  PPL_ASSERT(OK());
}

inline
Dense_Row::iterator::iterator(Dense_Row& row1,dimension_type i1)
  : row(&row1), i(i1) {
  PPL_ASSERT(OK());
}

inline Coefficient&
Dense_Row::iterator::operator*() {
  PPL_ASSERT(i < row->size());
  return (*row)[i];
}

inline Coefficient_traits::const_reference
Dense_Row::iterator::operator*() const {
  PPL_ASSERT(i < row->size());
  return (*row)[i];
}

inline dimension_type
Dense_Row::iterator::index() const {
  return i;
}

inline Dense_Row::iterator&
Dense_Row::iterator::operator++() {
  PPL_ASSERT(i < row->size());
  ++i;
  PPL_ASSERT(OK());
  return *this;
}

inline Dense_Row::iterator
Dense_Row::iterator::operator++(int) {
  iterator tmp(*this);
  ++(*this);
  return tmp;
}

inline Dense_Row::iterator&
Dense_Row::iterator::operator--() {
  PPL_ASSERT(i > 0);
  --i;
  PPL_ASSERT(OK());
  return *this;
}

inline Dense_Row::iterator
Dense_Row::iterator::operator--(int) {
  iterator tmp(*this);
  --(*this);
  return tmp;
}

inline bool
Dense_Row::iterator::operator==(const iterator& x) const {
  return (row == x.row) && (i == x.i);
}

inline bool
Dense_Row::iterator::operator!=(const iterator& x) const {
  return !(*this == x);
}

inline
Dense_Row::iterator::operator const_iterator() const {
  return const_iterator(*row, i);
}

inline bool
Dense_Row::iterator::OK() const {
  if (row == NULL)
    return true;
  // i can be equal to row.size() for past-the-end iterators
  return (i <= row->size());
}


inline
Dense_Row::const_iterator::const_iterator()
  : row(NULL), i(0) {
  PPL_ASSERT(OK());
}

inline
Dense_Row::const_iterator::const_iterator(const Dense_Row& row1,
                                          dimension_type i1)
  : row(&row1), i(i1) {
  PPL_ASSERT(OK());
}

inline Coefficient_traits::const_reference
Dense_Row::const_iterator::operator*() const {
  PPL_ASSERT(i < row->size());
  return (*row)[i];
}

inline dimension_type
Dense_Row::const_iterator::index() const {
  return i;
}

inline Dense_Row::const_iterator&
Dense_Row::const_iterator::operator++() {
  PPL_ASSERT(i < row->size());
  ++i;
  PPL_ASSERT(OK());
  return *this;
}

inline Dense_Row::const_iterator
Dense_Row::const_iterator::operator++(int) {
  const_iterator tmp(*this);
  ++(*this);
  return tmp;
}

inline Dense_Row::const_iterator&
Dense_Row::const_iterator::operator--() {
  PPL_ASSERT(i > 0);
  --i;
  PPL_ASSERT(OK());
  return *this;
}

inline Dense_Row::const_iterator
Dense_Row::const_iterator::operator--(int) {
  const_iterator tmp(*this);
  --(*this);
  return tmp;
}

inline bool
Dense_Row::const_iterator::operator==(const const_iterator& x) const {
  return (row == x.row) && (i == x.i);
}

inline bool
Dense_Row::const_iterator::operator!=(const const_iterator& x) const {
  return !(*this == x);
}

inline bool
Dense_Row::const_iterator::OK() const {
  if (row == NULL)
    return true;
  // i can be equal to row.size() for past-the-end iterators
  return (i <= row->size());
}

<<<<<<< HEAD
inline void
linear_combine(Dense_Row& x, const Dense_Row& y,
               Coefficient_traits::const_reference coeff1,
               Coefficient_traits::const_reference coeff2) {
  x.linear_combine(y, coeff1, coeff2);
}

inline void
linear_combine(Dense_Row& x, const Dense_Row& y,
               Coefficient_traits::const_reference c1,
               Coefficient_traits::const_reference c2,
               dimension_type start, dimension_type end) {
  x.linear_combine(y, c1, c2, start, end);
}

} // namespace Parma_Polyhedra_Library


namespace std {

/*! \relates Parma_Polyhedra_Library::Dense_Row */
=======
/*! \relates Dense_Row */
>>>>>>> 39c13563
inline void
swap(Dense_Row& x, Dense_Row& y) {
  x.m_swap(y);
}

/*! \relates Dense_Row */
inline void
iter_swap(std::vector<Dense_Row>::iterator x,
          std::vector<Dense_Row>::iterator y) {
  swap(*x, *y);
}

} // namespace Parma_Polyhedra_Library

#endif // !defined(PPL_Dense_Row_inlines_hh)<|MERGE_RESOLUTION|>--- conflicted
+++ resolved
@@ -174,26 +174,17 @@
 }
 
 inline void
-<<<<<<< HEAD
-Dense_Row::swap(Dense_Row& y) {
-  std::swap(impl.size, y.impl.size);
-  std::swap(impl.capacity, y.impl.capacity);
-  std::swap(impl.vec, y.impl.vec);
-=======
 Dense_Row::m_swap(Dense_Row& y) {
   using std::swap;
   swap(impl.size, y.impl.size);
   swap(impl.capacity, y.impl.capacity);
-  swap(impl.flags, y.impl.flags);
   swap(impl.vec, y.impl.vec);
->>>>>>> 39c13563
   PPL_ASSERT(OK());
   PPL_ASSERT(y.OK());
 }
 
 inline Dense_Row&
 Dense_Row::operator=(const Dense_Row& y) {
-<<<<<<< HEAD
 
   if (this != &y && size() == y.size()) {
     // Avoid reallocation.
@@ -205,12 +196,8 @@
   }
 
   Dense_Row x(y);
-  std::swap(*this, x);
-
-=======
-  Dense_Row tmp(y);
-  m_swap(tmp);
->>>>>>> 39c13563
+  swap(*this, x);
+
   return *this;
 }
 
@@ -229,7 +216,6 @@
 }
 
 inline void
-<<<<<<< HEAD
 Dense_Row::swap_coefficients(dimension_type i, dimension_type j) {
   std::swap((*this)[i], (*this)[j]);
 }
@@ -237,17 +223,6 @@
 inline void
 Dense_Row::swap_coefficients(iterator i, iterator j) {
   std::swap(*i, *j);
-=======
-Dense_Row::m_swap(dimension_type i, dimension_type j) {
-  using std::swap;
-  swap((*this)[i], (*this)[j]);
-}
-
-inline void
-Dense_Row::m_swap(iterator i, iterator j) {
-  using std::swap;
-  swap(*i, *j);
->>>>>>> 39c13563
 }
 
 inline void
@@ -527,7 +502,6 @@
   return (i <= row->size());
 }
 
-<<<<<<< HEAD
 inline void
 linear_combine(Dense_Row& x, const Dense_Row& y,
                Coefficient_traits::const_reference coeff1,
@@ -543,15 +517,7 @@
   x.linear_combine(y, c1, c2, start, end);
 }
 
-} // namespace Parma_Polyhedra_Library
-
-
-namespace std {
-
-/*! \relates Parma_Polyhedra_Library::Dense_Row */
-=======
 /*! \relates Dense_Row */
->>>>>>> 39c13563
 inline void
 swap(Dense_Row& x, Dense_Row& y) {
   x.m_swap(y);
