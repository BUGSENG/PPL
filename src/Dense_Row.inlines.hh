--- conflicted
+++ resolved
@@ -72,18 +72,6 @@
 }
 
 inline
-<<<<<<< HEAD
-=======
-Dense_Row::Dense_Row(Flags f)
-  : impl() {
-
-  impl.flags = f;
-
-  PPL_ASSERT(OK());
-}
-
-inline
->>>>>>> a6e77756
 Dense_Row::Dense_Row(const dimension_type sz,
                      const dimension_type capacity)
   : impl() {
@@ -154,13 +142,7 @@
   PPL_ASSERT(sz <= capacity);
   PPL_ASSERT(capacity <= max_size());
   PPL_ASSERT(capacity != 0);
-<<<<<<< HEAD
-  
-=======
-
-  impl.flags = y.flags();
-
->>>>>>> a6e77756
+
   impl.vec = static_cast<Coefficient*>(
       operator new(sizeof(Coefficient) * capacity));
   impl.capacity = capacity;
@@ -203,18 +185,15 @@
 inline Dense_Row&
 Dense_Row::operator=(const Dense_Row& y) {
 
-<<<<<<< HEAD
   if (this != &y && size() == y.size()) {
     // Avoid reallocation.
 
     for (dimension_type i = size(); i-- > 0; )
       (*this)[i] = y[i];
-  
+
     return *this;
   }
 
-=======
->>>>>>> a6e77756
   Dense_Row x(y);
   std::swap(*this, x);
 
