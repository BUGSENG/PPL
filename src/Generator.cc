--- conflicted
+++ resolved
@@ -410,18 +410,11 @@
 
 bool
 PPL::Generator::OK() const {
-  // Topology consistency check.
-<<<<<<< HEAD
+  // Topology consistency checks.
   if (is_not_necessarily_closed() && expr.space_dimension() == 0) {
-=======
-  const dimension_type min_size = is_necessarily_closed() ? 1U : 2U;
-  if (size() < min_size) {
->>>>>>> 3a65ba18
 #ifndef NDEBUG
     std::cerr << "Generator has fewer coefficients than the minimum "
-	      << "allowed by its topology:"
-	      << std::endl
-	      << "space dimension is 0, minimum is 1."
+	      << "allowed by its topology."
 	      << std::endl;
 #endif
     return false;
