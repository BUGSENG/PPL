--- conflicted
+++ resolved
@@ -140,32 +140,15 @@
     impl = new Linear_Expression_Impl<Dense_Row>(*e.impl);
     break;
 
-<<<<<<< HEAD
   case SPARSE:
     impl = new Linear_Expression_Impl<Sparse_Row>(*e.impl);
     break;
 
   default:
     PPL_ASSERT(false);
-=======
-/*! \relates Parma_Polyhedra_Library::Linear_Expression */
-PPL::Linear_Expression&
-PPL::operator+=(Linear_Expression& e1, const Linear_Expression& e2) {
-  dimension_type e1_size = e1.size();
-  dimension_type e2_size = e2.size();
-  if (e1_size >= e2_size)
-    for (dimension_type i = e2_size; i-- > 0; )
-      e1[i] += e2[i];
-  else {
-    Linear_Expression new_e(e2);
-    for (dimension_type i = e1_size; i-- > 0; )
-      new_e[i] += e1[i];
-    e1.m_swap(new_e);
->>>>>>> 39c13563
-  }
-}
-
-<<<<<<< HEAD
+  }
+}
+
 PPL::Linear_Expression::Linear_Expression(const Linear_Expression& e,
                                           dimension_type space_dim) {
   switch (e.representation()) {
@@ -179,24 +162,9 @@
 
   default:
     PPL_ASSERT(false);
-=======
-/*! \relates Parma_Polyhedra_Library::Linear_Expression */
-PPL::Linear_Expression&
-PPL::operator+=(Linear_Expression& e, const Variable v) {
-  const dimension_type v_space_dim = v.space_dimension();
-  if (v_space_dim > Linear_Expression::max_space_dimension())
-    throw std::length_error("Linear_Expression& "
-                            "PPL::operator+=(e, v):\n"
-			    "v exceeds the maximum allowed space dimension.");
-  const dimension_type e_size = e.size();
-  if (e_size <= v_space_dim) {
-    Linear_Expression new_e(e, v_space_dim+1);
-    e.m_swap(new_e);
->>>>>>> 39c13563
-  }
-}
-
-<<<<<<< HEAD
+  }
+}
+
 PPL::Linear_Expression::Linear_Expression(const Linear_Expression& e,
                                           dimension_type space_dim,
                                           Representation r) {
@@ -211,25 +179,9 @@
 
   default:
     PPL_ASSERT(false);
-=======
-/*! \relates Parma_Polyhedra_Library::Linear_Expression */
-PPL::Linear_Expression&
-PPL::operator-=(Linear_Expression& e1, const Linear_Expression& e2) {
-  dimension_type e1_size = e1.size();
-  dimension_type e2_size = e2.size();
-  if (e1_size >= e2_size)
-    for (dimension_type i = e2_size; i-- > 0; )
-      e1[i] -= e2[i];
-  else {
-    Linear_Expression new_e(e1, e2_size);
-    for (dimension_type i = e2_size; i-- > 0; )
-      new_e[i] -= e2[i];
-    e1.m_swap(new_e);
->>>>>>> 39c13563
-  }
-}
-
-<<<<<<< HEAD
+  }
+}
+
 PPL::Linear_Expression::Linear_Expression(Coefficient_traits::const_reference n,
                                           Representation r) {
   switch (r) {
@@ -243,111 +195,66 @@
 
   default:
     PPL_ASSERT(false);
-=======
-/*! \relates Parma_Polyhedra_Library::Linear_Expression */
-PPL::Linear_Expression&
-PPL::operator-=(Linear_Expression& e, const Variable v) {
-  const dimension_type v_space_dim = v.space_dimension();
-  if (v_space_dim > Linear_Expression::max_space_dimension())
-    throw std::length_error("Linear_Expression& "
-                            "PPL::operator-=(e, v):\n"
-			    "v exceeds the maximum allowed space dimension.");
-  const dimension_type e_size = e.size();
-  if (e_size <= v_space_dim) {
-    Linear_Expression new_e(e, v_space_dim+1);
-    e.m_swap(new_e);
->>>>>>> 39c13563
   }
 }
 
 PPL::Linear_Expression::Linear_Expression(const Constraint& c)
   : impl(NULL) {
   Linear_Expression tmp(c.expression());
-  std::swap(impl, tmp.impl);
-}
-
-<<<<<<< HEAD
+  using std::swap;
+  swap(impl, tmp.impl);
+}
+
 PPL::Linear_Expression::Linear_Expression(const Constraint& c,
                                           Representation r)
   : impl(NULL) {
   Linear_Expression tmp(c.expression(), r);
-  std::swap(impl, tmp.impl);
+  using std::swap;
+  swap(impl, tmp.impl);
 }
 
 PPL::Linear_Expression::Linear_Expression(const Generator& g)
   : impl(NULL) {
   Linear_Expression tmp(g.expression());
-  std::swap(impl, tmp.impl);
-=======
-/*! \relates Parma_Polyhedra_Library::Linear_Expression */
-PPL::Linear_Expression&
-PPL::add_mul_assign(Linear_Expression& e,
-                    Coefficient_traits::const_reference n,
-                    const Variable v) {
-  const dimension_type v_space_dim = v.space_dimension();
-  if (v_space_dim > Linear_Expression::max_space_dimension())
-    throw std::length_error("Linear_Expression& "
-                            "PPL::add_mul_assign(e, n, v):\n"
-			    "v exceeds the maximum allowed space dimension.");
-  const dimension_type e_size = e.size();
-  if (e_size <= v_space_dim) {
-    Linear_Expression new_e(e, v_space_dim+1);
-    e.m_swap(new_e);
-  }
-  e[v_space_dim] += n;
-  return e;
-}
-
-/*! \relates Parma_Polyhedra_Library::Linear_Expression */
-PPL::Linear_Expression&
-PPL::sub_mul_assign(Linear_Expression& e,
-                    Coefficient_traits::const_reference n,
-                    const Variable v) {
-  const dimension_type v_space_dim = v.space_dimension();
-  if (v_space_dim > Linear_Expression::max_space_dimension())
-    throw std::length_error("Linear_Expression& "
-                            "PPL::sub_mul_assign(e, n, v):\n"
-			    "v exceeds the maximum allowed space dimension.");
-  const dimension_type e_size = e.size();
-  if (e_size <= v_space_dim) {
-    Linear_Expression new_e(e, v_space_dim+1);
-    e.m_swap(new_e);
-  }
-  e[v_space_dim] -= n;
-  return e;
->>>>>>> 39c13563
+  using std::swap;
+  swap(impl, tmp.impl);
 }
 
 PPL::Linear_Expression::Linear_Expression(const Generator& g, Representation r)
   : impl(NULL) {
   Linear_Expression tmp(g.expression(), r);
-  std::swap(impl, tmp.impl);
+  using std::swap;
+  swap(impl, tmp.impl);
 }
 
 PPL::Linear_Expression::Linear_Expression(const Grid_Generator& g)
   : impl(NULL) {
   Linear_Expression tmp(g.expression());
-  std::swap(impl, tmp.impl);
+  using std::swap;
+  swap(impl, tmp.impl);
 }
 
 PPL::Linear_Expression::Linear_Expression(const Grid_Generator& g,
                                           Representation r)
   : impl(NULL) {
   Linear_Expression tmp(g.expression(), r);
-  std::swap(impl, tmp.impl);
+  using std::swap;
+  swap(impl, tmp.impl);
 }
 
 PPL::Linear_Expression::Linear_Expression(const Congruence& cg)
   : impl(NULL) {
   Linear_Expression tmp(cg.expression());
-  std::swap(impl, tmp.impl);
+  using std::swap;
+  swap(impl, tmp.impl);
 }
 
 PPL::Linear_Expression::Linear_Expression(const Congruence& cg,
                                           Representation r)
   : impl(NULL) {
   Linear_Expression tmp(cg.expression(), r);
-  std::swap(impl, tmp.impl);
+  using std::swap;
+  swap(impl, tmp.impl);
 }
 
 PPL::Linear_Expression::Linear_Expression(const Variable v, Representation r) {
@@ -370,7 +277,7 @@
   if (representation() == r)
     return;
   Linear_Expression tmp(*this, r);
-  swap(tmp);
+  swap(*this, tmp);
 }
 
 PPL_OUTPUT_DEFINITIONS(Linear_Expression)