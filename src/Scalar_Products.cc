--- conflicted
+++ resolved
@@ -37,62 +37,28 @@
 
 void
 PPL::Scalar_Products::assign(Coefficient& z,
-<<<<<<< HEAD
-                             const Constraint& x, const Generator& y) {
-  assign(z, x.expr, y.expr);
+                             const Constraint& c, const Generator& g) {
+  assign(z, c.expr, g.expr);
 }
 
 void
 PPL::Scalar_Products::assign(Coefficient& z,
-                             const Generator& x, const Constraint& y) {
-  assign(z, x.expr, y.expr);
-=======
-			     const Constraint& c, const Generator& g) {
-  // Scalar product is only defined if `c' and `g' are
-  // dimension-compatible.
-  PPL_ASSERT(c.size() <= g.size());
-  z = 0;
-  for (dimension_type i = c.size(); i-- > 0; )
-    // The following line optimizes the computation of z += c[i] * g[i].
-    add_mul_assign(z, c[i], g[i]);
->>>>>>> ae14af77
+                             const Generator& g, const Constraint& c) {
+  assign(z, g.expr, c.expr);
 }
 
 void
 PPL::Scalar_Products::assign(Coefficient& z,
-<<<<<<< HEAD
-			     const Grid_Generator& x, const Congruence& y) {
-  x.expr.scalar_product_assign(z, y.expression(), 0, x.space_dimension() + 1);
-=======
 			     const Grid_Generator& gg, const Congruence& cg) {
-  // Scalar product is only defined if `gg' and `cg' are
-  // dimension-compatible.
-  PPL_ASSERT(gg.size() <= cg.size());
-  z = 0;
-  for (dimension_type i = gg.size() - 1 /* parameter divisor */; i-- > 0; )
-    // The following line optimizes the computation of z += gg[i] *
-    // cg[i].
-    add_mul_assign(z, gg[i], cg[i]);
->>>>>>> ae14af77
+  gg.expr.scalar_product_assign(z, cg.expression(),
+                                0, gg.space_dimension() + 1);
 }
 
 void
 PPL::Scalar_Products::assign(Coefficient& z,
-<<<<<<< HEAD
-			     const Constraint& x,
-			     const Grid_Generator& y) {
-  assign(z, x.expr, y.expr);
-=======
 			     const Constraint& c,
 			     const Grid_Generator& gg) {
-  // Scalar product is only defined if `c' and `gg' are
-  // dimension-compatible.
-  PPL_ASSERT(c.size() <= gg.size());
-  z = 0;
-  for (dimension_type i = c.size(); i-- > 0; )
-    // The following line optimizes the computation of z += c[i] * gg[i].
-    add_mul_assign(z, c[i], gg[i]);
->>>>>>> ae14af77
+  assign(z, c.expr, gg.expr);
 }
 
 void
@@ -100,17 +66,8 @@
 			     const Congruence& cg, const Grid_Generator& gg) {
   // Scalar product is only defined if `cg' and `gg' are
   // dimension-compatible.
-<<<<<<< HEAD
-  PPL_ASSERT(x.space_dimension() <= y.space_dimension());
-  x.expression().scalar_product_assign(z, y.expr);
-=======
-  PPL_ASSERT(cg.size() <= gg.size());
-  z = 0;
-  for (dimension_type i = cg.size() - 1; i-- > 0; )
-    // The following line optimizes the computation of z += cg[i] *
-    // gg[i].
-    add_mul_assign(z, cg[i], gg[i]);
->>>>>>> ae14af77
+  PPL_ASSERT(cg.space_dimension() <= gg.space_dimension());
+  cg.expression().scalar_product_assign(z, gg.expr);
 }
 
 void
@@ -125,24 +82,12 @@
 
 void
 PPL::Scalar_Products::reduced_assign(Coefficient& z,
-<<<<<<< HEAD
-				     const Grid_Generator& x,
-				     const Congruence& y) {
-  // The reduced scalar product is only defined if the topology of `x'
-  // is NNC and `y' has enough coefficients.
-  PPL_ASSERT(x.space_dimension() <= y.space_dimension());
-  x.expr.scalar_product_assign(z, y.expression(), 0, x.space_dimension());
-=======
 				     const Grid_Generator& gg,
 				     const Congruence& cg) {
   // The reduced scalar product is only defined if the topology of `gg'
   // is NNC and `cg' has enough coefficients.
-  PPL_ASSERT(gg.size() <= cg.size());
-  z = 0;
-  for (dimension_type i = gg.size() - 1; i-- > 0; )
-    // The following line optimizes z += gg[i] * cg[i].
-    add_mul_assign(z, gg[i], cg[i]);
->>>>>>> ae14af77
+  PPL_ASSERT(gg.space_dimension() <= cg.space_dimension());
+  gg.expr.scalar_product_assign(z, cg.expression(), 0, gg.space_dimension());
 }
 
 void
@@ -161,17 +106,9 @@
 					 const Congruence& cg) {
   // Scalar product is only defined if `gg' and `cg' are
   // dimension-compatible.
-<<<<<<< HEAD
-  PPL_ASSERT(x.space_dimension() <= y.space_dimension());
-  x.expr.scalar_product_assign(z, y.expression(), 1, x.space_dimension() + 1);
-=======
-  PPL_ASSERT(gg.size() <= cg.size());
-  z = 0;
-  // Note the pre-decrement of `i': last iteration should be for `i == 1'.
-  for (dimension_type i = gg.size() - 1; --i > 0; )
-    // The following line optimizes the computation of z += gg[i] * cg[i].
-    add_mul_assign(z, gg[i], cg[i]);
->>>>>>> ae14af77
+  PPL_ASSERT(gg.space_dimension() <= cg.space_dimension());
+  gg.expr.scalar_product_assign(z, cg.expression(),
+                                1, gg.space_dimension() + 1);
 }
 
 void
@@ -180,15 +117,6 @@
 					 const Constraint& c) {
   // Scalar product is only defined if `gg' and `c' are
   // dimension-compatible.
-<<<<<<< HEAD
-  PPL_ASSERT(x.space_dimension() <= y.space_dimension());
-  x.expr.scalar_product_assign(z, y.expr, 1, x.space_dimension() + 1);
-=======
-  PPL_ASSERT(gg.size() - 1 <= c.size());
-  z = 0;
-  // Note the pre-decrement of `i': last iteration should be for `i == 1'.
-  for (dimension_type i = gg.size() - 1; --i > 0; )
-    // The following line optimizes the computation of z += gg[i] * c[i].
-    add_mul_assign(z, gg[i], c[i]);
->>>>>>> ae14af77
+  PPL_ASSERT(gg.space_dimension() <= c.space_dimension());
+  gg.expr.scalar_product_assign(z, c.expr, 1, gg.space_dimension() + 1);
 }