/* Sorting objects for which copies cost more than swaps.  -*- C++ -*-
   Copyright (C) 2001-2010 Roberto Bagnara <bagnara@cs.unipr.it>
   Copyright (C) 2010-2011 BUGSENG srl (http://bugseng.com)

This file is part of the Parma Polyhedra Library (PPL).

The PPL is free software; you can redistribute it and/or modify it
under the terms of the GNU General Public License as published by the
Free Software Foundation; either version 3 of the License, or (at your
option) any later version.

The PPL is distributed in the hope that it will be useful, but WITHOUT
ANY WARRANTY; without even the implied warranty of MERCHANTABILITY or
FITNESS FOR A PARTICULAR PURPOSE.  See the GNU General Public License
for more details.

You should have received a copy of the GNU General Public License
along with this program; if not, write to the Free Software Foundation,
Inc., 51 Franklin Street, Fifth Floor, Boston, MA 02111-1307, USA.

For the most up-to-date information see the Parma Polyhedra Library
site: http://bugseng.com/products/ppl/ . */

#ifndef PPL_swapping_sort_icc
#define PPL_swapping_sort_icc 1

#include <vector>
#include <algorithm>

namespace Parma_Polyhedra_Library {

namespace Implementation {

<<<<<<< HEAD
template <typename RA_Container, typename Compare>
struct Indirect_Sort_Compare {
  typedef typename RA_Container::size_type size_type;

  Indirect_Sort_Compare(const RA_Container& cont,
                        size_type base = 0,
                        Compare comp = Compare())
    : container(cont), base_index(base), compare(comp) {
=======
/*
  This sorting algorithm avoids (almost all) copies of objects
  by performing more iter_swap's: it is meant to be used when
  object copying costs much more than object swapping.

  Moreover, the algorithm always uses iter_swap() instead of
  swap() so as to behave as expected when instantiated on
  Linear_System::With_Bit_Matrix_iterator. Namely, using a sorting
  routine that either copies objects or directly swaps them
  (i.e., without calling iter_swap) would not be correct
  when using Linear_System::With_Bit_Matrix_iterator.
*/

template <typename Value_Type, typename Compare>
inline const Value_Type&
median(const Value_Type& x, const Value_Type& y, const Value_Type& z,
       Compare comp) {
  return comp(x, y)
    ? (comp(y, z) ? y : (comp(x, z) ? z : x))
    : (comp(x, z) ? x : (comp(y, z) ? z : y));
}

template <typename Iter, typename Value_Type, typename Compare>
Iter
swapping_partition(Iter first, Iter last, const Value_Type& pivot,
		   Compare comp) {
  for ( ; ; ) {
    while (comp(*first, pivot))
      ++first;
    --last;
    while (comp(pivot, *last))
      --last;
    if (first < last) {
      using std::iter_swap;
      iter_swap(first, last);
      ++first;
    }
    else
      return first;
>>>>>>> 39c13563
  }

<<<<<<< HEAD
  bool operator()(size_type i, size_type j) const {
    return compare(container[base_index + i], container[base_index + j]);
=======
template <typename Iter, typename Compare>
void
swapping_insertion_sort(Iter first, Iter last, Compare comp) {
  if (first == last)
    return;
  for (Iter i = first + 1; i != last; ++i) {
    using std::iter_swap;
    Iter current = i;
    if (comp(*current, *first)) {
      Iter next = current + 1;
      while (current != first)
	iter_swap(--current, --next);
    }
    else {
      Iter previous = current - 1;
      while (comp(*current, *previous))
	iter_swap(current--, previous--);
    }
>>>>>>> 39c13563
  }

  const RA_Container& container;
  const size_type base_index;
  const Compare compare;
}; // struct Indirect_Sort_Compare

template <typename RA_Container>
struct Indirect_Unique_Compare {
  typedef typename RA_Container::size_type size_type;

  Indirect_Unique_Compare(const RA_Container& cont, size_type base = 0)
    : container(cont), base_index(base) {
  }

  bool operator()(size_type i, size_type j) const {
    return container[base_index + i] == container[base_index + j];
  }

  const RA_Container& container;
  const size_type base_index;
}; // struct Indirect_Unique_Compare

template <typename RA_Container>
struct Indirect_Swapper {
  typedef typename RA_Container::size_type size_type;

  Indirect_Swapper(RA_Container& cont, size_type base = 0)
    : container(cont), base_index(base) {
  }

  void operator()(size_type i, size_type j) const {
    std::swap(container[base_index + i], container[base_index + j]);
  }

  RA_Container& container;
  const size_type base_index;
}; // struct Indirect_Swapper

template <typename RA_Container1, typename RA_Container2>
struct Indirect_Swapper2 {
  typedef typename RA_Container1::size_type size_type;

  Indirect_Swapper2(RA_Container1& cont1, RA_Container2& cont2)
    : container1(cont1), container2(cont2) {
  }

  void operator()(size_type i, size_type j) const {
    std::swap(container1[i], container1[j]);
    std::swap(container2[i], container2[j]);
  }

  RA_Container1& container1;
  RA_Container2& container2;
}; // struct Indirect_Swapper2

template <typename Sort_Comparer, typename Unique_Comparer, typename Swapper>
typename Sort_Comparer::size_type
indirect_sort_and_unique(typename Sort_Comparer::size_type num_elems,
                         Sort_Comparer sort_cmp,
                         Unique_Comparer unique_cmp,
                         Swapper indirect_swap) {
  typedef typename Sort_Comparer::size_type index_type;
  // `iv' is a vector of indices for the portion of rows to be sorted.
  PPL_ASSERT(num_elems >= 2);
  std::vector<index_type> iv;
  iv.reserve(num_elems);
  for (index_type i = 0, i_end = num_elems; i != i_end; ++i)
    iv.push_back(i);

  typedef typename std::vector<index_type>::iterator Iter;
  const Iter iv_begin = iv.begin();
  Iter iv_end = iv.end();

  // Sort `iv' by comparing the rows indexed by its elements.
  std::sort(iv_begin, iv_end, sort_cmp);

  // Swap the indexed rows according to `iv':
  // for each index `i', the element that should be placed in
  // position dst = i is the one placed in position src = iv[i].
  for (index_type i = num_elems; i-- > 0; ) {
    if (i != iv[i]) {
      index_type dst = i;
      index_type src = iv[i];
      do {
        indirect_swap(src, dst);
        iv[dst] = dst;
        dst = src;
        src = iv[dst];
      } while (i != src);
      iv[dst] = dst;
    }
  }

  // Restore `iv' indices to 0 .. num_elems-1 for the call to unique.
  for (index_type i = num_elems; i-- > 0; )
    iv[i] = i;

  // Unique `iv' by comparing the rows indexed by its elements.
  iv_end = std::unique(iv_begin, iv_end, unique_cmp);

  const index_type num_sorted = iv_end - iv_begin;
  const index_type num_duplicates = num_elems - num_sorted;
  if (num_duplicates == 0)
    return 0;

  // There were duplicates: swap the rows according to `iv'.
  index_type dst = 0;
  while (dst < num_sorted && dst == iv[dst])
    ++dst;
  if (dst == num_sorted)
    return num_duplicates;
  do {
    const index_type src = iv[dst];
    indirect_swap(src, dst);
    ++dst;
  }
  while (dst < num_sorted);
  return num_duplicates;
}

template <typename Iter>
Iter
swapping_unique(Iter first, Iter last) {
<<<<<<< HEAD
  return swapping_unique(first, last, std::iter_swap<Iter, Iter>);
=======
  if (first == last)
    return last;
  Iter current = first;
  Iter next = current;
  ++next;
  while(next != last && *current != *next) {
    current = next;
    ++next;
  }
  if (next == last)
    return last;
  ++next;
  while (next != last) {
    if (*current != *next) {
      using std::iter_swap;
      iter_swap(++current, next);
    }
    ++next;
  }
  return ++current;
>>>>>>> 39c13563
}

} // namespace Implementation

} // namespace Parma_Polyhedra_Library

#endif // !defined(PPL_swapping_sort_icc)<|MERGE_RESOLUTION|>--- conflicted
+++ resolved
@@ -31,7 +31,6 @@
 
 namespace Implementation {
 
-<<<<<<< HEAD
 template <typename RA_Container, typename Compare>
 struct Indirect_Sort_Compare {
   typedef typename RA_Container::size_type size_type;
@@ -40,72 +39,10 @@
                         size_type base = 0,
                         Compare comp = Compare())
     : container(cont), base_index(base), compare(comp) {
-=======
-/*
-  This sorting algorithm avoids (almost all) copies of objects
-  by performing more iter_swap's: it is meant to be used when
-  object copying costs much more than object swapping.
-
-  Moreover, the algorithm always uses iter_swap() instead of
-  swap() so as to behave as expected when instantiated on
-  Linear_System::With_Bit_Matrix_iterator. Namely, using a sorting
-  routine that either copies objects or directly swaps them
-  (i.e., without calling iter_swap) would not be correct
-  when using Linear_System::With_Bit_Matrix_iterator.
-*/
-
-template <typename Value_Type, typename Compare>
-inline const Value_Type&
-median(const Value_Type& x, const Value_Type& y, const Value_Type& z,
-       Compare comp) {
-  return comp(x, y)
-    ? (comp(y, z) ? y : (comp(x, z) ? z : x))
-    : (comp(x, z) ? x : (comp(y, z) ? z : y));
-}
-
-template <typename Iter, typename Value_Type, typename Compare>
-Iter
-swapping_partition(Iter first, Iter last, const Value_Type& pivot,
-		   Compare comp) {
-  for ( ; ; ) {
-    while (comp(*first, pivot))
-      ++first;
-    --last;
-    while (comp(pivot, *last))
-      --last;
-    if (first < last) {
-      using std::iter_swap;
-      iter_swap(first, last);
-      ++first;
-    }
-    else
-      return first;
->>>>>>> 39c13563
   }
 
-<<<<<<< HEAD
   bool operator()(size_type i, size_type j) const {
     return compare(container[base_index + i], container[base_index + j]);
-=======
-template <typename Iter, typename Compare>
-void
-swapping_insertion_sort(Iter first, Iter last, Compare comp) {
-  if (first == last)
-    return;
-  for (Iter i = first + 1; i != last; ++i) {
-    using std::iter_swap;
-    Iter current = i;
-    if (comp(*current, *first)) {
-      Iter next = current + 1;
-      while (current != first)
-	iter_swap(--current, --next);
-    }
-    else {
-      Iter previous = current - 1;
-      while (comp(*current, *previous))
-	iter_swap(current--, previous--);
-    }
->>>>>>> 39c13563
   }
 
   const RA_Container& container;
@@ -138,7 +75,8 @@
   }
 
   void operator()(size_type i, size_type j) const {
-    std::swap(container[base_index + i], container[base_index + j]);
+    using std::swap;
+    swap(container[base_index + i], container[base_index + j]);
   }
 
   RA_Container& container;
@@ -154,8 +92,9 @@
   }
 
   void operator()(size_type i, size_type j) const {
-    std::swap(container1[i], container1[j]);
-    std::swap(container2[i], container2[j]);
+    using std::swap;
+    swap(container1[i], container1[j]);
+    swap(container2[i], container2[j]);
   }
 
   RA_Container1& container1;
@@ -230,30 +169,7 @@
 template <typename Iter>
 Iter
 swapping_unique(Iter first, Iter last) {
-<<<<<<< HEAD
   return swapping_unique(first, last, std::iter_swap<Iter, Iter>);
-=======
-  if (first == last)
-    return last;
-  Iter current = first;
-  Iter next = current;
-  ++next;
-  while(next != last && *current != *next) {
-    current = next;
-    ++next;
-  }
-  if (next == last)
-    return last;
-  ++next;
-  while (next != last) {
-    if (*current != *next) {
-      using std::iter_swap;
-      iter_swap(++current, next);
-    }
-    ++next;
-  }
-  return ++current;
->>>>>>> 39c13563
 }
 
 } // namespace Implementation
