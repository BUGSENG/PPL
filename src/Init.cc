--- conflicted
+++ resolved
@@ -157,30 +157,30 @@
 
 void
 initialize_aux() {
-  if (Parma_Polyhedra_Library_initializer_p == 0) {
+  if (Parma_Polyhedra_Library_initializer_p == nullptr) {
     Parma_Polyhedra_Library_initializer_p = new Init();
   }
 }
 
 void
 finalize_aux() {
-  PPL_ASSERT(Parma_Polyhedra_Library_initializer_p != 0);
+  PPL_ASSERT(Parma_Polyhedra_Library_initializer_p != nullptr);
   delete Parma_Polyhedra_Library_initializer_p;
-  Parma_Polyhedra_Library_initializer_p = 0;
+  Parma_Polyhedra_Library_initializer_p = nullptr;
 }
 
 void
 thread_initialize_aux() {
-  if (Parma_Polyhedra_Library_thread_initializer_p == 0) {
+  if (Parma_Polyhedra_Library_thread_initializer_p == nullptr) {
     Parma_Polyhedra_Library_thread_initializer_p = new Thread_Init();
   }
 }
 
 void
 thread_finalize_aux() {
-  PPL_ASSERT(Parma_Polyhedra_Library_thread_initializer_p != 0);
+  PPL_ASSERT(Parma_Polyhedra_Library_thread_initializer_p != nullptr);
   delete Parma_Polyhedra_Library_thread_initializer_p;
-  Parma_Polyhedra_Library_thread_initializer_p = 0;
+  Parma_Polyhedra_Library_thread_initializer_p = nullptr;
 }
 
 } // namespace Implementation
@@ -246,34 +246,19 @@
   old_rounding_direction = fpu_get_rounding_direction();
   fpu_set_rounding_direction(round_fpu_dir(ROUND_DIRECT));
 
-<<<<<<< HEAD
 #if defined(PPL_ARM_CAN_CONTROL_FPU) && PPL_ARM_CAN_CONTROL_FPU
   if (ppl_test_rounding() != 0) {
     throw std::logic_error("PPL configuration error:"
                            " PPL_ARM_CAN_CONTROL_FPU evaluates to true,"
                            " but rounding does not work.");
-=======
-void
-initialize_aux() {
-  if (Parma_Polyhedra_Library_initializer_p == nullptr) {
-    Parma_Polyhedra_Library_initializer_p = new Init();
->>>>>>> 71de0f2f
   }
 #endif // defined(PPL_ARM_CAN_CONTROL_FPU) && PPL_ARM_CAN_CONTROL_FPU
 
-<<<<<<< HEAD
 #endif // PPL_CAN_CONTROL_FPU
 
   // The default is chosen to have a precision greater than most
   // precise IEC 559 floating point (112 bits of mantissa).
   set_irrational_precision(DEFAULT_IRRATIONAL_PRECISION);
-=======
-void
-finalize_aux() {
-  PPL_ASSERT(Parma_Polyhedra_Library_initializer_p != nullptr);
-  delete Parma_Polyhedra_Library_initializer_p;
-  Parma_Polyhedra_Library_initializer_p = nullptr;
->>>>>>> 71de0f2f
 }
 
 PPL::Thread_Init::~Thread_Init() {
