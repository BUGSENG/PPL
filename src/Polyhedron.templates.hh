--- conflicted
+++ resolved
@@ -138,16 +138,7 @@
   con_sys.add_low_level_constraints();
 
   // Now removing the dummy constraint inserted before.
-<<<<<<< HEAD
   con_sys.remove_row(0, false);
-=======
-  dimension_type n_rows = con_sys.num_rows() - 1;
-  con_sys[0].m_swap(con_sys[n_rows]);
-  con_sys.set_sorted(false);
-  // NOTE: here there are no pending constraints.
-  con_sys.set_index_first_pending_row(n_rows);
-  con_sys.remove_trailing_rows(1);
->>>>>>> 39c13563
 
   // Constraints are up-to-date.
   set_constraints_up_to_date();
