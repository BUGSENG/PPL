/* Grid class implementation: conversion().
   Copyright (C) 2001-2010 Roberto Bagnara <bagnara@cs.unipr.it>
   Copyright (C) 2010-2012 BUGSENG srl (http://bugseng.com)

This file is part of the Parma Polyhedra Library (PPL).

The PPL is free software; you can redistribute it and/or modify it
under the terms of the GNU General Public License as published by the
Free Software Foundation; either version 3 of the License, or (at your
option) any later version.

The PPL is distributed in the hope that it will be useful, but WITHOUT
ANY WARRANTY; without even the implied warranty of MERCHANTABILITY or
FITNESS FOR A PARTICULAR PURPOSE.  See the GNU General Public License
for more details.

You should have received a copy of the GNU General Public License
along with this program; if not, write to the Free Software Foundation,
Inc., 51 Franklin Street, Fifth Floor, Boston, MA 02111-1307, USA.

For the most up-to-date information see the Parma Polyhedra Library
site: http://bugseng.com/products/ppl/ . */

#include "ppl-config.h"
#include "Grid.defs.hh"
#include <cstddef>

namespace Parma_Polyhedra_Library {

// X 0 0 0  upside down, so  x x x X
// x X 0 0                   x x X 0
// x x X 0                   x X 0 0
// x x x X                   X 0 0 0
//
// Where X is greater than zero and x is an integer.
bool
Grid::lower_triangular(const Congruence_System& sys,
		       const Dimension_Kinds& dim_kinds) {
  const dimension_type num_columns = sys.space_dimension() + 1;

  // Check for easy square failure case.
  if (sys.num_rows() > num_columns)
    return false;

  // Check triangularity.

  dimension_type row = 0;
  for (dimension_type dim = num_columns; dim-- > 0; ) {
    if (dim_kinds[dim] == CON_VIRTUAL)
      continue;
    const Congruence& cg = sys[row];
    ++row;
    // Check diagonal.
    if (cg.expr.get(dim) <= 0)
      return false;
    if (!cg.expr.all_zeroes(dim + 1, num_columns))
      return false;
  }

  // Check squareness.
  return row == sys.num_rows();
}

// X x x x
// 0 X x x
// 0 0 X x
// 0 0 0 X
//
// Where X is greater than zero and x is an integer.
bool
Grid::upper_triangular(const Grid_Generator_System& sys,
		       const Dimension_Kinds& dim_kinds) {
  dimension_type num_columns = sys.space_dimension() + 1;
  dimension_type row = sys.num_rows();

  // Check for easy square fail case.
  if (row > num_columns)
    return false;

  // Check triangularity.
  while (num_columns > 0) {
    --num_columns;
    if (dim_kinds[num_columns] == GEN_VIRTUAL)
      continue;
    const Grid_Generator& gen = sys[--row];
    // Check diagonal.
    if (gen.expr.get(num_columns) <= 0)
      return false;
    // Check elements preceding diagonal.
    if (!gen.expr.all_zeroes(0, num_columns))
      return false;
  }

  // Check for squareness.
  return num_columns == row;
}

void
Grid::multiply_grid(const Coefficient& multiplier, Grid_Generator& gen,
		    Swapping_Vector<Grid_Generator>& dest_rows,
                    const dimension_type num_rows) {
  if (multiplier == 1)
    return;

  if (gen.is_line()) {
    // Multiply every element of the line.
    gen.expr *= multiplier;
  } else {
    PPL_ASSERT(gen.is_parameter_or_point());
    // Multiply every element of every parameter.

    for (dimension_type index = num_rows; index-- > 0; ) {
      Grid_Generator& generator = dest_rows[index];
      if (generator.is_parameter_or_point())
        generator.expr *= multiplier;
    }
  }
}

void
Grid::multiply_grid(const Coefficient& multiplier, Congruence& cg,
		    Swapping_Vector<Congruence>& dest,
                    const dimension_type num_rows) {
  if (multiplier == 1)
    return;

  if (cg.is_proper_congruence()) {
    // Multiply every element of every congruence.
    for (dimension_type index = num_rows; index-- > 0; ) {
      Congruence& congruence = dest[index];
      if (congruence.is_proper_congruence())
        congruence.scale(multiplier);
    }
  } else {
    PPL_ASSERT(cg.is_equality());
    // Multiply every element of the equality.
    cg.scale(multiplier);
  }
}

// TODO: Rename the next two methods to convert and this file to
//       Grid_convert.cc (and equivalently for Polyhedron) to use
//       verbs consistently as function and method names.

void
Grid::conversion(Grid_Generator_System& source, Congruence_System& dest,
		 Dimension_Kinds& dim_kinds) {
  // Quite similar to the congruence to generator version below.
  // Changes here may be needed there too.

  PPL_ASSERT(upper_triangular(source, dim_kinds));

  // Initialize matrix row number counters and compute the LCM of the
  // diagonal entries of the parameters in `source'.
  //
  // The top-down order of the generator system rows corresponds to
  // the left-right order of the dimensions, while the congruence
  // system rows have a bottom-up ordering.
  dimension_type dest_num_rows = 0;
  PPL_DIRTY_TEMP_COEFFICIENT(diagonal_lcm);
  diagonal_lcm = 1;
  const dimension_type dims = source.space_dimension() + 1;
  dimension_type source_index = source.num_rows();
  for (dimension_type dim = dims; dim-- > 0; )
    if (dim_kinds[dim] == GEN_VIRTUAL)
      // Virtual generators map to equalities.
      ++dest_num_rows;
    else {
      --source_index;
      if (dim_kinds[dim] == PARAMETER) {
	// Dimension `dim' has a parameter row at `source_index' in
	// `source', so include in `diagonal_lcm' the `dim'th element
	// of that row.
	lcm_assign(diagonal_lcm, diagonal_lcm, source[source_index].expr.get(dim));
	// Parameters map to proper congruences.
	++dest_num_rows;
      }
      // Lines map to virtual congruences.
    }
  PPL_ASSERT(source_index == 0);

  // `source' must be regular.
  PPL_ASSERT(diagonal_lcm != 0);

  dest.clear();
  dest.set_space_dimension(dims - 1);

  // In `dest' initialize row types and elements, including setting
  // the diagonal elements to the inverse ratio of the `source'
  // diagonal elements.
  source_index = source.num_rows();
  for (dimension_type dim = dims; dim-- > 0; ) {
    if (dim_kinds[dim] == LINE)
      --source_index;
    else {
      Linear_Expression le;
      le.set_space_dimension(dest.space_dimension());

      if (dim_kinds[dim] == GEN_VIRTUAL) {
        le.set(dim, Coefficient_one());
        Congruence cg(le, Coefficient_zero(), Recycle_Input());
        dest.insert_verbatim(cg, Recycle_Input());
      } else {
	PPL_ASSERT(dim_kinds[dim] == PARAMETER);
	--source_index;
        PPL_DIRTY_TEMP_COEFFICIENT(tmp);
	exact_div_assign(tmp, diagonal_lcm,
                         source[source_index].expr.get(dim));
        le.set(dim, tmp);
        Congruence cg(le, Coefficient_one(), Recycle_Input());
        dest.insert_verbatim(cg, Recycle_Input());
      }
    }
  }

  PPL_ASSERT(source_index == 0);
  PPL_ASSERT(lower_triangular(dest, dim_kinds));

  // Convert.
  //
  // `source_index' and `dest_index' hold the positions of pivot rows
  // in `source' and `dest'.  The order of the rows in `dest' is the
  // reverse of the order in `source', so the rows are iterated from
  // last to first (index 0) in `source' and from first to last in
  // `dest'.
  source_index = source.num_rows();
  dimension_type dest_index = 0;
  PPL_DIRTY_TEMP_COEFFICIENT(multiplier);

  for (dimension_type dim = dims; dim-- > 0; ) {
    if (dim_kinds[dim] != GEN_VIRTUAL) {
      --source_index;
      const Coefficient& source_dim = source[source_index].expr.get(dim);

      // In the rows in `dest' above `dest_index' divide each element
      // at column `dim' by `source_dim'.
      for (dimension_type row = dest_index; row-- > 0; ) {
	Congruence& cg = dest.rows[row];

	// Multiply the representation of `dest' such that entry `dim'
        // of `g' is a multiple of `source_dim'.  This ensures that
        // the result of the division that follows is a whole number.
	gcd_assign(multiplier, cg.expression().get(dim), source_dim);
	exact_div_assign(multiplier, source_dim, multiplier);
	multiply_grid(multiplier, cg, dest.rows, dest_num_rows);

        cg.expr.exact_div_assign(source_dim, dim, dim + 1);
      }
    }

    // Invert and transpose the source row at `source_index' into the
    // destination row at `dest_index'.
    //
    // Consider each dimension `dim_prec' that precedes `dim', as the
    // rows in `dest' that follow `dim_index' have zeroes at index
    // `dim'.
    dimension_type tmp_source_index = source_index;
    if (dim_kinds[dim] != LINE)
      ++dest_index;
    for (dimension_type dim_prec = dim; dim_prec-- > 0; ) {
      if (dim_kinds[dim_prec] != GEN_VIRTUAL) {
	--tmp_source_index;
	const Coefficient& source_dim = source[tmp_source_index].expr.get(dim);
        
	// In order to compute the transpose of the inverse of
	// `source', subtract source[tmp_source_index][dim] times the
	// column vector in `dest' at `dim' from the column vector in
	// `dest' at `dim_prec'.
	//
	// I.e., for each row `dest_index' in `dest' that is above the
	// row `dest_index', subtract dest[tmp_source_index][dim]
	// times the entry `dim' from the entry at `dim_prec'.
        PPL_DIRTY_TEMP_COEFFICIENT(tmp);
	for (dimension_type row = dest_index; row-- > 0; ) {
	  PPL_ASSERT(row < dest_num_rows);
	  Congruence& cg = dest.rows[row];
          tmp = cg.expr.get(dim_prec);
	  sub_mul_assign(tmp, source_dim, cg.expression().get(dim));
          cg.expr.set(dim_prec, tmp);
	}
      }
    }
  }
  // Set the modulus in every congruence.
  Coefficient_traits::const_reference modulus
    = dest.rows[dest_num_rows - 1].inhomogeneous_term();
  for (dimension_type row = dest_num_rows; row-- > 0; ) {
    Congruence& cg = dest.rows[row];
    if (cg.is_proper_congruence())
      cg.set_modulus(modulus);
  }

  PPL_ASSERT(lower_triangular(dest, dim_kinds));

  // Since we are reducing the system to "strong minimal form",
  // reduce the coefficients in the congruence system
  // using "diagonal" values.
  for (dimension_type dim = dims, i = 0; dim-- > 0; )
    if (dim_kinds[dim] != CON_VIRTUAL)
      // Factor the "diagonal" congruence out of the preceding rows.
      reduce_reduced<Congruence_System>
        (dest.rows, dim, i++, 0, dim, dim_kinds, false);

#ifndef NDEBUG
  // Make sure that all the rows are now OK.
  for (dimension_type i = dest.num_rows(); i-- > 0; )
    PPL_ASSERT(dest[i].OK());
#endif

  PPL_ASSERT(dest.OK());
}

void
Grid::conversion(Congruence_System& source, Grid_Generator_System& dest,
		 Dimension_Kinds& dim_kinds) {
  // Quite similar to the generator to congruence version above.
  // Changes here may be needed there too.

  PPL_ASSERT(lower_triangular(source, dim_kinds));

  // Initialize matrix row number counters and compute the LCM of the
  // diagonal entries of the proper congruences in `source'.
  dimension_type source_num_rows = 0, dest_num_rows = 0;
  PPL_DIRTY_TEMP_COEFFICIENT(diagonal_lcm);
  diagonal_lcm = 1;
  dimension_type dims = source.space_dimension() + 1;
  for (dimension_type dim = dims; dim-- > 0; )
    if (dim_kinds[dim] == CON_VIRTUAL)
      // Virtual congruences map to lines.
      ++dest_num_rows;
    else {
      if (dim_kinds[dim] == PROPER_CONGRUENCE) {
	// Dimension `dim' has a proper congruence row at
	// `source_num_rows' in `source', so include in `diagonal_lcm'
	// the `dim'th element of that row.
	lcm_assign(diagonal_lcm, diagonal_lcm, source[source_num_rows].expr.get(dim));
	// Proper congruences map to parameters.
	++dest_num_rows;
      }
      // Equalities map to virtual generators.
      ++source_num_rows;
    }

  // `source' must be regular.
  PPL_ASSERT(diagonal_lcm != 0);

  dest.clear();
  PPL_ASSERT(dims > 0);
  dest.set_space_dimension(dims - 1);

  // In `dest' initialize row types and elements, including setting
  // the diagonal elements to the inverse ratio of the `source'
  // diagonal elements.
  //
  // The top-down order of the congruence system rows corresponds to
  // the right-left order of the dimensions.
  dimension_type source_index = source_num_rows;
  // The generator system has a bottom-up ordering.
  for (dimension_type dim = 0; dim < dims; ++dim) {
    if (dim_kinds[dim] == EQUALITY) {
      --source_index;
    }
    else {
      Grid_Generator g(dest.representation());
      g.set_topology(dest.topology());
      g.expr.set_space_dimension(dims);

      if (dim_kinds[dim] == CON_VIRTUAL) {
	g.set_is_line();
        g.expr.set(0, Coefficient_zero());
        g.expr.set(dim, Coefficient_one());
      }
      else {
	PPL_ASSERT(dim_kinds[dim] == PROPER_CONGRUENCE);
	g.set_is_parameter_or_point();
        --source_index;
        PPL_DIRTY_TEMP_COEFFICIENT(tmp);
	exact_div_assign(tmp, diagonal_lcm,
                         source[source_index].expr.get(dim));
        g.expr.set(0, Coefficient_zero());
        g.expr.set(dim, tmp);
      }
      // Don't assert g.OK() here, because it may fail.
      // All the rows in `dest' are checked at the end of this function.
      dest.insert_verbatim(g);
    }
  }

  PPL_ASSERT(dest.num_rows() == dest_num_rows);
  PPL_ASSERT(dest.first_pending_row() == dest_num_rows);
  PPL_ASSERT(upper_triangular(dest, dim_kinds));

  // Convert.
  //
  // `source_index' and `dest_index' hold the positions of pivot rows
  // in `source' and `dest'.  The order of the rows in `dest' is the
  // reverse of the order in `source', so the rows are iterated from
  // last to first (index 0) in `source' and from first to last in
  // `dest'.
  source_index = source_num_rows;
  dimension_type dest_index = 0;
  PPL_DIRTY_TEMP_COEFFICIENT(reduced_source_dim);

  for (dimension_type dim = 0; dim < dims; ++dim) {
    if (dim_kinds[dim] != CON_VIRTUAL) {
      --source_index;
      Coefficient_traits::const_reference source_dim
        = source[source_index].expr.get(dim);

      // In the rows in `dest' above `dest_index' divide each element
      // at column `dim' by `source_dim'.

      for (dimension_type i = dest_index; i-- > 0; ) {
        Grid_Generator& g = dest.sys.rows[i];

	// Multiply the representation of `dest' such that entry `dim'
        // of `g' is a multiple of `source_dim'.  This ensures that
        // the result of the division that follows is a whole number.
	gcd_assign(reduced_source_dim, g.expr.get(dim), source_dim);
	exact_div_assign(reduced_source_dim, source_dim, reduced_source_dim);
	multiply_grid(reduced_source_dim, g, dest.sys.rows, dest_num_rows);

        g.expr.exact_div_assign(source_dim, dim, dim + 1);
        // Don't assert g.OK() here, because it may fail.
        // All the rows in `dest' are checked at the end of this function.
      }
    }

    // Invert and transpose the source row at `source_index' into the
    // destination row at `dest_index'.
    //
    // Consider each dimension `dim_fol' that follows `dim', as the
    // rows in `dest' that follow row `dest_index' are zero at index
    // `dim'.
    dimension_type tmp_source_index = source_index;
    if (dim_kinds[dim] != EQUALITY)
      ++dest_index;
    for (dimension_type dim_fol = dim + 1; dim_fol < dims; ++dim_fol) {
      if (dim_kinds[dim_fol] != CON_VIRTUAL) {
	--tmp_source_index;
	Coefficient_traits::const_reference source_dim
          = source[tmp_source_index].expr.get(dim);
	// In order to compute the transpose of the inverse of
	// `source', subtract source[tmp_source_index][dim] times the
	// column vector in `dest' at `dim' from the column vector in
	// `dest' at `dim_fol'.
	//
	// I.e., for each row `dest_index' in `dest' that is above the
	// row `dest_index', subtract dest[tmp_source_index][dim]
	// times the entry `dim' from the entry at `dim_fol'.

        PPL_DIRTY_TEMP_COEFFICIENT(tmp);
        for (dimension_type i = dest_index; i-- > 0; ) {
	  PPL_ASSERT(i < dest_num_rows);
          Grid_Generator& row = dest.sys.rows[i];
          tmp = row.expr.get(dim_fol);
	  sub_mul_assign(tmp, source_dim,
                         row.expr.get(dim));
          row.expr.set(dim_fol, tmp);
          // Don't assert row.OK() here, because it may fail.
          // All the rows in `dest' are checked at the end of this function.
	}
      }
    }
  }

  PPL_ASSERT(upper_triangular(dest, dim_kinds));

  // Since we are reducing the system to "strong minimal form",
  // reduce the coordinates in the grid_generator system
  // using "diagonal" values.
  for (dimension_type dim = 0, i = 0; dim < dims; ++dim)
    if (dim_kinds[dim] != GEN_VIRTUAL)
      // Factor the "diagonal" generator out of the preceding rows.
      reduce_reduced<Grid_Generator_System>
	(dest.sys.rows, dim, i++, dim, dims - 1, dim_kinds);

  // Ensure that the parameter divisors are the same as the divisor of
  // the point.
  const Coefficient& system_divisor = dest.sys.rows[0].expr.inhomogeneous_term();
  
  for (dimension_type i = dest.sys.rows.size() - 1, dim = dims; dim-- > 1; ) {
    switch (dim_kinds[dim]) {
    case PARAMETER:
<<<<<<< HEAD
      dest.sys.rows[i].set_divisor(system_divisor);
    case LINE:
      --i;
=======
      dest[row].set_divisor(system_divisor);
      // Intentionally fall through.
    case LINE:
      --row;
      // Intentionally fall through.
>>>>>>> 3a65ba18
    case GEN_VIRTUAL:
      break;
    }
  }

#ifndef NDEBUG
  // The previous code can modify the rows' fields, exploiting the friendness.
  // Check that all rows are OK now.
  for (dimension_type i = dest.sys.rows.size(); i-- > 0; )
    PPL_ASSERT(dest.sys.rows[i].OK());
#endif

  PPL_ASSERT(dest.sys.OK());
}

} // namespace Parma_Polyhedra_Library<|MERGE_RESOLUTION|>--- conflicted
+++ resolved
@@ -469,30 +469,26 @@
   // Since we are reducing the system to "strong minimal form",
   // reduce the coordinates in the grid_generator system
   // using "diagonal" values.
-  for (dimension_type dim = 0, i = 0; dim < dims; ++dim)
+  for (dimension_type dim = 0, i = 0; dim < dims; ++dim) {
     if (dim_kinds[dim] != GEN_VIRTUAL)
       // Factor the "diagonal" generator out of the preceding rows.
       reduce_reduced<Grid_Generator_System>
 	(dest.sys.rows, dim, i++, dim, dims - 1, dim_kinds);
+  }
 
   // Ensure that the parameter divisors are the same as the divisor of
   // the point.
-  const Coefficient& system_divisor = dest.sys.rows[0].expr.inhomogeneous_term();
-  
+  const Coefficient& system_divisor
+    = dest.sys.rows[0].expr.inhomogeneous_term();
+
   for (dimension_type i = dest.sys.rows.size() - 1, dim = dims; dim-- > 1; ) {
     switch (dim_kinds[dim]) {
     case PARAMETER:
-<<<<<<< HEAD
       dest.sys.rows[i].set_divisor(system_divisor);
+      // Intentionally fall through.
     case LINE:
       --i;
-=======
-      dest[row].set_divisor(system_divisor);
-      // Intentionally fall through.
-    case LINE:
-      --row;
-      // Intentionally fall through.
->>>>>>> 3a65ba18
+      break;
     case GEN_VIRTUAL:
       break;
     }
