--- conflicted
+++ resolved
@@ -263,7 +263,6 @@
 }
 
 inline void
-<<<<<<< HEAD
 CO_Tree::fast_shift(dimension_type i, iterator itr) {
   PPL_ASSERT(itr != end());
   PPL_ASSERT(i <= itr.index());
@@ -272,24 +271,16 @@
 }
 
 inline void
-CO_Tree::insert_in_empty_tree(dimension_type key1,
-=======
 CO_Tree::insert_in_empty_tree(dimension_type key,
->>>>>>> ae14af77
                               data_type_const_reference data1) {
   PPL_ASSERT(empty());
   rebuild_bigger_tree();
   tree_iterator itr(*this);
   PPL_ASSERT(itr.index() == unused_index);
-<<<<<<< HEAD
-
-=======
-  itr.index() = key;
->>>>>>> ae14af77
   new (&(*itr)) data_type(data1);
   // Set the index afterwards, so that if the constructor above throws
   // the tree's structure is consistent.
-  itr.index() = key1;
+  itr.index() = key;
   ++size_;
 
   PPL_ASSERT(OK());
