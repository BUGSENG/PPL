/* Sparse_Row class declaration.
   Copyright (C) 2001-2010 Roberto Bagnara <bagnara@cs.unipr.it>
   Copyright (C) 2010-2011 BUGSENG srl (http://bugseng.com)

This file is part of the Parma Polyhedra Library (PPL).

The PPL is free software; you can redistribute it and/or modify it
under the terms of the GNU General Public License as published by the
Free Software Foundation; either version 3 of the License, or (at your
option) any later version.

The PPL is distributed in the hope that it will be useful, but WITHOUT
ANY WARRANTY; without even the implied warranty of MERCHANTABILITY or
FITNESS FOR A PARTICULAR PURPOSE.  See the GNU General Public License
for more details.

You should have received a copy of the GNU General Public License
along with this program; if not, write to the Free Software Foundation,
Inc., 51 Franklin Street, Fifth Floor, Boston, MA 02111-1307, USA.

For the most up-to-date information see the Parma Polyhedra Library
site: http://bugseng.com/products/ppl/ . */

#ifndef PPL_Sparse_Row_defs_hh
#define PPL_Sparse_Row_defs_hh 1

#include "Sparse_Row.types.hh"

#include "CO_Tree.defs.hh"
#include "Coefficient.defs.hh"
#include "Dense_Row.types.hh"

namespace Parma_Polyhedra_Library {

//! A finite sparse sequence of coefficients.
/*!
  This class is implemented using a CO_Tree. See the documentation of CO_Tree
  for details on the implementation and the performance.

  This class is a drop-in replacement of Dense_Row, meaning that code
  using Dense_Row can be ported to Sparse_Row changing only the type.
  The resulting code will work, but probably needs more CPU and memory (it
  does not exploit the sparse representation yet).

  To take advantage of the sparse representation, the client code must then be
  modified to use methods which can have a faster implementation on sparse
  data structures.

  The main changes are the replacement of calls to operator[] with calls to
  find(), lower_bound() or insert(), using hint iterators when possible.
  Sequential scanning of rows should probably be implemented using iterators
  rather than indexes, to improve performance.
  reset() should be called to zero elements.

  \see Sparse_Matrix
  \see CO_Tree
*/
class Sparse_Row {

public:

  //! An %iterator on the row elements
  /*!
    This %iterator skips non-stored zeroes.
    \see CO_Tree::iterator
  */
  typedef CO_Tree::iterator iterator;

  //! A const %iterator on the row elements
  /*!
    This %iterator skips non-stored zeroes.
    \see CO_Tree::const_iterator
  */
  typedef CO_Tree::const_iterator const_iterator;
  
  //! Constructs a row with the specified size.
  /*!
    \param n
    The size for the new row.

    The row will contain only non-stored zeroes.

    This constructor takes \f$O(1)\f$ time.
  */
  explicit Sparse_Row(dimension_type n = 0);

  //! Constructs a row with the specified size.
  /*!
    \param n
    The size for the new row.

    \param capacity
    It is ignored. This parameter is needed for compatibility with Dense_Row.

    The row will contain only non-stored zeroes.

    This constructor takes \f$O(1)\f$ time.
  */
  Sparse_Row(dimension_type n, dimension_type capacity);

  //! Copy constructor with specified capacity.
  /*!
    It is assumed that \p capacity is greater than or equal to
    the size of \p y.
  */
  Sparse_Row(const Sparse_Row& y, dimension_type capacity);

  //! Copy constructor with specified size and capacity.
  /*!
    It is assumed that \p sz is less than or equal to \p capacity.
  */
  Sparse_Row(const Sparse_Row& y, dimension_type sz, dimension_type capacity);

  //! Constructor from a Dense_Row.
  /*!
    \param row
    The row that will be copied into *this.

    This constructor takes \f$O(n)\f$ time. Note that constructing of a row of
    zeroes and then inserting n elements costs \f$O(n*\log^2 n)\f$ time.
  */
  explicit Sparse_Row(const Dense_Row& row);

  //! Copy constructor from a Dense_Row with specified size and capacity.
  /*!
    It is assumed that \p sz is less than or equal to \p capacity.
  */
  Sparse_Row(const Dense_Row& y, dimension_type sz, dimension_type capacity);

  Sparse_Row& operator=(const Dense_Row& row);

  //! Swaps *this and x.
  /*!
    \param x
    The row that will be swapped with *this.

    This method takes \f$O(1)\f$ time.
  */
  void m_swap(Sparse_Row& x);

  //! Returns the size of the row.
  /*!
    This method takes \f$O(1)\f$ time.
  */
  dimension_type size() const;

  //! Returns the number of elements explicitly stored in the row.
  /*!
    This is equivalent to std::distance(begin(), end()), but it's much faster.

    This method takes \f$O(1)\f$ time.
  */
  dimension_type num_stored_elements() const;

  //! Resizes the row to the specified size.
  /*!
    \param n
    The new size for the row.

    This method takes \f$O(k*\log^2 n)\f$ amortized time when shrinking the
    row and removing the trailing k elements.
    It takes \f$O(1)\f$ time when enlarging the row.
  */
  void resize(dimension_type n);

  //! Resizes the row to size \p n.
  /*!
    \param n
    The new size for the row.

    This method, with this signature, is needed for compatibility with
    Dense_Row.

    This method takes \f$O(1)\f$ time.
  */
  void expand_within_capacity(dimension_type n);

  //! Resizes the row to size \p n.
  /*!
    \param n
    The new size for the row.

    This method, with this signature, is needed for compatibility with
    Dense_Row.

    This method takes \f$O(k*\log^2 n)\f$ amortized time where k is the number
    of removed elements.
  */
  void shrink(dimension_type n);

  /*!
    \brief Deletes the i-th element from the row, shifting the next elements
           to the left.

    \param i
    The index of the element that will be deleted.

    The size of the row is decreased by 1.

    This operation invalidates existing iterators.

    This method takes \f$O(k+\log^2 n)\f$ amortized time, where k is the
    number of elements with index greater than i.
  */
  void delete_element_and_shift(dimension_type i);

  //! Adds \p n zeroes before index i.
  /*!
    \param n
    The number of unstored zeroes that will be added to the row.

    \param i
    The index of the element before which the zeroes will be added.

    Existing elements with index greater than or equal to i are shifted to
    the right by n positions. The size is increased by \p n.

    Existing iterators are not invalidated, but are shifted to the right by n
    if they pointed at or after index i (i.e. they point to the same,
    possibly shifted, values as before).

    This method takes \f$O(k+\log n)\f$ expected time, where k is the number
    of elements with index greater than or equal to i and n the number of
    stored elements (not the parameter to this method).
  */
  void add_zeroes_and_shift(dimension_type n, dimension_type i);

  //! Returns an %iterator that points at the first stored element.
  /*!
    This method takes \f$O(1)\f$ time.
  */
  iterator begin();

  //! Returns an %iterator that points after the last stored element.
  /*!
    This method always returns a reference to the same internal %iterator,
    that is kept valid.
    Client code can keep a const reference to that %iterator instead of
    keep updating a local %iterator.

    This method takes \f$O(1)\f$ time.
  */
  const iterator& end();

  //! Equivalent to cbegin().
  const_iterator begin() const;

  //! Equivalent to cend().
  const const_iterator& end() const;

  //! Returns an %iterator that points at the first element.
  /*!
    This method takes \f$O(1)\f$ time.
  */
  const_iterator cbegin() const;

  //! Returns an %iterator that points after the last element.
  /*!
    This method always returns a reference to the same internal %iterator,
    that is updated at each operation that modifies the structure.
    Client code can keep a const reference to that %iterator instead of
    keep updating a local %iterator.

    This method takes \f$O(1)\f$ time.
  */
  const const_iterator& cend() const;

  //! Returns the size() of the largest possible Sparse_Row.
  static dimension_type max_size();

  //! Resets all the elements of this row.
  /*!
    This method takes \f$O(n)\f$ time.
  */
  void clear();

  //! Gets a reference to the i-th element.
  /*!
    \param i
    The index of the desired element.

    For read-only access it's better to use get(), that avoids allocating
    space for zeroes.

    If possible, use the insert(), find() or lower_bound() methods with
    a hint instead of this, to improve performance.

    This operation invalidates existing iterators.

    This method takes \f$O(\log n)\f$ amortized time when there is already an
    element with index \p i, and \f$O(\log^2 n)\f$ otherwise.
  */
  Coefficient& operator[](dimension_type i);

  //! Equivalent to get(i), provided for convenience.
  /*!
    This method takes \f$O(\log n)\f$ time.
  */
  Coefficient_traits::const_reference operator[](dimension_type i) const;

  //! Gets the i-th element in the sequence.
  /*!
    \param i
    The index of the desired element.

    If possible, use the insert(), find() or lower_bound() methods with
    a hint instead of this, to improve performance.

    This method takes \f$O(\log n)\f$ time.
  */
  Coefficient_traits::const_reference get(dimension_type i) const;

  //! Looks for an element with index i.
  /*!
    \param i
    The index of the desired element.

    If possible, use the find() method that takes a hint %iterator, to improve
    performance.

    This method takes \f$O(\log n)\f$ time.
  */
  iterator find(dimension_type i);

  //! Looks for an element with index i.
  /*!
    \param i
    The index of the desired element.

    \param itr
    It is used as a hint. This method will be faster if the searched element
    is near to \p itr.

    The value of \p itr does not affect the result of this method, as long it
    is a valid %iterator for this row. \p itr may even be end().

    This method takes \f$O(\log n)\f$ time.
    If the distance between \p itr and the searched position is \f$O(1)\f$,
    this method takes \f$O(1)\f$ time.
  */
  iterator find(iterator itr, dimension_type i);

  //! Looks for an element with index i.
  /*!
    \param i
    The index of the desired element.

    If possible, use the find() method that takes a hint %iterator, to improve
    performance.

    This method takes \f$O(\log n)\f$ time.
  */
  const_iterator find(dimension_type i) const;

  //! Looks for an element with index i.
  /*!
    \param i
    The index of the desired element.

    \param itr
    It is used as a hint. This method will be faster if the searched element
    is near to \p itr.

    The value of \p itr does not affect the result of this method, as long it
    is a valid %iterator for this row. \p itr may even be end().

    This method takes \f$O(\log n)\f$ time.
    If the distance between \p itr and the searched position is \f$O(1)\f$,
    this method takes \f$O(1)\f$ time.
  */
  const_iterator find(const_iterator itr, dimension_type i) const;

  //! Lower bound of index i.
  /*!
    \param i
    The index of the desired element.

    \returns an %iterator to the first element with index greater than or
             equal to i.
             If there are no such elements, returns end().

    If possible, use the find() method that takes a hint %iterator, to improve
    performance.

    This method takes \f$O(\log n)\f$ time.
  */
  iterator lower_bound(dimension_type i);

  //! Lower bound of index i.
  /*!
    \param i
    The index of the desired element.

    \param itr
    It is used as a hint. This method will be faster if the searched element
    is near to \p itr.

    \returns an %iterator to the first element with index greater than or
             equal to i.
             If there are no such elements, returns end().

    The value of \p itr does not affect the result of this method, as long it
    is a valid %iterator for this row. \p itr may even be end().

    This method takes \f$O(\log n)\f$ time.
    If the distance between \p itr and the searched position is \f$O(1)\f$,
    this method takes \f$O(1)\f$ time.
  */
  iterator lower_bound(iterator itr, dimension_type i);

  //! Lower bound of index i.
  /*!

    \param i
    The index of the desired element.

    \returns an %iterator to the first element with index greater than or
             equal to i.
             If there are no such elements, returns end().

    If possible, use the find() method that takes a hint %iterator, to improve
    performance.

    This method takes \f$O(\log n)\f$ time.
  */
  const_iterator lower_bound(dimension_type i) const;

  //! Lower bound of index i.
  /*!
    \param i
    The index of the desired element.

    \param itr
    It is used as a hint. This method will be faster if the searched element
    is near to \p itr.

    \returns an %iterator to the first element with index greater than or
             equal to i.
             If there are no such elements, returns end().

    The value of \p itr does not affect the result of this method, as long it
    is a valid %iterator for this row. \p itr may even be end().

    This method takes \f$O(\log n)\f$ time.
    If the distance between \p itr and the searched position is \f$O(1)\f$,
    this method takes \f$O(1)\f$ time.
  */
  const_iterator lower_bound(const_iterator itr, dimension_type i) const;

  //! Equivalent to (*this)[i] = x; find(i); , but faster.
  /*!
    \param i
    The index of the desired element.

    \param x
    The value that will be associated to the element.

    If possible, use versions of this method that take a hint, to improve
    performance.

    This operation invalidates existing iterators.

    This method takes \f$O(\log^2 n)\f$ amortized time.
  */
  iterator insert(dimension_type i, Coefficient_traits::const_reference x);

  //! Equivalent to (*this)[i]=x; find(i); , but faster.
  /*!
    \param i
    The index of the desired element.

    \param x
    The value that will be associated to the element.

    \param itr
    It is used as a hint. This method will be faster if the searched element
    is near to \p itr, even faster than <CODE>(*this)[i]=x;</CODE>.

    The value of \p itr does not affect the result of this method, as long it
    is a valid %iterator for this row. \p itr may even be end().

    This operation invalidates existing iterators.

    This method takes \f$O(\log^2 n)\f$ amortized time. If the distance
    between \p itr and the searched position is \f$O(1)\f$ and the row already
    contains an element with this index, this method takes \f$O(1)\f$ time.
  */
  iterator insert(iterator itr, dimension_type i,
                  Coefficient_traits::const_reference x);

  //! Equivalent to (*this)[i]; find(i); , but faster.
  /*!
    \param i
    The index of the desired element.

    If possible, use versions of this method that take a hint, to improve
    performance.

    This operation invalidates existing iterators.

    This method takes \f$O(\log^2 n)\f$ amortized time.
  */
  iterator insert(dimension_type i);

  //! Equivalent to (*this)[i]; find(i); , but faster.
  /*!
    \param i
    The index of the desired element.

    \param itr
    It is used as a hint. This method will be faster if the searched element
    is near to \p itr, even faster than <CODE>(*this)[i];</CODE>.

    The value of \p itr does not affect the result of this method, as long it
    is a valid %iterator for this row. \p itr may even be end().

    This operation invalidates existing iterators.

    This method takes \f$O(\log^2 n)\f$ amortized time. If the distance
    between \p itr and the searched position is \f$O(1)\f$ and the row already
    contains an element with this index, this method takes \f$O(1)\f$ time.
  */
  iterator insert(iterator itr, dimension_type i);

  //! Swaps the i-th element with the j-th element.
  /*!
    \param i
    The index of an element.

    \param j
    The index of another element.

    This operation invalidates existing iterators.

    This method takes \f$O(\log^2 n)\f$ amortized time.
  */
<<<<<<< HEAD
  void swap_coefficients(dimension_type i, dimension_type j);

  //! Equivalent to swap(i,itr.index()), but it assumes that
  //! lower_bound(i)==itr.
  /*!
    Iterators that pointed to the itr.index()-th element remain valid
    but now point to the i-th element. Other iterators are unaffected.

    This method takes \f$O(1)\f$ time.
  */
  void fast_swap(dimension_type i, iterator itr);
=======
  void m_swap(dimension_type i, dimension_type j);
>>>>>>> 39c13563

  //! Swaps the element pointed to by i with the element pointed to by j.
  /*!
    \param i
    An %iterator pointing to an element.

    \param j
    An %iterator pointing to another element.

    This method takes \f$O(1)\f$ time.
  */
<<<<<<< HEAD
  void swap_coefficients(iterator i, iterator j);
=======
  void m_swap(iterator i, iterator j);
>>>>>>> 39c13563

  //! Resets to zero the value pointed to by i.
  /*!
    \param i
    An %iterator pointing to the element that will be reset (not stored
    anymore).

    By calling this method instead of getting a reference to the value and
    setting it to zero, the element will no longer be stored.

    This operation invalidates existing iterators.

    This method takes \f$O(\log^2 n)\f$ amortized time.
  */
  iterator reset(iterator i);

  //! Resets to zero the values in the range [first,last).
  /*!
    \param first
    An %iterator pointing to the first element to reset.

    \param last
    An %iterator pointing after the last element to reset.

    By calling this method instead of getting a reference to the values and
    setting them to zero, the elements will no longer be stored.

    This operation invalidates existing iterators.

    This method takes \f$O(k*\log^2 n)\f$ amortized time, where k is the
    number of elements in [first,last).
  */
  iterator reset(iterator first, iterator last);

  //! Resets to zero the i-th element.
  /*!
    \param i
    The index of the element to reset.

    By calling this method instead of getting a reference to the value and
    setting it to zero, the element will no longer be stored.

    This operation invalidates existing iterators.

    This method takes \f$O(\log^2 n)\f$ amortized time.
  */
  void reset(dimension_type i);

  //! Resets to zero the elements with index greater than or equal to i.
  /*!
    \param i
    The index of the first element to reset.

    By calling this method instead of getting a reference to the values and
    setting them to zero, the elements will no longer be stored.

    This operation invalidates existing iterators.

    This method takes \f$O(k*\log^2 n)\f$ amortized time, where k is the
    number of elements with index greater than or equal to i.
  */
  void reset_after(dimension_type i);

  //! Normalizes the modulo of coefficients so that they are mutually prime.
  /*!
    Computes the Greatest Common Divisor (GCD) among the elements of the row
    and normalizes them by the GCD itself.

    This method takes \f$O(n)\f$ time.
  */
  void normalize();

  //! Calls g(x[i],y[i]), for each i.
  /*!
    \param y
    The row that will be combined with *this.

    \param f
    A functor that should take a Coefficient&.
    f(c1) must be equivalent to g(c1, 0).

    \param g
    A functor that should take a Coefficient& and a
    Coefficient_traits::const_reference.
    g(c1, c2) must do nothing when c1 is zero.

    This method takes \f$O(n*\log^2 n)\f$ time.

    \note
    The functors will only be called when necessary, assuming the requested
    properties hold.

    \see combine_needs_second
    \see combine
  */
  template <typename Func1, typename Func2>
  void combine_needs_first(const Sparse_Row& y,
                           const Func1& f, const Func2& g);

  //! Calls g(x[i],y[i]), for each i.
  /*!
    \param y
    The row that will be combined with *this.

    \param g
    A functor that should take a Coefficient& and a
    Coefficient_traits::const_reference.
    g(c1, 0) must do nothing, for every c1.

    \param h
    A functor that should take a Coefficient& and a
    Coefficient_traits::const_reference.
    h(c1, c2) must be equivalent to g(c1, c2) when c1 is zero.

    This method takes \f$O(n*\log^2 n)\f$ time.

    \note
    The functors will only be called when necessary, assuming the requested
    properties hold.

    \see combine_needs_first
    \see combine
  */
  template <typename Func1, typename Func2>
  void combine_needs_second(const Sparse_Row& y,
                            const Func1& g, const Func2& h);

  //! Calls g(x[i],y[i]), for each i.
  /*!
    \param y
    The row that will be combined with *this.

    \param f
    A functor that should take a Coefficient&.
    f(c1) must be equivalent to g(c1, 0).

    \param g
    A functor that should take a Coefficient& and a
    Coefficient_traits::const_reference.
    g(c1, c2) must do nothing when both c1 and c2 are zero.

    \param h
    A functor that should take a Coefficient& and a
    Coefficient_traits::const_reference.
    h(c1, c2) must be equivalent to g(c1, c2) when c1 is zero.

    This method takes \f$O(n*\log^2 n)\f$ time.

    \note
    The functors will only be called when necessary, assuming the requested
    properties hold.

    \see combine_needs_first
    \see combine_needs_second
  */
  template <typename Func1, typename Func2, typename Func3>
  void combine(const Sparse_Row& y,
               const Func1& f, const Func2& g, const Func3& h);

  //! Executes <CODE>(*this)[i] = (*this)[i]*coeff1 + y[i]*coeff2</CODE>, for
  //! each i.
  /*!
    \param y
    The row that will be combined with *this.

    \param coeff1
    The coefficient used for elements of *this.
    This must not be 0.

    \param coeff2
    The coefficient used for elements of y.
    This must not be 0.

    This method takes \f$O(n*\log^2 n)\f$ time.

    \note
    The functors will only be called when necessary.
    This method can be implemented in user code, too. It is provided for
    convenience only.

    \see combine_needs_first
    \see combine_needs_second
    \see combine
  */
  void linear_combine(const Sparse_Row& y,
                      Coefficient_traits::const_reference coeff1,
                      Coefficient_traits::const_reference coeff2);

  //! Equivalent to <CODE>(*this)[i] = (*this)[i] * c1 + y[i] * c2</CODE>,
  //! for each i in [start, end).
  /*!
    This method, unlike the other linear_combine() method, detects when
    coeff1==1 and/or coeff2==1 or coeff2==-1 in order to save some work.
  */
  void linear_combine(const Sparse_Row& y,
                      Coefficient_traits::const_reference c1,
                      Coefficient_traits::const_reference c2,
                      dimension_type start, dimension_type end);
  
  PPL_OUTPUT_DECLARATIONS

  //! Loads the row from an ASCII representation generated using ascii_dump().
  /*!
    \param s
    The stream from which the ASCII representation will be loaded.
  */
  bool ascii_load(std::istream& s);

  //! Returns the size in bytes of the memory managed by \p *this.
  /*!
    This method takes \f$O(n)\f$ time.
  */
  memory_size_type external_memory_in_bytes() const;

  //! Returns the size in bytes of the memory managed by \p *this.
  /*!
    This method is provided for compatibility with Dense_Row.

    This method takes \f$O(n)\f$ time.

    \param capacity
    This parameter is ignored.
  */
  memory_size_type external_memory_in_bytes(dimension_type capacity) const;

  //! Returns the size in bytes of the memory managed by \p *this.
  /*!
    This method takes \f$O(n)\f$ time.
  */
  memory_size_type total_memory_in_bytes() const;

  //! Returns the size in bytes of the memory managed by \p *this.
  /*!
    This method is provided for compatibility with Dense_Row.

    This method takes \f$O(n)\f$ time.

    \param capacity
    This parameter is ignored.
  */
  memory_size_type total_memory_in_bytes(dimension_type capacity) const;

  //! Checks the invariant.
  bool OK() const;

  //! Checks the invariant.
  /*!
    This method is provided for compatibility with Dense_Row.

    \param capacity
    This parameter is ignored.
  */
  bool OK(dimension_type capacity) const;

private:
  //! The tree used to store the elements.
  CO_Tree tree;

  //! The size of the row.
  /*!
    The elements contained in this row have indexes that are less than size_.
  */
  dimension_type size_;
};

} // namespace Parma_Polyhedra_Library

namespace Parma_Polyhedra_Library {

#ifdef PPL_DOXYGEN_INCLUDE_IMPLEMENTATION_DETAILS
//! Swaps \p x with \p y.
/*! \relates Sparse_Row */
#endif // defined(PPL_DOXYGEN_INCLUDE_IMPLEMENTATION_DETAILS)
<<<<<<< HEAD
void swap(Parma_Polyhedra_Library::Sparse_Row& x,
          Parma_Polyhedra_Library::Sparse_Row& y);

void swap(Parma_Polyhedra_Library::Sparse_Row& x,
          Parma_Polyhedra_Library::Dense_Row& y);

void swap(Parma_Polyhedra_Library::Dense_Row& x,
          Parma_Polyhedra_Library::Sparse_Row& y);

} // namespace std

namespace Parma_Polyhedra_Library {
=======
void swap(Sparse_Row& x, Sparse_Row& y);
>>>>>>> 39c13563

//! Returns <CODE>true</CODE> if and only if \p x and \p y are equal.
/*! \relates Sparse_Row */
bool operator==(const Sparse_Row& x, const Sparse_Row& y);

//! Returns <CODE>true</CODE> if and only if \p x and \p y are different.
/*! \relates Sparse_Row */
bool operator!=(const Sparse_Row& x, const Sparse_Row& y);

bool operator==(const Dense_Row& x, const Sparse_Row& y);
bool operator!=(const Dense_Row& x, const Sparse_Row& y);

bool operator==(const Sparse_Row& x, const Dense_Row& y);
bool operator!=(const Sparse_Row& x, const Dense_Row& y);

//! Equivalent to <CODE>x[i] = x[i] * c1 + y[i] * c2</CODE>,
//! for each i in [start, end).
void linear_combine(Sparse_Row& x, const Dense_Row& y,
                    Coefficient_traits::const_reference coeff1,
                    Coefficient_traits::const_reference coeff2);

//! Equivalent to <CODE>x[i] = x[i] * c1 + y[i] * c2</CODE>,
//! for each i in [start, end).
/*!
  This function detects when coeff1==1 and/or coeff2==1 or coeff2==-1 in
  order to save some work.
*/
void linear_combine(Sparse_Row& x, const Dense_Row& y,
                    Coefficient_traits::const_reference c1,
                    Coefficient_traits::const_reference c2,
                    dimension_type start, dimension_type end);

//! Equivalent to <CODE>x[i] = x[i] * c1 + y[i] * c2</CODE>,
//! for each i in [start, end).
void linear_combine(Dense_Row& x, const Sparse_Row& y,
                    Coefficient_traits::const_reference coeff1,
                    Coefficient_traits::const_reference coeff2);

//! Equivalent to <CODE>x[i] = x[i] * c1 + y[i] * c2</CODE>,
//! for each i in [start, end).
/*!
  This function detects when coeff1==1 and/or coeff2==1 or coeff2==-1 in
  order to save some work.
*/
void linear_combine(Dense_Row& x, const Sparse_Row& y,
                    Coefficient_traits::const_reference c1,
                    Coefficient_traits::const_reference c2,
                    dimension_type start, dimension_type end);

//! Equivalent to <CODE>x[i] = x[i] * c1 + y[i] * c2</CODE>,
//! for each i in [start, end).
void linear_combine(Sparse_Row& x, const Sparse_Row& y,
                    Coefficient_traits::const_reference coeff1,
                    Coefficient_traits::const_reference coeff2);

//! Equivalent to <CODE>x[i] = x[i] * c1 + y[i] * c2</CODE>,
//! for each i in [start, end).
/*!
  This function detects when coeff1==1 and/or coeff2==1 or coeff2==-1 in
  order to save some work.
*/
void linear_combine(Sparse_Row& x, const Sparse_Row& y,
                    Coefficient_traits::const_reference c1,
                    Coefficient_traits::const_reference c2,
                    dimension_type start, dimension_type end);

} // namespace Parma_Polyhedra_Library

#include "Sparse_Row.inlines.hh"
#include "Sparse_Row.templates.hh"

#endif // !defined(PPL_Sparse_Row_defs_hh)<|MERGE_RESOLUTION|>--- conflicted
+++ resolved
@@ -534,7 +534,6 @@
 
     This method takes \f$O(\log^2 n)\f$ amortized time.
   */
-<<<<<<< HEAD
   void swap_coefficients(dimension_type i, dimension_type j);
 
   //! Equivalent to swap(i,itr.index()), but it assumes that
@@ -546,9 +545,6 @@
     This method takes \f$O(1)\f$ time.
   */
   void fast_swap(dimension_type i, iterator itr);
-=======
-  void m_swap(dimension_type i, dimension_type j);
->>>>>>> 39c13563
 
   //! Swaps the element pointed to by i with the element pointed to by j.
   /*!
@@ -560,11 +556,7 @@
 
     This method takes \f$O(1)\f$ time.
   */
-<<<<<<< HEAD
   void swap_coefficients(iterator i, iterator j);
-=======
-  void m_swap(iterator i, iterator j);
->>>>>>> 39c13563
 
   //! Resets to zero the value pointed to by i.
   /*!
@@ -838,7 +830,6 @@
 //! Swaps \p x with \p y.
 /*! \relates Sparse_Row */
 #endif // defined(PPL_DOXYGEN_INCLUDE_IMPLEMENTATION_DETAILS)
-<<<<<<< HEAD
 void swap(Parma_Polyhedra_Library::Sparse_Row& x,
           Parma_Polyhedra_Library::Sparse_Row& y);
 
@@ -851,9 +842,6 @@
 } // namespace std
 
 namespace Parma_Polyhedra_Library {
-=======
-void swap(Sparse_Row& x, Sparse_Row& y);
->>>>>>> 39c13563
 
 //! Returns <CODE>true</CODE> if and only if \p x and \p y are equal.
 /*! \relates Sparse_Row */
