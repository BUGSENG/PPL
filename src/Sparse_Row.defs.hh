--- conflicted
+++ resolved
@@ -74,13 +74,7 @@
     \see CO_Tree::const_iterator
   */
   typedef CO_Tree::const_iterator const_iterator;
-<<<<<<< HEAD
-  
-=======
-
-  explicit Sparse_Row(Flags flags);
-
->>>>>>> 3a65ba18
+
   //! Constructs a row with the specified size.
   /*!
     \param n
