/* Grid class implementation: inline functions.
   Copyright (C) 2001-2010 Roberto Bagnara <bagnara@cs.unipr.it>
   Copyright (C) 2010-2012 BUGSENG srl (http://bugseng.com)

This file is part of the Parma Polyhedra Library (PPL).

The PPL is free software; you can redistribute it and/or modify it
under the terms of the GNU General Public License as published by the
Free Software Foundation; either version 3 of the License, or (at your
option) any later version.

The PPL is distributed in the hope that it will be useful, but WITHOUT
ANY WARRANTY; without even the implied warranty of MERCHANTABILITY or
FITNESS FOR A PARTICULAR PURPOSE.  See the GNU General Public License
for more details.

You should have received a copy of the GNU General Public License
along with this program; if not, write to the Free Software Foundation,
Inc., 51 Franklin Street, Fifth Floor, Boston, MA 02111-1307, USA.

For the most up-to-date information see the Parma Polyhedra Library
site: http://bugseng.com/products/ppl/ . */

#ifndef PPL_Grid_templates_hh
#define PPL_Grid_templates_hh 1

#include "Grid_Generator.defs.hh"
#include "Grid_Generator_System.defs.hh"
#include "Grid_Generator_System.inlines.hh"
#include <algorithm>
#include <deque>

namespace Parma_Polyhedra_Library {

template <typename Interval>
Grid::Grid(const Box<Interval>& box, Complexity_Class)
  : con_sys(),
    gen_sys() {
  space_dim = check_space_dimension_overflow(box.space_dimension(),
                                             max_space_dimension(),
                                             "PPL::Grid::",
                                             "Grid(box, from_bounding_box)",
                                             "the space dimension of box "
                                             "exceeds the maximum allowed "
                                             "space dimension");

  if (box.is_empty()) {
    // Empty grid.
    set_empty();
    PPL_ASSERT(OK());
    return;
  }

  if (space_dim == 0)
    set_zero_dim_univ();
  else {
    // Initialize the space dimension as indicated by the box.
    con_sys.set_space_dimension(space_dim);
    // Add congruences and generators according to `box'.
    PPL_DIRTY_TEMP_COEFFICIENT(l_n);
    PPL_DIRTY_TEMP_COEFFICIENT(l_d);
    PPL_DIRTY_TEMP_COEFFICIENT(u_n);
    PPL_DIRTY_TEMP_COEFFICIENT(u_d);
    gen_sys.insert(grid_point(0*Variable(space_dim-1)));
    for (dimension_type k = space_dim; k-- > 0; ) {
<<<<<<< HEAD
=======
      const Variable v_k = Variable(k);
      // This is declared here because it may be invalidated by the call to
      // gen_sys.insert() at the end of the loop.
>>>>>>> 3a65ba18
      bool closed = false;
      // TODO: Consider producing the system(s) in minimized form.
      if (box.has_lower_bound(v_k, l_n, l_d, closed)) {
	if (box.has_upper_bound(v_k, u_n, u_d, closed))
	  if (l_n * u_d == u_n * l_d) {
            Grid_Generator& point = gen_sys[0];
	    // A point interval sets dimension k of every point to a
	    // single value.
	    con_sys.insert(l_d * v_k == l_n);

            Grid_Generator& point = gen_sys.sys.rows[0];

	    // Scale the point to use as divisor the lcm of the
	    // divisors of the existing point and the lower bound.
	    const Coefficient& point_divisor = point.divisor();
	    gcd_assign(u_n, l_d, point_divisor);
	    // `u_n' now holds the gcd.
	    exact_div_assign(u_n, point_divisor, u_n);
	    if (l_d < 0)
	      neg_assign(u_n);
	    // l_d * u_n == abs(l_d * (point_divisor / gcd(l_d, point_divisor)))
	    point.scale_to_divisor(l_d * u_n);
	    // Set dimension k of the point to the lower bound.
	    if (l_d < 0)
	      neg_assign(u_n);
	    // point[k + 1] = l_n * point_divisor / gcd(l_d, point_divisor)
	    point.expr.set(Variable(k), l_n * u_n);
            PPL_ASSERT(point.OK());

            PPL_ASSERT(gen_sys.sys.OK());

	    continue;
	  }
      }
      // A universe interval allows any value in dimension k.
      gen_sys.insert(grid_line(v_k));
    }
    set_congruences_up_to_date();
    set_generators_up_to_date();
  }

  PPL_ASSERT(OK());
}

template <typename Partial_Function>
void
Grid::map_space_dimensions(const Partial_Function& pfunc) {
  if (space_dim == 0)
    return;

  if (pfunc.has_empty_codomain()) {
    // All dimensions vanish: the grid becomes zero_dimensional.
    if (marked_empty()
	|| (!generators_are_up_to_date() && !update_generators())) {
      // Removing all dimensions from the empty grid.
      space_dim = 0;
      set_empty();
    }
    else
      // Removing all dimensions from a non-empty grid.
      set_zero_dim_univ();

    PPL_ASSERT(OK());
    return;
  }

  dimension_type new_space_dimension = pfunc.max_in_codomain() + 1;

  if (new_space_dimension == space_dim) {
    // The partial function `pfunc' is indeed total and thus specifies
    // a permutation, that is, a renaming of the dimensions.  For
    // maximum efficiency, we will simply permute the columns of the
    // constraint system and/or the generator system.

    std::vector<Variable> cycle;
    cycle.reserve(space_dim);

    // Used to mark elements as soon as they are inserted in a cycle.
    std::deque<bool> visited(space_dim);

    for (dimension_type i = space_dim; i-- > 0; ) {
      if (!visited[i]) {
	dimension_type j = i;
	do {
	  visited[j] = true;
	  // The following initialization is only to make the compiler happy.
	  dimension_type k = 0;
	  if (!pfunc.maps(j, k))
	    throw_invalid_argument("map_space_dimensions(pfunc)",
				   " pfunc is inconsistent");
	  if (k == j)
	    break;

	  cycle.push_back(Variable(j));
	  // Go along the cycle.
	  j = k;
	} while (!visited[j]);

	// End of cycle.
        
        // Avoid calling clear_*_minimized() if cycle.size() is less than 2,
        // to improve efficiency.
        if (cycle.size() >= 2) {
          // Permute all that is up-to-date.
          if (congruences_are_up_to_date()) {
            con_sys.permute_space_dimensions(cycle);
            clear_congruences_minimized();
          }

          if (generators_are_up_to_date()) {
            gen_sys.permute_space_dimensions(cycle);
            clear_generators_minimized();
          }
        }

        cycle.clear();
      }
    }

    PPL_ASSERT(OK());
    return;
  }

  // If control gets here, then `pfunc' is not a permutation and some
  // dimensions must be projected away.

  const Grid_Generator_System& old_gensys = grid_generators();

  if (old_gensys.has_no_rows()) {
    // The grid is empty.
    Grid new_grid(new_space_dimension, EMPTY);
    m_swap(new_grid);
    PPL_ASSERT(OK());
    return;
  }

  // Make a local copy of the partial function.
  std::vector<dimension_type> pfunc_maps(space_dim, not_a_dimension());
  for (dimension_type j = space_dim; j-- > 0; ) {
    dimension_type pfunc_j;
    if (pfunc.maps(j, pfunc_j))
      pfunc_maps[j] = pfunc_j;
  }

  Grid_Generator_System new_gensys;
  // Set sortedness, for the assertion met via gs::insert.
  new_gensys.set_sorted(false);
  // Get the divisor of the first point.
  Grid_Generator_System::const_iterator i;
  Grid_Generator_System::const_iterator old_gensys_end = old_gensys.end();
  for (i = old_gensys.begin(); i != old_gensys_end; ++i)
    if (i->is_point())
      break;
  PPL_ASSERT(i != old_gensys_end);
  const Coefficient& system_divisor = i->divisor();
  for (i = old_gensys.begin(); i != old_gensys_end; ++i) {
    const Grid_Generator& old_g = *i;
    const Grid_Generator::Expression& old_g_e = old_g.expression();
    Linear_Expression e(0 * Variable(new_space_dimension-1));
    bool all_zeroes = true;
    for (Grid_Generator::Expression::const_iterator j = old_g_e.begin(),
          j_end = old_g_e.end(); j != j_end; ++j) {
      const dimension_type mapped_id = pfunc_maps[j.variable().id()];
      if (mapped_id != not_a_dimension()) {
        add_mul_assign(e, *j, Variable(mapped_id));
	all_zeroes = false;
      }
    }
    switch (old_g.type()) {
    case Grid_Generator::LINE:
      if (!all_zeroes)
	new_gensys.insert(grid_line(e));
      break;
    case Grid_Generator::PARAMETER:
      if (!all_zeroes)
	new_gensys.insert(parameter(e, system_divisor));
      break;
    case Grid_Generator::POINT:
      new_gensys.insert(grid_point(e, old_g.divisor()));
      break;
    }
  }

  Grid new_grid(new_gensys);
  m_swap(new_grid);

  PPL_ASSERT(OK(true));
}

// Needed for converting the congruence or grid_generator system
// to "strong minimal form".
template <typename M>
void
Grid::reduce_reduced(Swapping_Vector<typename M::row_type>& rows,
		     const dimension_type dim,
		     const dimension_type pivot_index,
		     const dimension_type start,
		     const dimension_type end,
		     const Dimension_Kinds& sys_dim_kinds,
		     const bool generators) {
  // TODO: Remove this.
  typedef typename M::row_type M_row_type;

  const M_row_type& pivot = rows[pivot_index];
  const Coefficient& pivot_dim = pivot.expr.get(dim);

  if (pivot_dim == 0)
    return;

  PPL_DIRTY_TEMP_COEFFICIENT(pivot_dim_half);
  pivot_dim_half = (pivot_dim + 1) / 2;
  const Dimension_Kind row_kind = sys_dim_kinds[dim];
  const bool row_is_line_or_equality
    = (row_kind == (generators ? LINE : EQUALITY));

  PPL_DIRTY_TEMP_COEFFICIENT(num_rows_to_subtract);
  PPL_DIRTY_TEMP_COEFFICIENT(row_dim_remainder);
  for (dimension_type kinds_index = dim,
         row_index = pivot_index; row_index-- > 0; ) {
    if (generators) {
      --kinds_index;
      // Move over any virtual rows.
      while (sys_dim_kinds[kinds_index] == GEN_VIRTUAL)
        --kinds_index;
    }
    else {
      ++kinds_index;
      // Move over any virtual rows.
      while (sys_dim_kinds[kinds_index] == CON_VIRTUAL)
        ++kinds_index;
    }

    // row_kind CONGRUENCE is included as PARAMETER
    if (row_is_line_or_equality
	|| (row_kind == PARAMETER
<<<<<<< HEAD
	    && dim_kinds[kinds_index] == PARAMETER)) {
      M_row_type& row = rows[row_index];
=======
            && sys_dim_kinds[kinds_index] == PARAMETER)) {
      R& row = sys[row_index];
>>>>>>> 3a65ba18

      const Coefficient& row_dim = row.expr.get(dim);
      // num_rows_to_subtract may be positive or negative.
      num_rows_to_subtract = row_dim / pivot_dim;

      // Ensure that after subtracting num_rows_to_subtract * r_dim
      // from row_dim, -pivot_dim_half < row_dim <= pivot_dim_half.
      // E.g., if pivot[dim] = 9, then after this reduction
      // -5 < row_dim <= 5.
      row_dim_remainder = row_dim % pivot_dim;
      if (row_dim_remainder < 0) {
	if (row_dim_remainder <= -pivot_dim_half)
	  --num_rows_to_subtract;
      }
      else if (row_dim_remainder > 0 && row_dim_remainder > pivot_dim_half)
	++num_rows_to_subtract;

      // Subtract num_rows_to_subtract copies of pivot from row i.  Only the
      // entries from dim need to be subtracted, as the preceding
      // entries are all zero.
      // If num_rows_to_subtract is negative, these copies of pivot are
      // added to row i.
      if (num_rows_to_subtract != 0)
        row.expr.linear_combine(pivot.expr,
                                Coefficient_one(), -num_rows_to_subtract,
                                start, end + 1);
    }
  }
}

} // namespace Parma_Polyhedra_Library

#endif // !defined(PPL_Grid_templates_hh)<|MERGE_RESOLUTION|>--- conflicted
+++ resolved
@@ -63,22 +63,18 @@
     PPL_DIRTY_TEMP_COEFFICIENT(u_d);
     gen_sys.insert(grid_point(0*Variable(space_dim-1)));
     for (dimension_type k = space_dim; k-- > 0; ) {
-<<<<<<< HEAD
-=======
       const Variable v_k = Variable(k);
-      // This is declared here because it may be invalidated by the call to
-      // gen_sys.insert() at the end of the loop.
->>>>>>> 3a65ba18
       bool closed = false;
       // TODO: Consider producing the system(s) in minimized form.
       if (box.has_lower_bound(v_k, l_n, l_d, closed)) {
 	if (box.has_upper_bound(v_k, u_n, u_d, closed))
 	  if (l_n * u_d == u_n * l_d) {
-            Grid_Generator& point = gen_sys[0];
 	    // A point interval sets dimension k of every point to a
 	    // single value.
 	    con_sys.insert(l_d * v_k == l_n);
 
+            // This is declared here because it may be invalidated
+            // by the call to gen_sys.insert() at the end of the loop.
             Grid_Generator& point = gen_sys.sys.rows[0];
 
 	    // Scale the point to use as divisor the lcm of the
@@ -304,13 +300,8 @@
     // row_kind CONGRUENCE is included as PARAMETER
     if (row_is_line_or_equality
 	|| (row_kind == PARAMETER
-<<<<<<< HEAD
-	    && dim_kinds[kinds_index] == PARAMETER)) {
+	    && sys_dim_kinds[kinds_index] == PARAMETER)) {
       M_row_type& row = rows[row_index];
-=======
-            && sys_dim_kinds[kinds_index] == PARAMETER)) {
-      R& row = sys[row_index];
->>>>>>> 3a65ba18
 
       const Coefficient& row_dim = row.expr.get(dim);
       // num_rows_to_subtract may be positive or negative.
