--- conflicted
+++ resolved
@@ -442,12 +442,9 @@
 Coefficient.cc \
 Linear_Expression.cc \
 Linear_System.cc \
-<<<<<<< HEAD
 Linear_Form.cc \
 Matrix.cc \
-=======
 Dense_Matrix.cc \
->>>>>>> 533049e5
 Scalar_Products.cc \
 MIP_Problem.cc \
 PIP_Tree.cc \
