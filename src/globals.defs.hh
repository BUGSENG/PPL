/* Declarations of global objects.
   Copyright (C) 2001-2010 Roberto Bagnara <bagnara@cs.unipr.it>
   Copyright (C) 2010-2012 BUGSENG srl (http://bugseng.com)

This file is part of the Parma Polyhedra Library (PPL).

The PPL is free software; you can redistribute it and/or modify it
under the terms of the GNU General Public License as published by the
Free Software Foundation; either version 3 of the License, or (at your
option) any later version.

The PPL is distributed in the hope that it will be useful, but WITHOUT
ANY WARRANTY; without even the implied warranty of MERCHANTABILITY or
FITNESS FOR A PARTICULAR PURPOSE.  See the GNU General Public License
for more details.

You should have received a copy of the GNU General Public License
along with this program; if not, write to the Free Software Foundation,
Inc., 51 Franklin Street, Fifth Floor, Boston, MA 02111-1307, USA.

For the most up-to-date information see the Parma Polyhedra Library
site: http://bugseng.com/products/ppl/ . */

#ifndef PPL_globals_defs_hh
#define PPL_globals_defs_hh 1

#include "globals.types.hh"
#include "C_Integer.hh"
#include "meta_programming.hh"
#include "Slow_Copy.hh"
#include "Temp.defs.hh"
#include <exception>
#include <gmpxx.h>

#if defined(NDEBUG) && PPL_PROFILE_ADD_WEIGHT
#include "Weight_Profiler.defs.hh"
#endif

namespace Parma_Polyhedra_Library {

//! Returns a value that does not designate a valid dimension.
dimension_type
not_a_dimension();

#ifdef PPL_DOXYGEN_INCLUDE_IMPLEMENTATION_DETAILS
//! Returns the hash code for space dimension \p dim.
#endif // defined(PPL_DOXYGEN_INCLUDE_IMPLEMENTATION_DETAILS)
int32_t
hash_code_from_dimension(dimension_type dim);

#ifdef PPL_DOXYGEN_INCLUDE_IMPLEMENTATION_DETAILS
/*! \brief
  Make sure swap() is specialized when needed.

  This will cause a compile-time error whenever a specialization for \p T
  is beneficial but missing.
*/
#endif // defined(PPL_DOXYGEN_INCLUDE_IMPLEMENTATION_DETAILS)
template <typename T>
inline typename Enable_If<Slow_Copy<T>::value, void>::type
swap(T&, T&) {
  PPL_COMPILE_TIME_CHECK(!Slow_Copy<T>::value, "missing swap specialization");
}

/*! \brief
  Declare a local variable named \p id, of type Coefficient, and containing
  an unknown initial value.

  Use of this macro to declare temporaries of type Coefficient results
  in decreased memory allocation overhead and in better locality.
*/
#define PPL_DIRTY_TEMP_COEFFICIENT(id) \
PPL_DIRTY_TEMP(Parma_Polyhedra_Library::Coefficient, id)

#ifdef PPL_DOXYGEN_INCLUDE_IMPLEMENTATION_DETAILS
//! Speculative allocation function.
/*!
  \return
  The actual capacity to be allocated.

  \param requested_size
  The number of elements we need.

  \param maximum_size
  The maximum number of elements to be allocated. It is assumed
  to be no less than \p requested_size.

  Computes a capacity given a requested size.
  Allows for speculative allocation aimed at reducing the number of
  reallocations enough to guarantee amortized constant insertion time
  for our vector-like data structures. In all cases, the speculative
  allocation will not exceed \p maximum_size.
*/
#endif // defined(PPL_DOXYGEN_INCLUDE_IMPLEMENTATION_DETAILS)
dimension_type
compute_capacity(dimension_type requested_size,
                 dimension_type maximum_size);


#ifdef PPL_DOXYGEN_INCLUDE_IMPLEMENTATION_DETAILS
//! Traits class for the deterministic timeout mechanism.
/*! \ingroup PPL_CXX_interface
  This abstract base class should be instantiated by those users
  willing to provide a polynomial upper bound to the time spent
  by any invocation of a library operator.
*/
#endif // defined(PPL_DOXYGEN_INCLUDE_IMPLEMENTATION_DETAILS)
struct Weightwatch_Traits {
  //! The type used to specify thresholds for computational weight.
  typedef unsigned long long Threshold;

  //! The type used to specify increments of computational weight.
  typedef unsigned long long Delta;

  //! Returns the current computational weight.
  static const Threshold& get();

  //! Compares the two weights \p a and \p b.
  static bool less_than(const Threshold& a, const Threshold& b);

  //! Sets \p threshold to be \p delta units bigger than the current weight.
  static void from_delta(Threshold& threshold, const Delta& delta);

  //! The current computational weight.
  static Threshold weight;

  /*! \brief
    A pointer to the function that has to be called when checking
    the reaching of thresholds.

    The pointer can be null if no thresholds are set.
  */
  static void (*check_function)(void);
};


#ifndef NDEBUG
namespace Implementation {

//! Non zero during evaluation of PPL_ASSERT expression.
extern unsigned int in_assert;

} // namespace Implementation
#endif

#ifndef PPL_PROFILE_ADD_WEIGHT
#define PPL_PROFILE_ADD_WEIGHT 0
#endif

#if defined(NDEBUG)
#if PPL_PROFILE_ADD_WEIGHT
#define WEIGHT_BEGIN() Weight_Profiler::begin()
#define WEIGHT_ADD(delta)                                     \
  do {                                                        \
    static Weight_Profiler wp__(__FILE__, __LINE__, delta);   \
    wp__.end();                                               \
  } while (false)
#define WEIGHT_ADD_MUL(delta, factor)                                   \
  do {                                                                  \
    static Weight_Profiler wp__(__FILE__, __LINE__, delta);             \
    wp__.end(factor);                                                   \
  } while (false)
#else
#define WEIGHT_BEGIN()                          \
  do {                                          \
  } while (false)
#define WEIGHT_ADD(delta)                       \
  do {                                          \
    Weightwatch_Traits::weight += (delta);      \
  } while (false)
#define WEIGHT_ADD_MUL(delta, factor)                   \
  do {                                                  \
    Weightwatch_Traits::weight += (delta)*(factor);     \
  } while (false)
#endif
#else
#define WEIGHT_BEGIN()
#define WEIGHT_ADD(delta)                       \
  do {                                          \
    if (Implementation::in_assert == 0)         \
      Weightwatch_Traits::weight += delta;      \
  } while (false)
#define WEIGHT_ADD_MUL(delta, factor)                   \
  do {                                                  \
    if (Implementation::in_assert == 0)                 \
      Weightwatch_Traits::weight += delta * factor;     \
  } while (false)
#endif

//! User objects the PPL can throw.
/*! \ingroup PPL_CXX_interface
  This abstract base class should be instantiated by those users
  willing to provide a polynomial upper bound to the time spent
  by any invocation of a library operator.
*/
class Throwable {
public:
  //! Throws the user defined exception object.
  virtual void throw_me() const = 0;

  //! Virtual destructor.
  virtual ~Throwable();
};

/*! \brief
  A pointer to an exception object.

  \ingroup PPL_CXX_interface
  This pointer, which is initialized to zero, is repeatedly checked
  along any super-linear (i.e., computationally expensive) computation
  path in the library.
  When it is found nonzero the exception it points to is thrown.
  In other words, making this pointer point to an exception (and
  leaving it in this state) ensures that the library will return
  control to the client application, possibly by throwing the given
  exception, within a time that is a linear function of the size
  of the representation of the biggest object (powerset of polyhedra,
  polyhedron, system of constraints or generators) on which the library
  is operating upon.

  \note
  The only sensible way to assign to this pointer is from within a
  signal handler or from a parallel thread.  For this reason, the
  library, apart from ensuring that the pointer is initially set to zero,
  never assigns to it.  In particular, it does not zero it again when
  the exception is thrown: it is the client's responsibility to do so.
*/
extern const Throwable* volatile abandon_expensive_computations;

#ifdef PPL_DOXYGEN_INCLUDE_IMPLEMENTATION_DETAILS
/*! \brief
  If the pointer abandon_expensive_computations is found
  to be nonzero, the exception it points to is thrown.

  \relates Throwable
*/
#endif
void
maybe_abandon();

//! A tag class.
/*! \ingroup PPL_CXX_interface
  Tag class to distinguish those constructors that recycle the data
  structures of their arguments, instead of taking a copy.
*/
struct Recycle_Input {
};

// Turn s into a string: PPL_STR(x + y) => "x + y".
#define PPL_STR(s) #s
// Turn the expansion of s into a string: PPL_XSTR(x) => "x expanded".
#define PPL_XSTR(s) PPL_STR(s)

#define PPL_OUTPUT_DECLARATIONS                                         \
  /*! \brief Writes to \c std::cerr an ASCII representation of \p *this. */ \
  void ascii_dump() const;                                              \
  /*! \brief Writes to \p s an ASCII representation of \p *this. */     \
  void ascii_dump(std::ostream& s) const;                               \
  /*! \brief Prints \p *this to \c std::cerr using \c operator<<. */	\
  void print() const;

#define PPL_OUTPUT_DEFINITIONS(class_name)			\
  void								\
  Parma_Polyhedra_Library::class_name::ascii_dump() const {	\
    ascii_dump(std::cerr);					\
  }								\
								\
  void								\
  Parma_Polyhedra_Library::class_name::print() const {		\
    using IO_Operators::operator<<;				\
    std::cerr << *this;						\
  }

#define PPL_OUTPUT_DEFINITIONS_ASCII_ONLY(class_name)			\
  void									\
  Parma_Polyhedra_Library::class_name::ascii_dump() const {		\
    ascii_dump(std::cerr);						\
  }									\
									\
  void									\
  Parma_Polyhedra_Library::class_name::print() const {			\
    std::cerr << "No user level output operator defined "		\
	      << "for class " PPL_XSTR(class_name) << "." << std::endl; \
  }

#define PPL_OUTPUT_TEMPLATE_DEFINITIONS(type_symbol, class_prefix)	\
  template <typename type_symbol>					\
  void									\
  class_prefix::ascii_dump() const {                             \
    ascii_dump(std::cerr);						\
  }									\
									\
  template <typename type_symbol>					\
  void									\
  class_prefix::print() const {                                  \
    using IO_Operators::operator<<;					\
    std::cerr << *this;							\
  }

#define PPL_OUTPUT_2_PARAM_TEMPLATE_DEFINITIONS(type_symbol1,		\
						type_symbol2,		\
						class_prefix)		\
  template <typename type_symbol1, typename type_symbol2>		\
  void									\
  PPL_U(class_prefix)<PPL_U(type_symbol1), PPL_U(type_symbol2)>         \
  ::ascii_dump() const {                                                \
    ascii_dump(std::cerr);						\
  }									\
									\
  template <typename type_symbol1, typename type_symbol2>		\
  void									\
  PPL_U(class_prefix)<PPL_U(type_symbol1), PPL_U(type_symbol2)>         \
  ::print() const {                                                     \
    using IO_Operators::operator<<;					\
    std::cerr << *this;							\
  }

#define PPL_OUTPUT_3_PARAM_TEMPLATE_DEFINITIONS(type_symbol1,		\
						type_symbol2,		\
						type_symbol3,		\
						class_prefix)		\
  template <typename type_symbol1, typename type_symbol2,		\
            typename type_symbol3>					\
  void									\
  PPL_U(class_prefix)<PPL_U(type_symbol1), type_symbol2,                \
                      PPL_U(type_symbol3)>::ascii_dump()                \
    const {								\
    ascii_dump(std::cerr);						\
  }									\
                                                                     	\
    template <typename type_symbol1, typename type_symbol2,		\
              typename type_symbol3>					\
    void								\
    PPL_U(class_prefix)<PPL_U(type_symbol1), type_symbol2,              \
                        PPL_U(type_symbol3)>::print()                   \
      const {								\
      using IO_Operators::operator<<;					\
      std::cerr << *this;						\
    }

#define PPL_OUTPUT_TEMPLATE_DEFINITIONS_ASCII_ONLY(type_symbol, class_prefix) \
  template <typename type_symbol>					\
  void									\
  class_prefix::ascii_dump() const {                                    \
    ascii_dump(std::cerr);						\
  }									\
									\
  template <typename type_symbol>					\
  void									\
  class_prefix::print() const {                                         \
    std::cerr << "No user level output operator defined "		\
	      << "for " PPL_XSTR(class_prefix) << "." << std::endl;	\
  }

#ifdef PPL_DOXYGEN_INCLUDE_IMPLEMENTATION_DETAILS
//! Returns <CODE>true</CODE> if \p c is any kind of space character.
#endif // defined(PPL_DOXYGEN_INCLUDE_IMPLEMENTATION_DETAILS)
bool is_space(char c);

template <typename T, long long v, typename Enable = void>
struct Fit : public False {
};

template <typename T, long long v>
struct Fit<T, v, typename Enable_If<C_Integer<T>::value>::type>  {
  enum {
    value = (v >= static_cast<long long>(C_Integer<T>::min)
             && v <= static_cast<long long>(C_Integer<T>::max))
  };
};

template <typename T, T v>
struct TConstant {
  static const T value = v;
};


template <typename T, T v>
const T TConstant<T, v>::value;

template <typename T, long long v, bool prefer_signed = true,
	  typename Enable = void>
struct Constant_ : public TConstant<T, v> {
};

template <typename T, long long v, bool prefer_signed>
struct Constant_<T, v, prefer_signed,
		 typename Enable_If<(Fit<typename C_Integer<T>::smaller_signed_type, v>::value
				     && (prefer_signed
                                         || !Fit<typename C_Integer<T>::smaller_unsigned_type, v>::value))>::type>
  : public Constant_<typename C_Integer<T>::smaller_signed_type, v, prefer_signed> {
};

template <typename T, long long v, bool prefer_signed>
struct Constant_<T, v, prefer_signed,
		 typename Enable_If<(Fit<typename C_Integer<T>::smaller_unsigned_type, v>::value
				     && (!prefer_signed
                                         || !Fit<typename C_Integer<T>::smaller_signed_type, v>::value))>::type>
  : public Constant_<typename C_Integer<T>::smaller_unsigned_type, v, prefer_signed> {
};

template <long long v, bool prefer_signed = true>
struct Constant : public Constant_<long long, v, prefer_signed> {
};

#ifdef PPL_DOXYGEN_INCLUDE_IMPLEMENTATION_DETAILS
//! \name Memory Size Inspection Functions
//@{
#endif // defined(PPL_DOXYGEN_INCLUDE_IMPLEMENTATION_DETAILS)

#ifdef PPL_DOXYGEN_INCLUDE_IMPLEMENTATION_DETAILS
/*! \brief
  For native types, returns the total size in bytes of the memory
  occupied by the type of the (unused) parameter, i.e., 0.
*/
#endif // defined(PPL_DOXYGEN_INCLUDE_IMPLEMENTATION_DETAILS)
template <typename T>
typename Enable_If<Is_Native<T>::value, memory_size_type>::type
total_memory_in_bytes(const T&);

#ifdef PPL_DOXYGEN_INCLUDE_IMPLEMENTATION_DETAILS
/*! \brief
  For native types, returns the size in bytes of the memory managed
  by the type of the (unused) parameter, i.e., 0.
*/
#endif // defined(PPL_DOXYGEN_INCLUDE_IMPLEMENTATION_DETAILS)
template <typename T>
typename Enable_If<Is_Native<T>::value, memory_size_type>::type
external_memory_in_bytes(const T&);

#ifdef PPL_DOXYGEN_INCLUDE_IMPLEMENTATION_DETAILS
//! Returns the total size in bytes of the memory occupied by \p x.
#endif // defined(PPL_DOXYGEN_INCLUDE_IMPLEMENTATION_DETAILS)
memory_size_type
total_memory_in_bytes(const mpz_class& x);

#ifdef PPL_DOXYGEN_INCLUDE_IMPLEMENTATION_DETAILS
//! Returns the size in bytes of the memory managed by \p x.
#endif // defined(PPL_DOXYGEN_INCLUDE_IMPLEMENTATION_DETAILS)
memory_size_type
external_memory_in_bytes(const mpz_class& x);

#ifdef PPL_DOXYGEN_INCLUDE_IMPLEMENTATION_DETAILS
//! Returns the total size in bytes of the memory occupied by \p x.
#endif // defined(PPL_DOXYGEN_INCLUDE_IMPLEMENTATION_DETAILS)
memory_size_type
total_memory_in_bytes(const mpq_class& x);

#ifdef PPL_DOXYGEN_INCLUDE_IMPLEMENTATION_DETAILS
//! Returns the size in bytes of the memory managed by \p x.
#endif // defined(PPL_DOXYGEN_INCLUDE_IMPLEMENTATION_DETAILS)
memory_size_type
external_memory_in_bytes(const mpq_class& x);

#ifdef PPL_DOXYGEN_INCLUDE_IMPLEMENTATION_DETAILS
//@} // Memory Size Inspection Functions
#endif // defined(PPL_DOXYGEN_INCLUDE_IMPLEMENTATION_DETAILS)


template <typename T, typename Enable = void>
struct Has_OK : public False { };

template <typename T>
struct Has_OK<T, typename Enable_If_Is<bool (T::*)() const, &T::OK>::type>
  : public True {
};

template <typename T>
inline typename Enable_If<Has_OK<T>::value, bool>::type
f_OK(const T& to) {
  return to.OK();
}

#define FOK(T) inline bool f_OK(const T&) { return true; }

FOK(char)
FOK(signed char)
FOK(unsigned char)
FOK(signed short)
FOK(unsigned short)
FOK(signed int)
FOK(unsigned int)
FOK(signed long)
FOK(unsigned long)
FOK(signed long long)
FOK(unsigned long long)
FOK(float)
FOK(double)
FOK(long double)
FOK(mpz_class)
FOK(mpq_class)

<<<<<<< HEAD
void ascii_dump(std::ostream& s, Representation r);
bool ascii_load(std::istream& s, Representation& r);
=======
dimension_type
check_space_dimension_overflow(dimension_type dim,
                               dimension_type max,
                               const char* domain,
                               const char* method,
                               const char* reason);

template <typename RA_Container>
typename RA_Container::iterator
nth_iter(RA_Container& cont, dimension_type n);

template <typename RA_Container>
typename RA_Container::const_iterator
nth_iter(const RA_Container& cont, dimension_type n);

dimension_type
least_significant_one_mask(dimension_type i);
>>>>>>> 3a65ba18

} // namespace Parma_Polyhedra_Library

// By default, use sparse matrices both for MIP_Problem and PIP_Problem.
#ifndef PPL_USE_SPARSE_MATRIX
#define PPL_USE_SPARSE_MATRIX 1
#endif

#include "globals.inlines.hh"

#endif // !defined(PPL_globals_defs_hh)<|MERGE_RESOLUTION|>--- conflicted
+++ resolved
@@ -490,10 +490,9 @@
 FOK(mpz_class)
 FOK(mpq_class)
 
-<<<<<<< HEAD
 void ascii_dump(std::ostream& s, Representation r);
 bool ascii_load(std::istream& s, Representation& r);
-=======
+
 dimension_type
 check_space_dimension_overflow(dimension_type dim,
                                dimension_type max,
@@ -511,7 +510,6 @@
 
 dimension_type
 least_significant_one_mask(dimension_type i);
->>>>>>> 3a65ba18
 
 } // namespace Parma_Polyhedra_Library
 
