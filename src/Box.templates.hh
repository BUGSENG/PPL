/* Box class implementation: non-inline template functions.
   Copyright (C) 2001-2010 Roberto Bagnara <bagnara@cs.unipr.it>
   Copyright (C) 2010-2011 BUGSENG srl (http://bugseng.com)

This file is part of the Parma Polyhedra Library (PPL).

The PPL is free software; you can redistribute it and/or modify it
under the terms of the GNU General Public License as published by the
Free Software Foundation; either version 3 of the License, or (at your
option) any later version.

The PPL is distributed in the hope that it will be useful, but WITHOUT
ANY WARRANTY; without even the implied warranty of MERCHANTABILITY or
FITNESS FOR A PARTICULAR PURPOSE.  See the GNU General Public License
for more details.

You should have received a copy of the GNU General Public License
along with this program; if not, write to the Free Software Foundation,
Inc., 51 Franklin Street, Fifth Floor, Boston, MA 02111-1307, USA.

For the most up-to-date information see the Parma Polyhedra Library
site: http://www.cs.unipr.it/ppl/ . */

#ifndef PPL_Box_templates_hh
#define PPL_Box_templates_hh 1

#include "Variables_Set.defs.hh"
#include "Constraint_System.defs.hh"
#include "Constraint_System.inlines.hh"
#include "Generator_System.defs.hh"
#include "Generator_System.inlines.hh"
#include "Poly_Con_Relation.defs.hh"
#include "Poly_Gen_Relation.defs.hh"
#include "Polyhedron.defs.hh"
#include "Grid.defs.hh"
#include "Interval.defs.hh"
#include "Linear_Form.defs.hh"
#include "BD_Shape.defs.hh"
#include "Octagonal_Shape.defs.hh"
#include "MIP_Problem.defs.hh"
#include "Rational_Interval.hh"
#include <vector>
#include <map>
#include <iostream>

namespace Parma_Polyhedra_Library {

template <typename ITV>
inline
Box<ITV>::Box(dimension_type num_dimensions, Degenerate_Element kind)
  : seq(num_dimensions <= max_space_dimension()
	? num_dimensions
	: (throw_space_dimension_overflow("Box(n, k)",
					  "n exceeds the maximum "
					  "allowed space dimension"),
	   num_dimensions)),
    status() {
  // In a box that is marked empty the intervals are completely
  // meaningless: we exploit this by avoiding their initialization.
  if (kind == UNIVERSE) {
    for (dimension_type i = num_dimensions; i-- > 0; )
      seq[i].assign(UNIVERSE);
    set_empty_up_to_date();
  }
  else
    set_empty();
  PPL_ASSERT(OK());
}

template <typename ITV>
inline
Box<ITV>::Box(const Constraint_System& cs)
  : seq(cs.space_dimension() <= max_space_dimension()
	? cs.space_dimension()
	: (throw_space_dimension_overflow("Box(cs)",
					  "cs exceeds the maximum "
					  "allowed space dimension"),
	   cs.space_dimension())),
    status() {
  // FIXME: check whether we can avoid the double initialization.
  for (dimension_type i = cs.space_dimension(); i-- > 0; )
    seq[i].assign(UNIVERSE);
  add_constraints_no_check(cs);
}

template <typename ITV>
inline
Box<ITV>::Box(const Congruence_System& cgs)
  : seq(cgs.space_dimension() <= max_space_dimension()
	? cgs.space_dimension()
	: (throw_space_dimension_overflow("Box(cgs)",
					  "cgs exceeds the maximum "
					  "allowed space dimension"),
	   cgs.space_dimension())),
    status() {
  // FIXME: check whether we can avoid the double initialization.
  for (dimension_type i = cgs.space_dimension(); i-- > 0; )
    seq[i].assign(UNIVERSE);
  add_congruences_no_check(cgs);
}

template <typename ITV>
template <typename Other_ITV>
inline
Box<ITV>::Box(const Box<Other_ITV>& y, Complexity_Class)
  : seq(y.space_dimension()),
    // FIXME: why the following does not work?
    // status(y.status) {
    status() {
  // FIXME: remove when the above is fixed.
  if (y.marked_empty())
    set_empty();

  if (!y.marked_empty())
    for (dimension_type k = y.space_dimension(); k-- > 0; )
      seq[k].assign(y.seq[k]);
  PPL_ASSERT(OK());
}

template <typename ITV>
Box<ITV>::Box(const Generator_System& gs)
  : seq(gs.space_dimension() <= max_space_dimension()
	? gs.space_dimension()
	: (throw_space_dimension_overflow("Box(gs)",
					  "gs exceeds the maximum "
					  "allowed space dimension"),
	   gs.space_dimension())),
    status() {
  const Generator_System::const_iterator gs_begin = gs.begin();
  const Generator_System::const_iterator gs_end = gs.end();
  if (gs_begin == gs_end) {
    // An empty generator system defines the empty box.
    set_empty();
    return;
  }

  // The empty flag will be meaningful, whatever happens from now on.
  set_empty_up_to_date();

  const dimension_type space_dim = space_dimension();
  PPL_DIRTY_TEMP(mpq_class, q);
  bool point_seen = false;
  // Going through all the points.
  for (Generator_System::const_iterator
	 gs_i = gs_begin; gs_i != gs_end; ++gs_i) {
    const Generator& g = *gs_i;
    if (g.is_point()) {
      const Coefficient& d = g.divisor();
      if (point_seen) {
	// This is not the first point: `seq' already contains valid values.
	// TODO: If the variables in the expression that have coefficient 0
        // have no effect on seq[i], this loop can be optimized using
        // Linear_Expression::const_iterator.
	for (dimension_type i = space_dim; i-- > 0; ) {
	  assign_r(q.get_num(), g.coefficient(Variable(i)), ROUND_NOT_NEEDED);
	  assign_r(q.get_den(), d, ROUND_NOT_NEEDED);
	  q.canonicalize();
	  PPL_DIRTY_TEMP(ITV, iq);
	  iq.build(i_constraint(EQUAL, q));
	  seq[i].join_assign(iq);
	}
      }
      else {
	// This is the first point seen: initialize `seq'.
	point_seen = true;
        // TODO: If the variables in the expression that have coefficient 0
        // have no effect on seq[i], this loop can be optimized using
        // Linear_Expression::const_iterator.
	for (dimension_type i = space_dim; i-- > 0; ) {
	  assign_r(q.get_num(), g.coefficient(Variable(i)), ROUND_NOT_NEEDED);
	  assign_r(q.get_den(), d, ROUND_NOT_NEEDED);
	  q.canonicalize();
	  seq[i].build(i_constraint(EQUAL, q));
	}
      }
    }
  }

  if (!point_seen)
    // The generator system is not empty, but contains no points.
    throw std::invalid_argument("PPL::Box<ITV>::Box(gs):\n"
				"the non-empty generator system gs "
				"contains no points.");

  // Going through all the lines, rays and closure points.
  ITV q_interval;
  for (Generator_System::const_iterator gs_i = gs_begin;
       gs_i != gs_end; ++gs_i) {
    const Generator& g = *gs_i;
    switch (g.type()) {
    case Generator::LINE:
      for (Linear_Expression::const_iterator i = g.expression().begin(),
              i_end = g.expression().end();
              i != i_end; ++i)
	  seq[i.variable().id()].assign(UNIVERSE);
      break;
    case Generator::RAY:
      for (Linear_Expression::const_iterator i = g.expression().begin(),
              i_end = g.expression().end();
              i != i_end; ++i)
	switch (sgn(*i)) {
	case 1:
	  seq[i.variable().id()].upper_extend();
	  break;
	case -1:
	  seq[i.variable().id()].lower_extend();
	  break;
	default:
          PPL_ASSERT(false);
	  break;
	}
      break;
    case Generator::CLOSURE_POINT:
      {
	const Coefficient& d = g.divisor();
        // TODO: If the variables in the expression that have coefficient 0
        // have no effect on seq[i], this loop can be optimized using
        // Linear_Expression::const_iterator.
	for (dimension_type i = space_dim; i-- > 0; ) {
	  assign_r(q.get_num(), g.coefficient(Variable(i)), ROUND_NOT_NEEDED);
	  assign_r(q.get_den(), d, ROUND_NOT_NEEDED);
	  q.canonicalize();
	  ITV& seq_i = seq[i];
	  seq_i.lower_extend(i_constraint(GREATER_THAN, q));
	  seq_i.upper_extend(i_constraint(LESS_THAN, q));
	}
      }
      break;
    default:
      // Points already dealt with.
      break;
    }
  }
  PPL_ASSERT(OK());
}

template <typename ITV>
template <typename T>
Box<ITV>::Box(const BD_Shape<T>& bds, Complexity_Class)
  : seq(bds.space_dimension() <= max_space_dimension()
	? bds.space_dimension()
	: (throw_space_dimension_overflow("Box(bds)",
					  "bds exceeds the maximum "
					  "allowed space dimension"),
	   bds.space_dimension())),
    status() {
  // Expose all the interval constraints.
  bds.shortest_path_closure_assign();
  if (bds.marked_empty()) {
    set_empty();
    PPL_ASSERT(OK());
    return;
  }

  // The empty flag will be meaningful, whatever happens from now on.
  set_empty_up_to_date();

  const dimension_type space_dim = space_dimension();
  if (space_dim == 0) {
    PPL_ASSERT(OK());
    return;
  }

  typedef typename BD_Shape<T>::coefficient_type Coeff;
  PPL_DIRTY_TEMP(Coeff, tmp);
  const DB_Row<Coeff>& dbm_0 = bds.dbm[0];
  for (dimension_type i = space_dim; i-- > 0; ) {
    I_Constraint<Coeff> lower;
    I_Constraint<Coeff> upper;
    ITV& seq_i = seq[i];

    // Set the upper bound.
    const Coeff& u = dbm_0[i+1];
    if (!is_plus_infinity(u))
      upper.set(LESS_OR_EQUAL, u, true);

    // Set the lower bound.
    const Coeff& negated_l = bds.dbm[i+1][0];
    if (!is_plus_infinity(negated_l)) {
      neg_assign_r(tmp, negated_l, ROUND_DOWN);
      lower.set(GREATER_OR_EQUAL, tmp);
    }

    seq_i.build(lower, upper);
  }
  PPL_ASSERT(OK());
}

template <typename ITV>
template <typename T>
Box<ITV>::Box(const Octagonal_Shape<T>& oct, Complexity_Class)
  : seq(oct.space_dimension() <= max_space_dimension()
	? oct.space_dimension()
	: (throw_space_dimension_overflow("Box(oct)",
					  "oct exceeds the maximum "
					  "allowed space dimension"),
	   oct.space_dimension())),
    status() {
  // Expose all the interval constraints.
  oct.strong_closure_assign();
  if (oct.marked_empty()) {
    set_empty();
    return;
  }

  // The empty flag will be meaningful, whatever happens from now on.
  set_empty_up_to_date();

  const dimension_type space_dim = space_dimension();
  if (space_dim == 0)
    return;

  PPL_DIRTY_TEMP(mpq_class, lbound);
  PPL_DIRTY_TEMP(mpq_class, ubound);
  for (dimension_type i = space_dim; i-- > 0; ) {
    typedef typename Octagonal_Shape<T>::coefficient_type Coeff;
    I_Constraint<mpq_class> lower;
    I_Constraint<mpq_class> upper;
    ITV& seq_i = seq[i];
    const dimension_type ii = 2*i;
    const dimension_type cii = ii + 1;

    // Set the upper bound.
    const Coeff& twice_ub = oct.matrix[cii][ii];
    if (!is_plus_infinity(twice_ub)) {
      assign_r(ubound, twice_ub, ROUND_NOT_NEEDED);
      div_2exp_assign_r(ubound, ubound, 1, ROUND_NOT_NEEDED);
      upper.set(LESS_OR_EQUAL, ubound);
    }

    // Set the lower bound.
    const Coeff& twice_lb = oct.matrix[ii][cii];
    if (!is_plus_infinity(twice_lb)) {
      assign_r(lbound, twice_lb, ROUND_NOT_NEEDED);
      neg_assign_r(lbound, lbound, ROUND_NOT_NEEDED);
      div_2exp_assign_r(lbound, lbound, 1, ROUND_NOT_NEEDED);
      lower.set(GREATER_OR_EQUAL, lbound);
    }
    seq_i.build(lower, upper);
  }
}

template <typename ITV>
Box<ITV>::Box(const Polyhedron& ph, Complexity_Class complexity)
  : seq(ph.space_dimension() <= max_space_dimension()
	? ph.space_dimension()
	: (throw_space_dimension_overflow("Box(ph)",
					  "ph exceeds the maximum "
					  "allowed space dimension"),
	   ph.space_dimension())),
    status() {
  // The empty flag will be meaningful, whatever happens from now on.
  set_empty_up_to_date();

  // We do not need to bother about `complexity' if:
  // a) the polyhedron is already marked empty; or ...
  if (ph.marked_empty()) {
    set_empty();
    return;
  }

  // b) the polyhedron is zero-dimensional; or ...
  const dimension_type space_dim = ph.space_dimension();
  if (space_dim == 0)
    return;

  // c) the polyhedron is already described by a generator system.
  if (ph.generators_are_up_to_date() && !ph.has_pending_constraints()) {
    Box tmp(ph.generators());
    swap(tmp);
    return;
  }

  // Here generators are not up-to-date or there are pending constraints.
  PPL_ASSERT(ph.constraints_are_up_to_date());

  if (complexity == POLYNOMIAL_COMPLEXITY) {
    // FIXME: is there a way to avoid this initialization?
    for (dimension_type i = space_dim; i-- > 0; )
      seq[i].assign(UNIVERSE);
    // Get a simplified version of the constraints.
    Constraint_System cs = ph.simplified_constraints();
    // Propagate easy-to-find bounds from the constraints,
    // allowing for a limited number of iterations.
    // FIXME: 20 is just a wild guess.
    const dimension_type max_iterations = 20;
    propagate_constraints_no_check(cs, max_iterations);
  }
  else if (complexity == SIMPLEX_COMPLEXITY) {
    MIP_Problem lp(space_dim);
    const Constraint_System& ph_cs = ph.constraints();
    if (!ph_cs.has_strict_inequalities())
      lp.add_constraints(ph_cs);
    else
      // Adding to `lp' a topologically closed version of `ph_cs'.
      for (Constraint_System::const_iterator i = ph_cs.begin(),
	     ph_cs_end = ph_cs.end(); i != ph_cs_end; ++i) {
	const Constraint& c = *i;
	if (c.is_strict_inequality())
	  lp.add_constraint(Linear_Expression(c) >= 0);
	else
	  lp.add_constraint(c);
      }
    // Check for unsatisfiability.
    if (!lp.is_satisfiable()) {
      set_empty();
      return;
    }
    // Get all the bounds for the space dimensions.
    Generator g(point());
    PPL_DIRTY_TEMP(mpq_class, lbound);
    PPL_DIRTY_TEMP(mpq_class, ubound);
    PPL_DIRTY_TEMP(Coefficient, bound_num);
    PPL_DIRTY_TEMP(Coefficient, bound_den);
    for (dimension_type i = space_dim; i-- > 0; ) {
      I_Constraint<mpq_class> lower;
      I_Constraint<mpq_class> upper;
      ITV& seq_i = seq[i];
      lp.set_objective_function(Variable(i));
      // Evaluate upper bound.
      lp.set_optimization_mode(MAXIMIZATION);
      if (lp.solve() == OPTIMIZED_MIP_PROBLEM) {
	g = lp.optimizing_point();
	lp.evaluate_objective_function(g, bound_num, bound_den);
	assign_r(ubound.get_num(), bound_num, ROUND_NOT_NEEDED);
	assign_r(ubound.get_den(), bound_den, ROUND_NOT_NEEDED);
	PPL_ASSERT(is_canonical(ubound));
	upper.set(LESS_OR_EQUAL, ubound);
      }
      // Evaluate optimal lower bound.
      lp.set_optimization_mode(MINIMIZATION);
      if (lp.solve() == OPTIMIZED_MIP_PROBLEM) {
	g = lp.optimizing_point();
	lp.evaluate_objective_function(g, bound_num, bound_den);
	assign_r(lbound.get_num(), bound_num, ROUND_NOT_NEEDED);
	assign_r(lbound.get_den(), bound_den, ROUND_NOT_NEEDED);
	PPL_ASSERT(is_canonical(lbound));
	lower.set(GREATER_OR_EQUAL, lbound);
      }
      seq_i.build(lower, upper);
    }
  }
  else {
    PPL_ASSERT(complexity == ANY_COMPLEXITY);
    if (ph.is_empty())
      set_empty();
    else {
      Box tmp(ph.generators());
      swap(tmp);
    }
  }
}

template <typename ITV>
Box<ITV>::Box(const Grid& gr, Complexity_Class)
  : seq(gr.space_dimension() <= max_space_dimension()
	? gr.space_dimension()
	: (throw_space_dimension_overflow("Box(gr)",
					  "gr exceeds the maximum "
					  "allowed space dimension"),
	   gr.space_dimension())),
    status() {

  // FIXME: here we are not taking advantage of intervals with restrictions!

  if (gr.marked_empty()) {
    set_empty();
    return;
  }

  // The empty flag will be meaningful, whatever happens from now on.
  set_empty_up_to_date();

  const dimension_type space_dim = gr.space_dimension();

  if (space_dim == 0)
    return;

  if (!gr.generators_are_up_to_date() && !gr.update_generators()) {
    // Updating found the grid empty.
    set_empty();
    return;
  }

  PPL_ASSERT(!gr.gen_sys.empty());

  // For each dimension that is bounded by the grid, set both bounds
  // of the interval to the value of the associated coefficient in a
  // generator point.
  PPL_DIRTY_TEMP(mpq_class, bound);
  PPL_DIRTY_TEMP(Coefficient, bound_num);
  PPL_DIRTY_TEMP(Coefficient, bound_den);
  for (dimension_type i = space_dim; i-- > 0; ) {
    ITV& seq_i = seq[i];
    Variable var(i);
    bool max;
    if (gr.maximize(var, bound_num, bound_den, max)) {
      assign_r(bound.get_num(), bound_num, ROUND_NOT_NEEDED);
      assign_r(bound.get_den(), bound_den, ROUND_NOT_NEEDED);
      bound.canonicalize();
      seq_i.build(i_constraint(EQUAL, bound));
    }
    else
      seq_i.assign(UNIVERSE);
  }
}

template <typename ITV>
template <typename D1, typename D2, typename R>
Box<ITV>::Box(const Partially_Reduced_Product<D1, D2, R>& dp,
              Complexity_Class complexity)
  : seq(), status() {
  if (dp.space_dimension() > max_space_dimension())
    throw_space_dimension_overflow("Box(dp)",
                                   "dp exceeds the maximum "
                                   "allowed space dimension");
  Box tmp1(dp.domain1(), complexity);
  Box tmp2(dp.domain2(), complexity);
  tmp1.intersection_assign(tmp2);
  swap(tmp1);
}

template <typename ITV>
inline void
Box<ITV>::add_space_dimensions_and_embed(const dimension_type m) {
  // Adding no dimensions is a no-op.
  if (m == 0)
    return;
  // To embed an n-dimension space box in a (n+m)-dimension space,
  // we just add `m' new universe elements to the sequence.
  seq.insert(seq.end(), m, ITV(UNIVERSE));
  PPL_ASSERT(OK());
}

template <typename ITV>
inline void
Box<ITV>::add_space_dimensions_and_project(const dimension_type m) {
  // Adding no dimensions is a no-op.
  if (m == 0)
    return;
  // Add `m' new zero elements to the sequence.
  seq.insert(seq.end(), m, ITV(0));
  PPL_ASSERT(OK());
}

template <typename ITV>
bool
operator==(const Box<ITV>& x, const Box<ITV>& y) {
  const dimension_type x_space_dim = x.space_dimension();
  if (x_space_dim != y.space_dimension())
    return false;

  if (x.is_empty())
    return y.is_empty();

  if (y.is_empty())
    return x.is_empty();

  for (dimension_type k = x_space_dim; k-- > 0; )
    if (x.seq[k] != y.seq[k])
      return false;
  return true;
}

template <typename ITV>
bool
Box<ITV>::bounds(const Linear_Expression& expr, const bool from_above) const {
  // `expr' should be dimension-compatible with `*this'.
  const dimension_type expr_space_dim = expr.space_dimension();
  const dimension_type space_dim = space_dimension();
  if (space_dim < expr_space_dim)
    throw_dimension_incompatible((from_above
				  ? "bounds_from_above(e)"
				  : "bounds_from_below(e)"), "e", expr);
  // A zero-dimensional or empty Box bounds everything.
  if (space_dim == 0 || is_empty())
    return true;

  const int from_above_sign = from_above ? 1 : -1;
  // TODO: This loop can be optimized more, if needed, exploiting the
  // (possible) sparseness of expr.
  for (Linear_Expression::const_iterator i = expr.begin(),
          i_end = expr.end(); i != i_end; ++i) {
    const Variable v = i.variable();
    switch (sgn(*i) * from_above_sign) {
    case 1:
      if (seq[v.id()].upper_is_boundary_infinity())
	return false;
      break;
    case 0:
      PPL_ASSERT(false);
      break;
    case -1:
      if (seq[v.id()].lower_is_boundary_infinity())
	return false;
      break;
    }
  }
  return true;
}

template <typename ITV>
Poly_Con_Relation
interval_relation(const ITV& i,
		  const Constraint::Type constraint_type,
		  Coefficient_traits::const_reference num,
		  Coefficient_traits::const_reference den) {

  if (i.is_universe())
    return Poly_Con_Relation::strictly_intersects();

  PPL_DIRTY_TEMP(mpq_class, bound);
  assign_r(bound.get_num(), num, ROUND_NOT_NEEDED);
  assign_r(bound.get_den(), den, ROUND_NOT_NEEDED);
  bound.canonicalize();
  neg_assign_r(bound, bound, ROUND_NOT_NEEDED);
  const bool is_lower_bound = (den > 0);

  PPL_DIRTY_TEMP(mpq_class, bound_diff);
  if (constraint_type == Constraint::EQUALITY) {
    if (i.lower_is_boundary_infinity()) {
      PPL_ASSERT(!i.upper_is_boundary_infinity());
      assign_r(bound_diff, i.upper(), ROUND_NOT_NEEDED);
      sub_assign_r(bound_diff, bound_diff, bound, ROUND_NOT_NEEDED);
      switch (sgn(bound_diff)) {
      case 1:
	return Poly_Con_Relation::strictly_intersects();
      case 0:
	return i.upper_is_open()
	  ? Poly_Con_Relation::is_disjoint()
	  : Poly_Con_Relation::strictly_intersects();
      case -1:
	return Poly_Con_Relation::is_disjoint();
      }
    }
    else {
      assign_r(bound_diff, i.lower(), ROUND_NOT_NEEDED);
      sub_assign_r(bound_diff, bound_diff, bound, ROUND_NOT_NEEDED);
      switch (sgn(bound_diff)) {
      case 1:
	return Poly_Con_Relation::is_disjoint();
      case 0:
	if (i.lower_is_open())
	  return Poly_Con_Relation::is_disjoint();
        if (i.is_singleton())
          return Poly_Con_Relation::is_included()
            && Poly_Con_Relation::saturates();
        return Poly_Con_Relation::strictly_intersects();
      case -1:
	if (i.upper_is_boundary_infinity())
	  return Poly_Con_Relation::strictly_intersects();
	else {
	  assign_r(bound_diff, i.upper(), ROUND_NOT_NEEDED);
	  sub_assign_r(bound_diff, bound_diff, bound, ROUND_NOT_NEEDED);
	  switch (sgn(bound_diff)) {
	  case 1:
	    return Poly_Con_Relation::strictly_intersects();
	  case 0:
	    if (i.upper_is_open())
	      return Poly_Con_Relation::is_disjoint();
	    else
	      return Poly_Con_Relation::strictly_intersects();
	  case -1:
	    return Poly_Con_Relation::is_disjoint();
	  }
	}
      }
    }
  }

  PPL_ASSERT(constraint_type != Constraint::EQUALITY);
  if (is_lower_bound) {
    if (i.lower_is_boundary_infinity()) {
      PPL_ASSERT(!i.upper_is_boundary_infinity());
      assign_r(bound_diff, i.upper(), ROUND_NOT_NEEDED);
      sub_assign_r(bound_diff, bound_diff, bound, ROUND_NOT_NEEDED);
      switch (sgn(bound_diff)) {
      case 1:
	return Poly_Con_Relation::strictly_intersects();
      case 0:
	if (constraint_type == Constraint::STRICT_INEQUALITY
	    || i.upper_is_open())
	  return Poly_Con_Relation::is_disjoint();
	else
	  return Poly_Con_Relation::strictly_intersects();
      case -1:
	return Poly_Con_Relation::is_disjoint();
      }
    }
    else {
      assign_r(bound_diff, i.lower(), ROUND_NOT_NEEDED);
      sub_assign_r(bound_diff, bound_diff, bound, ROUND_NOT_NEEDED);
      switch (sgn(bound_diff)) {
      case 1:
	return Poly_Con_Relation::is_included();
      case 0:
	if (constraint_type == Constraint::NONSTRICT_INEQUALITY
	    || i.lower_is_open()) {
	  Poly_Con_Relation result = Poly_Con_Relation::is_included();
	  if (i.is_singleton())
	    result = result && Poly_Con_Relation::saturates();
	  return result;
	}
	else {
	  PPL_ASSERT(constraint_type == Constraint::STRICT_INEQUALITY
		 && !i.lower_is_open());
	  if (i.is_singleton())
	    return Poly_Con_Relation::is_disjoint()
	      && Poly_Con_Relation::saturates();
	  else
	    return Poly_Con_Relation::strictly_intersects();
	}
      case -1:
	if (i.upper_is_boundary_infinity())
	  return Poly_Con_Relation::strictly_intersects();
	else {
	  assign_r(bound_diff, i.upper(), ROUND_NOT_NEEDED);
	  sub_assign_r(bound_diff, bound_diff, bound, ROUND_NOT_NEEDED);
	  switch (sgn(bound_diff)) {
	  case 1:
	    return Poly_Con_Relation::strictly_intersects();
	  case 0:
	    if (constraint_type == Constraint::STRICT_INEQUALITY
		|| i.upper_is_open())
	      return Poly_Con_Relation::is_disjoint();
	    else
	      return Poly_Con_Relation::strictly_intersects();
	  case -1:
	    return Poly_Con_Relation::is_disjoint();
	  }
	}
      }
    }
  }
  else {
    // `c' is an upper bound.
    if (i.upper_is_boundary_infinity())
      return Poly_Con_Relation::strictly_intersects();
    else {
      assign_r(bound_diff, i.upper(), ROUND_NOT_NEEDED);
      sub_assign_r(bound_diff, bound_diff, bound, ROUND_NOT_NEEDED);
      switch (sgn(bound_diff)) {
      case -1:
	return Poly_Con_Relation::is_included();
      case 0:
	if (constraint_type == Constraint::NONSTRICT_INEQUALITY
	    || i.upper_is_open()) {
	  Poly_Con_Relation result = Poly_Con_Relation::is_included();
	  if (i.is_singleton())
	    result = result && Poly_Con_Relation::saturates();
	  return result;
	}
	else {
	  PPL_ASSERT(constraint_type == Constraint::STRICT_INEQUALITY
		 && !i.upper_is_open());
	  if (i.is_singleton())
	    return Poly_Con_Relation::is_disjoint()
	      && Poly_Con_Relation::saturates();
	  else
	    return Poly_Con_Relation::strictly_intersects();
	}
      case 1:
	if (i.lower_is_boundary_infinity())
	  return Poly_Con_Relation::strictly_intersects();
	else {
	  assign_r(bound_diff, i.lower(), ROUND_NOT_NEEDED);
	  sub_assign_r(bound_diff, bound_diff, bound, ROUND_NOT_NEEDED);
	  switch (sgn(bound_diff)) {
	  case -1:
	    return Poly_Con_Relation::strictly_intersects();
	  case 0:
	    if (constraint_type == Constraint::STRICT_INEQUALITY
		|| i.lower_is_open())
	      return Poly_Con_Relation::is_disjoint();
	    else
	      return Poly_Con_Relation::strictly_intersects();
	  case 1:
	    return Poly_Con_Relation::is_disjoint();
	  }
	}
      }
    }
  }

  // Quiet a compiler warning: this program point is unreachable.
  throw std::runtime_error("PPL internal error");
}

template <typename ITV>
Poly_Con_Relation
Box<ITV>::relation_with(const Congruence& cg) const {
  const dimension_type cg_space_dim = cg.space_dimension();
  const dimension_type space_dim = space_dimension();

  // Dimension-compatibility check.
  if (cg_space_dim > space_dim)
    throw_dimension_incompatible("relation_with(cg)", cg);

  if (is_empty())
    return Poly_Con_Relation::saturates()
      && Poly_Con_Relation::is_included()
      && Poly_Con_Relation::is_disjoint();

  if (space_dim == 0) {
    if (cg.is_inconsistent())
      return Poly_Con_Relation::is_disjoint();
    else
      return Poly_Con_Relation::saturates()
	&& Poly_Con_Relation::is_included();
  }

  if (cg.is_equality()) {
    const Constraint c(cg);
    return relation_with(c);
  }

  PPL_DIRTY_TEMP(Rational_Interval, r);
  PPL_DIRTY_TEMP(Rational_Interval, t);
  PPL_DIRTY_TEMP(mpq_class, m);
  r = 0;
  for (Linear_Expression::const_iterator i = cg.expression().begin(),
      i_end = cg.expression().end(); i != i_end; ++i) {
    const Coefficient& cg_i = *i;
    const Variable v = i.variable();
    assign_r(m, cg_i, ROUND_NOT_NEEDED);
    // FIXME: an add_mul_assign() method would come handy here.
    t.build(seq[v.id()].lower_constraint(), seq[v.id()].upper_constraint());
    t *= m;
    r += t;
  }

  if (r.lower_is_boundary_infinity() || r.upper_is_boundary_infinity())
    return Poly_Con_Relation::strictly_intersects();


  // Find the value that satisfies the congruence and is
  // nearest to the lower bound such that the point lies on or above it.

  PPL_DIRTY_TEMP_COEFFICIENT(lower);
  PPL_DIRTY_TEMP_COEFFICIENT(mod);
  PPL_DIRTY_TEMP_COEFFICIENT(v);
  mod = cg.modulus();
  v = cg.inhomogeneous_term() % mod;
  assign_r(lower, r.lower(), ROUND_DOWN);
  v -= ((lower / mod) * mod);
  if (v + lower > 0)
    v -= mod;
  return interval_relation(r, Constraint::EQUALITY, v);
}

template <typename ITV>
Poly_Con_Relation
Box<ITV>::relation_with(const Constraint& c) const {
  const dimension_type c_space_dim = c.space_dimension();
  const dimension_type space_dim = space_dimension();

  // Dimension-compatibility check.
  if (c_space_dim > space_dim)
    throw_dimension_incompatible("relation_with(c)", c);

  if (is_empty())
    return Poly_Con_Relation::saturates()
      && Poly_Con_Relation::is_included()
      && Poly_Con_Relation::is_disjoint();

  if (space_dim == 0) {
    if ((c.is_equality() && c.inhomogeneous_term() != 0)
	|| (c.is_inequality() && c.inhomogeneous_term() < 0))
      return Poly_Con_Relation::is_disjoint();
    else if (c.is_strict_inequality() && c.inhomogeneous_term() == 0)
      // The constraint 0 > 0 implicitly defines the hyperplane 0 = 0;
      // thus, the zero-dimensional point also saturates it.
      return Poly_Con_Relation::saturates()
	&& Poly_Con_Relation::is_disjoint();
    else if (c.is_equality() || c.inhomogeneous_term() == 0)
      return Poly_Con_Relation::saturates()
	&& Poly_Con_Relation::is_included();
    else
      // The zero-dimensional point saturates
      // neither the positivity constraint 1 >= 0,
      // nor the strict positivity constraint 1 > 0.
      return Poly_Con_Relation::is_included();
  }

  dimension_type c_num_vars = 0;
  dimension_type c_only_var = 0;

  if (Box_Helpers::extract_interval_constraint(c, c_num_vars, c_only_var))
    if (c_num_vars == 0)
      // c is a trivial constraint.
      switch (sgn(c.inhomogeneous_term())) {
      case -1:
	return Poly_Con_Relation::is_disjoint();
      case 0:
	if (c.is_strict_inequality())
	  return Poly_Con_Relation::saturates()
	    && Poly_Con_Relation::is_disjoint();
	else
	  return Poly_Con_Relation::saturates()
	    && Poly_Con_Relation::is_included();
      case 1:
	return Poly_Con_Relation::is_included();
      }
    else {
      // c is an interval constraint.
      return interval_relation(seq[c_only_var],
			       c.type(),
			       c.inhomogeneous_term(),
			       c.coefficient(Variable(c_only_var)));
    }
  else {
    // Deal with a non-trivial and non-interval constraint.
    PPL_DIRTY_TEMP(Rational_Interval, r);
    PPL_DIRTY_TEMP(Rational_Interval, t);
    PPL_DIRTY_TEMP(mpq_class, m);
    r = 0;
    const Constraint::Expression& e = c.expression();
    for (Linear_Expression::const_iterator i = e.begin(), i_end = e.end();
          i != i_end; ++i) {
      assign_r(m, *i, ROUND_NOT_NEEDED);
      const Variable v = i.variable();
      // FIXME: an add_mul_assign() method would come handy here.
      t.build(seq[v.id()].lower_constraint(), seq[v.id()].upper_constraint());
      t *= m;
      r += t;
    }
    return interval_relation(r,
			     c.type(),
			     c.inhomogeneous_term());
  }

  // Quiet a compiler warning: this program point is unreachable.
  throw std::runtime_error("PPL internal error");
}

template <typename ITV>
Poly_Gen_Relation
Box<ITV>::relation_with(const Generator& g) const {
  const dimension_type space_dim = space_dimension();
  const dimension_type g_space_dim = g.space_dimension();

  // Dimension-compatibility check.
  if (space_dim < g_space_dim)
    throw_dimension_incompatible("relation_with(g)", g);

  // The empty box cannot subsume a generator.
  if (is_empty())
    return Poly_Gen_Relation::nothing();

  // A universe box in a zero-dimensional space subsumes
  // all the generators of a zero-dimensional space.
  if (space_dim == 0)
    return Poly_Gen_Relation::subsumes();

  if (g.is_line_or_ray()) {
    if (g.is_line()) {
      const Generator::Expression& e = g.expression();
      for (Linear_Expression::const_iterator i = e.begin(), i_end = e.end();
           i != i_end; ++i)
	if (!seq[i.variable().id()].is_universe())
	  return Poly_Gen_Relation::nothing();
      return Poly_Gen_Relation::subsumes();
    }
    else {
      PPL_ASSERT(g.is_ray());
      const Generator::Expression& e = g.expression();
      for (Linear_Expression::const_iterator i = e.begin(), i_end = e.end();
           i != i_end; ++i) {
        const Variable v = i.variable();
	switch (sgn(*i)) {
	case 1:
	  if (!seq[v.id()].upper_is_boundary_infinity())
	    return Poly_Gen_Relation::nothing();
	  break;
	case 0:
          PPL_ASSERT(false);
	  break;
	case -1:
	  if (!seq[v.id()].lower_is_boundary_infinity())
	    return Poly_Gen_Relation::nothing();
	  break;
	}
      }
      return Poly_Gen_Relation::subsumes();
    }
  }

  // Here `g' is a point or closure point.
  const Coefficient& g_divisor = g.divisor();
<<<<<<< HEAD
  PPL_DIRTY_TEMP0(mpq_class, g_coord);
  PPL_DIRTY_TEMP0(mpq_class, bound);
  // TODO: If the variables in the expression that have coefficient 0
  // have no effect on seq[i], this loop can be optimized using
  // Linear_Expression::const_iterator.
=======
  PPL_DIRTY_TEMP(mpq_class, g_coord);
  PPL_DIRTY_TEMP(mpq_class, bound);
>>>>>>> a87bb62c
  for (dimension_type i = g_space_dim; i-- > 0; ) {
    const ITV& seq_i = seq[i];
    if (seq_i.is_universe())
      continue;
    assign_r(g_coord.get_num(), g.coefficient(Variable(i)), ROUND_NOT_NEEDED);
    assign_r(g_coord.get_den(), g_divisor, ROUND_NOT_NEEDED);
    g_coord.canonicalize();
    // Check lower bound.
    if (!seq_i.lower_is_boundary_infinity()) {
      assign_r(bound, seq_i.lower(), ROUND_NOT_NEEDED);
      if (g_coord <= bound) {
	if (seq_i.lower_is_open()) {
	  if (g.is_point() || g_coord != bound)
	    return Poly_Gen_Relation::nothing();
	}
	else if (g_coord != bound)
	  return Poly_Gen_Relation::nothing();
      }
    }
    // Check upper bound.
    if (!seq_i.upper_is_boundary_infinity()) {
      assign_r(bound, seq_i.upper(), ROUND_NOT_NEEDED);
      if (g_coord >= bound) {
	if (seq_i.upper_is_open()) {
	  if (g.is_point() || g_coord != bound)
	    return Poly_Gen_Relation::nothing();
	}
	else if (g_coord != bound)
	  return Poly_Gen_Relation::nothing();
      }
    }
  }
  return Poly_Gen_Relation::subsumes();
}


template <typename ITV>
bool
Box<ITV>::max_min(const Linear_Expression& expr,
                  const bool maximize,
                  Coefficient& ext_n, Coefficient& ext_d,
                  bool& included) const {
  // `expr' should be dimension-compatible with `*this'.
  const dimension_type space_dim = space_dimension();
  const dimension_type expr_space_dim = expr.space_dimension();
  if (space_dim < expr_space_dim)
    throw_dimension_incompatible((maximize
				  ? "maximize(e, ...)"
				  : "minimize(e, ...)"), "e", expr);
  // Deal with zero-dim Box first.
  if (space_dim == 0) {
    if (marked_empty())
      return false;
    else {
      ext_n = expr.inhomogeneous_term();
      ext_d = 1;
      included = true;
      return true;
    }
  }

  // For an empty Box we simply return false.
  if (is_empty())
    return false;

  PPL_DIRTY_TEMP(mpq_class, result);
  assign_r(result, expr.inhomogeneous_term(), ROUND_NOT_NEEDED);
  bool is_included = true;
  const int maximize_sign = maximize ? 1 : -1;
<<<<<<< HEAD
  PPL_DIRTY_TEMP0(mpq_class, bound_i);
  PPL_DIRTY_TEMP0(mpq_class, expr_i);
  for (Linear_Expression::const_iterator i = expr.begin(),
          i_end = expr.end(); i != i_end; ++i) {
    const ITV& seq_i = seq[i.variable().id()];
    assign_r(expr_i, *i, ROUND_NOT_NEEDED);
=======
  PPL_DIRTY_TEMP(mpq_class, bound_i);
  PPL_DIRTY_TEMP(mpq_class, expr_i);
  for (dimension_type i = expr_space_dim; i-- > 0; ) {
    const ITV& seq_i = seq[i];
    assign_r(expr_i, expr.coefficient(Variable(i)), ROUND_NOT_NEEDED);
>>>>>>> a87bb62c
    switch (sgn(expr_i) * maximize_sign) {
    case 1:
      if (seq_i.upper_is_boundary_infinity())
	return false;
      assign_r(bound_i, seq_i.upper(), ROUND_NOT_NEEDED);
      add_mul_assign_r(result, bound_i, expr_i, ROUND_NOT_NEEDED);
      if (seq_i.upper_is_open())
	is_included = false;
      break;
    case 0:
      PPL_ASSERT(false);
      break;
    case -1:
      if (seq_i.lower_is_boundary_infinity())
	return false;
      assign_r(bound_i, seq_i.lower(), ROUND_NOT_NEEDED);
      add_mul_assign_r(result, bound_i, expr_i, ROUND_NOT_NEEDED);
      if (seq_i.lower_is_open())
	is_included = false;
      break;
    }
  }
  // Extract output info.
  PPL_ASSERT(is_canonical(result));
  ext_n = result.get_num();
  ext_d = result.get_den();
  included = is_included;
  return true;
}

template <typename ITV>
bool
Box<ITV>::max_min(const Linear_Expression& expr,
                  const bool maximize,
                  Coefficient& ext_n, Coefficient& ext_d,
                  bool& included,
                  Generator& g) const {
  if (!max_min(expr, maximize, ext_n, ext_d, included))
    return false;

  // Compute generator `g'.
  Linear_Expression g_expr;
  PPL_DIRTY_TEMP(Coefficient, g_divisor);
  g_divisor = 1;
  const int maximize_sign = maximize ? 1 : -1;
  PPL_DIRTY_TEMP(mpq_class, g_coord);
  PPL_DIRTY_TEMP(Coefficient, num);
  PPL_DIRTY_TEMP(Coefficient, den);
  PPL_DIRTY_TEMP(Coefficient, lcm);
  PPL_DIRTY_TEMP(Coefficient, factor);
  // TODO: Check if the following loop can be optimized to exploit the
  // (possible) sparseness of expr.
  for (dimension_type i = space_dimension(); i-- > 0; ) {
    const ITV& seq_i = seq[i];
    switch (sgn(expr.coefficient(Variable(i))) * maximize_sign) {
    case 1:
      assign_r(g_coord, seq_i.upper(), ROUND_NOT_NEEDED);
      break;
    case 0:
      // If 0 belongs to the interval, choose it
      // (and directly proceed to the next iteration).
      // FIXME: name qualification issue.
      if (seq_i.contains(0))
	continue;
      if (!seq_i.lower_is_boundary_infinity())
	if (seq_i.lower_is_open())
	  if (!seq_i.upper_is_boundary_infinity())
	    if (seq_i.upper_is_open()) {
	      // Bounded and open interval: compute middle point.
	      assign_r(g_coord, seq_i.lower(), ROUND_NOT_NEEDED);
	      PPL_DIRTY_TEMP(mpq_class, q_seq_i_upper);
	      assign_r(q_seq_i_upper, seq_i.upper(), ROUND_NOT_NEEDED);
	      g_coord += q_seq_i_upper;
	      g_coord /= 2;
	    }
	    else
	      // The upper bound is in the interval.
	      assign_r(g_coord, seq_i.upper(), ROUND_NOT_NEEDED);
	  else {
	    // Lower is open, upper is unbounded.
	    assign_r(g_coord, seq_i.lower(), ROUND_NOT_NEEDED);
	    ++g_coord;
	  }
	else
	  // The lower bound is in the interval.
	  assign_r(g_coord, seq_i.lower(), ROUND_NOT_NEEDED);
      else {
	// Lower is unbounded, hence upper is bounded
	// (since we know that 0 does not belong to the interval).
	PPL_ASSERT(!seq_i.upper_is_boundary_infinity());
	assign_r(g_coord, seq_i.upper(), ROUND_NOT_NEEDED);
	if (seq_i.upper_is_open())
	  --g_coord;
      }
      break;
    case -1:
      assign_r(g_coord, seq_i.lower(), ROUND_NOT_NEEDED);
      break;
    }
    // Add g_coord * Variable(i) to the generator.
    assign_r(den, g_coord.get_den(), ROUND_NOT_NEEDED);
    lcm_assign(lcm, g_divisor, den);
    exact_div_assign(factor, lcm, g_divisor);
    g_expr *= factor;
    exact_div_assign(factor, lcm, den);
    assign_r(num, g_coord.get_num(), ROUND_NOT_NEEDED);
    num *= factor;
    g_expr += num * Variable(i);
    g_divisor = lcm;
  }
  g = Generator::point(g_expr, g_divisor);
  return true;
}

template <typename ITV>
bool
Box<ITV>::contains(const Box& y) const {
  const Box& x = *this;
  // Dimension-compatibility check.
  if (x.space_dimension() != y.space_dimension())
    x.throw_dimension_incompatible("contains(y)", y);

  // If `y' is empty, then `x' contains `y'.
  if (y.is_empty())
    return true;

  // If `x' is empty, then `x' cannot contain `y'.
  if (x.is_empty())
    return false;

  for (dimension_type k = x.seq.size(); k-- > 0; )
    // FIXME: fix this name qualification issue.
    if (!x.seq[k].contains(y.seq[k]))
      return false;
  return true;
}

template <typename ITV>
bool
Box<ITV>::is_disjoint_from(const Box& y) const {
  const Box& x = *this;
  // Dimension-compatibility check.
  if (x.space_dimension() != y.space_dimension())
    x.throw_dimension_incompatible("is_disjoint_from(y)", y);

  // If any of `x' or `y' is marked empty, then they are disjoint.
  // Note: no need to use `is_empty', as the following loop is anyway correct.
  if (x.marked_empty() || y.marked_empty())
    return true;

  for (dimension_type k = x.seq.size(); k-- > 0; )
    // FIXME: fix this name qualification issue.
    if (x.seq[k].is_disjoint_from(y.seq[k]))
      return true;
  return false;
}

template <typename ITV>
inline bool
Box<ITV>::upper_bound_assign_if_exact(const Box& y) {
  Box& x = *this;

  // Dimension-compatibility check.
  if (x.space_dimension() != y.space_dimension())
    x.throw_dimension_incompatible("upper_bound_assign_if_exact(y)", y);

  // The lub of a box with an empty box is equal to the first box.
  if (y.marked_empty())
    return true;
  if (x.marked_empty()) {
    x = y;
    return true;
  }

  bool x_j_does_not_contain_y_j = false;
  bool y_j_does_not_contain_x_j = false;

  for (dimension_type i = x.seq.size(); i-- > 0; ) {
    const ITV& x_seq_i = x.seq[i];
    const ITV& y_seq_i = y.seq[i];

    if (!x_seq_i.can_be_exactly_joined_to(y_seq_i))
      return false;

    // Note: the use of `y_i_does_not_contain_x_i' is needed
    // because we want to temporarily preserve the old value
    // of `y_j_does_not_contain_x_j'.
    bool y_i_does_not_contain_x_i = !y_seq_i.contains(x_seq_i);
    if (y_i_does_not_contain_x_i && x_j_does_not_contain_y_j)
      return false;
    if (!x_seq_i.contains(y_seq_i)) {
      if (y_j_does_not_contain_x_j)
        return false;
      else
        x_j_does_not_contain_y_j = true;
    }
    if (y_i_does_not_contain_x_i)
      y_j_does_not_contain_x_j = true;
  }

  // The upper bound is exact: compute it into *this.
  for (dimension_type k = x.seq.size(); k-- > 0; )
    x.seq[k].join_assign(y.seq[k]);
  return true;
}

template <typename ITV>
bool
Box<ITV>::OK() const {
  if (status.test_empty_up_to_date() && !status.test_empty()) {
    Box tmp = *this;
    tmp.reset_empty_up_to_date();
    if (tmp.check_empty()) {
#ifndef NDEBUG
      std::cerr << "The box is empty, but it is marked as non-empty."
		<< std::endl;
#endif // NDEBUG
      return false;
    }
  }

  // A box that is not marked empty must have meaningful intervals.
  if (!marked_empty()) {
    for (dimension_type k = seq.size(); k-- > 0; )
      if (!seq[k].OK())
	return false;
  }

  return true;
}

template <typename ITV>
dimension_type
Box<ITV>::affine_dimension() const {
  dimension_type d = space_dimension();
  // A zero-space-dim box always has affine dimension zero.
  if (d == 0)
    return 0;

  // An empty box has affine dimension zero.
  if (is_empty())
    return 0;

  for (dimension_type k = d; k-- > 0; )
    if (seq[k].is_singleton())
      --d;

  return d;
}

template <typename ITV>
bool
Box<ITV>::check_empty() const {
  PPL_ASSERT(!marked_empty());
  Box<ITV>& x = const_cast<Box<ITV>&>(*this);
  for (dimension_type k = seq.size(); k-- > 0; )
    if (seq[k].is_empty()) {
      x.set_empty();
      return true;
    }
  x.set_nonempty();;
  return false;
}

template <typename ITV>
bool
Box<ITV>::is_universe() const {
  if (marked_empty())
    return false;
  for (dimension_type k = seq.size(); k-- > 0; )
    if (!seq[k].is_universe())
      return false;
  return true;
}

template <typename ITV>
bool
Box<ITV>::is_topologically_closed() const {
  if (ITV::is_always_topologically_closed() || is_empty())
    return true;

  for (dimension_type k = seq.size(); k-- > 0; )
    if (!seq[k].is_topologically_closed())
      return false;
  return true;
}

template <typename ITV>
bool
Box<ITV>::is_discrete() const {
  if (is_empty())
    return true;
  for (dimension_type k = seq.size(); k-- > 0; )
    if (!seq[k].is_singleton())
      return false;
  return true;
}

template <typename ITV>
bool
Box<ITV>::is_bounded() const {
  if (is_empty())
    return true;
  for (dimension_type k = seq.size(); k-- > 0; )
    if (!seq[k].is_bounded())
      return false;
  return true;
}

template <typename ITV>
bool
Box<ITV>::contains_integer_point() const {
  if (marked_empty())
    return false;
  for (dimension_type k = seq.size(); k-- > 0; )
    if (!seq[k].contains_integer_point())
      return false;
  return true;
}

template <typename ITV>
bool
Box<ITV>::frequency(const Linear_Expression& expr,
                  Coefficient& freq_n, Coefficient& freq_d,
                  Coefficient& val_n, Coefficient& val_d) const {
  dimension_type space_dim = space_dimension();
  // The dimension of `expr' must be at most the dimension of *this.
  if (space_dim < expr.space_dimension())
    throw_dimension_incompatible("frequency(e, ...)", "e", expr);

  // Check if `expr' has a constant value.
  // If it is constant, set the frequency `freq_n' to 0
  // and return true. Otherwise the values for \p expr
  // are not discrete so return false.

  // Space dimension = 0: if empty, then return false;
  // otherwise the frequency is 0 and the value is the inhomogeneous term.
  if (space_dim == 0) {
    if (is_empty())
      return false;
    freq_n = 0;
    freq_d = 1;
    val_n = expr.inhomogeneous_term();
    val_d = 1;
    return true;
  }

  // For an empty Box, we simply return false.
  if (is_empty())
    return false;

  // The Box has at least 1 dimension and is not empty.
  PPL_DIRTY_TEMP_COEFFICIENT(coeff);
  PPL_DIRTY_TEMP_COEFFICIENT(num);
  PPL_DIRTY_TEMP_COEFFICIENT(den);
<<<<<<< HEAD
  PPL_DIRTY_TEMP0(mpq_class, tmp);
  Coefficient c = expr.inhomogeneous_term();
=======
  PPL_DIRTY_TEMP(mpq_class, tmp);
  Linear_Expression le = expr;
>>>>>>> a87bb62c

  PPL_DIRTY_TEMP_COEFFICIENT(val_den);
  val_den = 1;

  for (Linear_Expression::const_iterator i = expr.begin(), i_end = expr.end();
       i != i_end; ++i) {
    const ITV& seq_i = seq[i.variable().id()];
    // Check if `v' is constant in the BD shape.
    if (seq_i.is_singleton()) {
      // If `v' is constant, replace it in `le' by the value.
      assign_r(tmp, seq_i.lower(), ROUND_NOT_NEEDED);
      num = tmp.get_num();
      den = tmp.get_den();
      c *= den;
      c += num * val_den * (*i);
      val_den *= den;
      continue;
    }
    // The expression `expr' is not constant.
    return false;
  }

  // The expression `expr' is constant.
  freq_n = 0;
  freq_d = 1;

  // Reduce `val_n' and `val_d'.
  normalize2(c, val_den, val_n, val_d);
  return true;
}

template <typename ITV>
bool
Box<ITV>::constrains(Variable var) const {
  // `var' should be one of the dimensions of the polyhedron.
  const dimension_type var_space_dim = var.space_dimension();
  if (space_dimension() < var_space_dim)
    throw_dimension_incompatible("constrains(v)", "v", var);

  if (marked_empty() || !seq[var_space_dim-1].is_universe())
    return true;
  // Now force an emptiness check.
  return is_empty();
}

template <typename ITV>
void
Box<ITV>::unconstrain(const Variables_Set& vars) {
  // The cylindrification wrt no dimensions is a no-op.
  // This case also captures the only legal cylindrification
  // of a box in a 0-dim space.
  if (vars.empty())
    return;

  // Dimension-compatibility check.
  const dimension_type min_space_dim = vars.space_dimension();
  if (space_dimension() < min_space_dim)
    throw_dimension_incompatible("unconstrain(vs)", min_space_dim);

  // If the box is already empty, there is nothing left to do.
  if (marked_empty())
    return;

  // Here the box might still be empty (but we haven't detected it yet):
  // check emptiness of the interval for each of the variables in
  // `vars' before cylindrification.
  for (Variables_Set::const_iterator vsi = vars.begin(),
         vsi_end = vars.end(); vsi != vsi_end; ++vsi) {
    ITV& seq_vsi = seq[*vsi];
    if (!seq_vsi.is_empty())
      seq_vsi.assign(UNIVERSE);
    else {
      set_empty();
      break;
    }
  }
  PPL_ASSERT(OK());
}

template <typename ITV>
void
Box<ITV>::topological_closure_assign() {
  if (ITV::is_always_topologically_closed() || is_empty())
    return;

  for (dimension_type k = seq.size(); k-- > 0; )
    seq[k].topological_closure_assign();
}

template <typename ITV>
void
Box<ITV>::wrap_assign(const Variables_Set& vars,
                      Bounded_Integer_Type_Width w,
                      Bounded_Integer_Type_Representation r,
                      Bounded_Integer_Type_Overflow o,
                      const Constraint_System* pcs,
                      unsigned complexity_threshold,
                      bool wrap_individually) {
#if 0 // Generic implementation commented out.
  Implementation::wrap_assign(*this,
                              vars, w, r, o, pcs,
                              complexity_threshold, wrap_individually,
                              "Box");
#else // Specialized implementation.
  used(wrap_individually);
  used(complexity_threshold);
  Box& x = *this;

  // Dimension-compatibility check for `*pcs', if any.
  const dimension_type vars_space_dim = vars.space_dimension();
  if (pcs != 0 && pcs->space_dimension() > vars_space_dim) {
    std::ostringstream s;
    s << "PPL::Box<ITV>::wrap_assign(vars, w, r, o, pcs, ...):"
      << std::endl
      << "vars.space_dimension() == " << vars_space_dim
      << ", pcs->space_dimension() == " << pcs->space_dimension() << ".";
    throw std::invalid_argument(s.str());
  }

  // Wrapping no variable only requires refining with *pcs, if any.
  if (vars.empty()) {
    if (pcs != 0)
      refine_with_constraints(*pcs);
    return;
  }

  // Dimension-compatibility check for `vars'.
  const dimension_type space_dim = x.space_dimension();
  if (space_dim < vars_space_dim) {
    std::ostringstream s;
    s << "PPL::Box<ITV>::wrap_assign(vars, ...):"
      << std::endl
      << "this->space_dimension() == " << space_dim
      << ", required space dimension == " << vars_space_dim << ".";
    throw std::invalid_argument(s.str());
  }

  // Wrapping an empty polyhedron is a no-op.
  if (x.is_empty())
    return;

  // FIXME: temporarily (ab-) using Coefficient.
  // Set `min_value' and `max_value' to the minimum and maximum values
  // a variable of width `w' and signedness `s' can take.
  PPL_DIRTY_TEMP_COEFFICIENT(min_value);
  PPL_DIRTY_TEMP_COEFFICIENT(max_value);
  if (r == UNSIGNED) {
    min_value = 0;
    mul_2exp_assign(max_value, Coefficient_one(), w);
    --max_value;
  }
  else {
    PPL_ASSERT(r == SIGNED_2_COMPLEMENT);
    mul_2exp_assign(max_value, Coefficient_one(), w-1);
    neg_assign(min_value, max_value);
    --max_value;
  }

  // FIXME: Build the (integer) quadrant interval.
  PPL_DIRTY_TEMP(ITV, integer_quadrant_itv);
  PPL_DIRTY_TEMP(ITV, rational_quadrant_itv);
  {
    I_Constraint<Coefficient> lower = i_constraint(GREATER_OR_EQUAL, min_value);
    I_Constraint<Coefficient> upper = i_constraint(LESS_OR_EQUAL, max_value);
    integer_quadrant_itv.build(lower, upper);
    // The rational quadrant is only needed if overflow is undefined.
    if (o == OVERFLOW_UNDEFINED) {
      ++max_value;
      upper = i_constraint(LESS_THAN, max_value);
      rational_quadrant_itv.build(lower, upper);
    }
  }

  const Variables_Set::const_iterator vs_end = vars.end();

  if (pcs == 0) {
    // No constraint refinement is needed here.
    switch (o) {
    case OVERFLOW_WRAPS:
      for (Variables_Set::const_iterator i = vars.begin(); i != vs_end; ++i)
        x.seq[*i].wrap_assign(w, r, integer_quadrant_itv);
      reset_empty_up_to_date();
      break;
    case OVERFLOW_UNDEFINED:
      for (Variables_Set::const_iterator i = vars.begin(); i != vs_end; ++i) {
        ITV& x_seq_v = x.seq[*i];
        if (!rational_quadrant_itv.contains(x_seq_v)) {
          x_seq_v.assign(integer_quadrant_itv);
        }
      }
      break;
    case OVERFLOW_IMPOSSIBLE:
      for (Variables_Set::const_iterator i = vars.begin(); i != vs_end; ++i)
        x.seq[*i].intersect_assign(integer_quadrant_itv);
      reset_empty_up_to_date();
      break;
    }
    PPL_ASSERT(x.OK());
    return;
  }

  PPL_ASSERT(pcs != 0);
  const Constraint_System& cs = *pcs;
  // A map associating interval constraints to variable indexes.
  typedef std::map<dimension_type, std::vector<const Constraint*> > map_type;
  map_type var_cs_map;
  for (Constraint_System::const_iterator i = cs.begin(),
         i_end = cs.end(); i != i_end; ++i) {
    const Constraint& c = *i;
    dimension_type c_num_vars = 0;
    dimension_type c_only_var = 0;
    if (Box_Helpers::extract_interval_constraint(c, c_num_vars, c_only_var)) {
      if (c_num_vars == 1) {
        // An interval constraint on variable index `c_only_var'.
        PPL_ASSERT(c_only_var < space_dim);
        // We do care about c if c_only_var is going to be wrapped.
        if (vars.find(c_only_var) != vs_end)
          var_cs_map[c_only_var].push_back(&c);
      }
      else {
        PPL_ASSERT(c_num_vars == 0);
        // Note: tautologies have been filtered out by iterators.
        PPL_ASSERT(c.is_inconsistent());
        x.set_empty();
        return;
      }
    }
  }

  PPL_DIRTY_TEMP(ITV, refinement_itv);
  const map_type::const_iterator var_cs_map_end = var_cs_map.end();
  // Loop through the variable indexes in `vars'.
  for (Variables_Set::const_iterator i = vars.begin(); i != vs_end; ++i) {
    const dimension_type v = *i;
    refinement_itv = integer_quadrant_itv;
    // Look for the refinement constraints for space dimension index `v'.
    map_type::const_iterator var_cs_map_iter = var_cs_map.find(v);
    if (var_cs_map_iter != var_cs_map_end) {
      // Refine interval for variable `v'.
      const map_type::mapped_type& var_cs = var_cs_map_iter->second;
      for (dimension_type j = var_cs.size(); j-- > 0; ) {
        const Constraint& c = *var_cs[j];
        refine_interval_no_check(refinement_itv,
                                 c.type(),
                                 c.inhomogeneous_term(),
                                 c.coefficient(Variable(v)));
      }
    }
    // Wrap space dimension index `v'.
    ITV& x_seq_v = x.seq[v];
    switch (o) {
    case OVERFLOW_WRAPS:
      x_seq_v.wrap_assign(w, r, refinement_itv);
      break;
    case OVERFLOW_UNDEFINED:
      if (!rational_quadrant_itv.contains(x_seq_v))
        x_seq_v.assign(UNIVERSE);
      break;
    case OVERFLOW_IMPOSSIBLE:
      x_seq_v.intersect_assign(refinement_itv);
      break;
    }
  }
  PPL_ASSERT(x.OK());
#endif
}

template <typename ITV>
void
Box<ITV>::drop_some_non_integer_points(Complexity_Class) {
  if (std::numeric_limits<typename ITV::boundary_type>::is_integer
      && !ITV::info_type::store_open)
    return;

  if (marked_empty())
    return;

  for (dimension_type k = seq.size(); k-- > 0; )
    seq[k].drop_some_non_integer_points();

  PPL_ASSERT(OK());
}

template <typename ITV>
void
Box<ITV>::drop_some_non_integer_points(const Variables_Set& vars,
                                       Complexity_Class) {
  // Dimension-compatibility check.
  const dimension_type min_space_dim = vars.space_dimension();
  if (space_dimension() < min_space_dim)
    throw_dimension_incompatible("drop_some_non_integer_points(vs, cmpl)",
                                 min_space_dim);

  if (std::numeric_limits<typename ITV::boundary_type>::is_integer
      && !ITV::info_type::store_open)
    return;

  if (marked_empty())
    return;

  for (Variables_Set::const_iterator v_i = vars.begin(),
         v_end = vars.end(); v_i != v_end; ++v_i)
    seq[*v_i].drop_some_non_integer_points();

  PPL_ASSERT(OK());
}

template <typename ITV>
void
Box<ITV>::intersection_assign(const Box& y) {
  Box& x = *this;
  const dimension_type space_dim = space_dimension();

  // Dimension-compatibility check.
  if (space_dim != y.space_dimension())
    x.throw_dimension_incompatible("intersection_assign(y)", y);

  // If one of the two boxes is empty, the intersection is empty.
  if (x.marked_empty())
    return;
  if (y.marked_empty()) {
    x.set_empty();
    return;
  }

  // If both boxes are zero-dimensional, then at this point they are
  // necessarily non-empty, so that their intersection is non-empty too.
  if (space_dim == 0)
    return;

  // FIXME: here we may conditionally exploit a capability of the
  // underlying interval to eagerly detect empty results.
  reset_empty_up_to_date();

  for (dimension_type k = space_dim; k-- > 0; )
    x.seq[k].intersect_assign(y.seq[k]);

  PPL_ASSERT(x.OK());
}

template <typename ITV>
void
Box<ITV>::upper_bound_assign(const Box& y) {
  Box& x = *this;

  // Dimension-compatibility check.
  if (x.space_dimension() != y.space_dimension())
    x.throw_dimension_incompatible("upper_bound_assign(y)", y);

  // The lub of a box with an empty box is equal to the first box.
  if (y.marked_empty())
    return;
  if (x.marked_empty()) {
    x = y;
    return;
  }

  for (dimension_type k = x.seq.size(); k-- > 0; )
    x.seq[k].join_assign(y.seq[k]);

  PPL_ASSERT(x.OK());
}

template <typename ITV>
void
Box<ITV>::concatenate_assign(const Box& y) {
  Box& x = *this;
  const dimension_type x_space_dim = x.space_dimension();
  const dimension_type y_space_dim = y.space_dimension();

  // If `y' is marked empty, the result will be empty too.
  if (y.marked_empty())
    x.set_empty();

  // If `y' is a 0-dim space box, there is nothing left to do.
  if (y_space_dim == 0)
    return;

  // Here `y_space_dim > 0', so that a non-trivial concatenation will occur:
  // make sure that reallocation will occur once at most.
  x.seq.reserve(x_space_dim + y_space_dim);

  // If `x' is marked empty, then it is sufficient to adjust
  // the dimension of the vector space.
  if (x.marked_empty()) {
    x.seq.insert(x.seq.end(), y_space_dim, ITV(EMPTY));
    PPL_ASSERT(x.OK());
    return;
  }

  // Here neither `x' nor `y' are marked empty: concatenate them.
  std::copy(y.seq.begin(), y.seq.end(),
	    std::back_insert_iterator<Sequence>(x.seq));
  // Update the `empty_up_to_date' flag.
  if (!y.status.test_empty_up_to_date())
    reset_empty_up_to_date();

  PPL_ASSERT(x.OK());
}

template <typename ITV>
void
Box<ITV>::difference_assign(const Box& y) {
  const dimension_type space_dim = space_dimension();

  // Dimension-compatibility check.
  if (space_dim != y.space_dimension())
    throw_dimension_incompatible("difference_assign(y)", y);

  Box& x = *this;
  if (x.is_empty() || y.is_empty())
    return;

  switch (space_dim) {
  case 0:
    // If `x' is zero-dimensional, then at this point both `x' and `y'
    // are the universe box, so that their difference is empty.
    x.set_empty();
    break;

  case 1:
    x.seq[0].difference_assign(y.seq[0]);
    if (x.seq[0].is_empty())
      x.set_empty();
    break;

  default:
    {
      dimension_type index_non_contained = space_dim;
      dimension_type number_non_contained = 0;
      for (dimension_type i = space_dim; i-- > 0; )
        if (!y.seq[i].contains(x.seq[i])) {
          if (++number_non_contained == 1)
            index_non_contained = i;
          else
            break;
        }

      switch (number_non_contained) {
      case 0:
        // `y' covers `x': the difference is empty.
        x.set_empty();
        break;
      case 1:
        x.seq[index_non_contained]
          .difference_assign(y.seq[index_non_contained]);
        if (x.seq[index_non_contained].is_empty())
          x.set_empty();
        break;
      default:
        // Nothing to do: the difference is `x'.
        break;
      }
    }
    break;
  }
  PPL_ASSERT(OK());
}

template <typename ITV>
bool
Box<ITV>::simplify_using_context_assign(const Box& y) {
  Box& x = *this;
  const dimension_type num_dims = x.space_dimension();
  // Dimension-compatibility check.
  if (num_dims != y.space_dimension())
    x.throw_dimension_incompatible("simplify_using_context_assign(y)", y);

  // Filter away the zero-dimensional case.
  if (num_dims == 0) {
    if (y.marked_empty()) {
      x.set_nonempty();
      return false;
    }
    else
      return !x.marked_empty();
  }

  // Filter away the case when `y' is empty.
  if (y.is_empty()) {
    for (dimension_type i = num_dims; i-- > 0; )
      x.seq[i].assign(UNIVERSE);
    x.set_nonempty();
    return false;
  }

  if (x.is_empty()) {
    // Find in `y' a non-universe interval, if any.
    for (dimension_type i = 0; i < num_dims; ++i) {
      if (y.seq[i].is_universe())
        x.seq[i].assign(UNIVERSE);
      else {
        // Set x.seq[i] so as to contradict y.seq[i], if possible.
        ITV& seq_i = x.seq[i];
        seq_i.empty_intersection_assign(y.seq[i]);
        if (seq_i.is_empty()) {
          // We were not able to assign to `seq_i' a non-empty interval:
          // reset `seq_i' to the universe interval and keep searching.
          seq_i.assign(UNIVERSE);
          continue;
        }
        // We assigned to `seq_i' a non-empty interval:
        // set the other intervals to universe and return.
        for (++i; i < num_dims; ++i)
          x.seq[i].assign(UNIVERSE);
        x.set_nonempty();
        PPL_ASSERT(x.OK());
        return false;
      }
    }
    // All intervals in `y' are universe or could not be contradicted:
    // simplification can leave the empty box `x' as is.
    PPL_ASSERT(x.OK() && x.is_empty());
    return false;
  }

  // Loop index `i' is intentionally going upwards.
  dimension_type i = 0;
  for ( ; i < num_dims; ++i) {
    if (!x.seq[i].simplify_using_context_assign(y.seq[i])) {
      PPL_ASSERT(!x.seq[i].is_empty());
      // The intersection of `x' and `y' is empty due to the i-th interval:
      // reset other intervals to UNIVERSE.
      for (dimension_type j = num_dims; j-- > i; )
        x.seq[j].assign(UNIVERSE);
      for (dimension_type j = i; j-- > 0; )
        x.seq[j].assign(UNIVERSE);
      PPL_ASSERT(x.OK());
      return false;
    }
  }
  PPL_ASSERT(x.OK());
  return true;
}

template <typename ITV>
void
Box<ITV>::time_elapse_assign(const Box& y) {
  Box& x = *this;
  const dimension_type x_space_dim = x.space_dimension();

  // Dimension-compatibility check.
  if (x_space_dim != y.space_dimension())
    x.throw_dimension_incompatible("time_elapse_assign(y)", y);

  // Dealing with the zero-dimensional case.
  if (x_space_dim == 0) {
    if (y.marked_empty())
      x.set_empty();
    return;
  }

  // If either one of `x' or `y' is empty, the result is empty too.
  // Note: if possible, avoid cost of checking for emptiness.
  if (x.marked_empty() || y.marked_empty()
      || x.is_empty() || y.is_empty()) {
    x.set_empty();
    return;
  }

  for (dimension_type i = x_space_dim; i-- > 0; ) {
    ITV& x_seq_i = x.seq[i];
    const ITV& y_seq_i = y.seq[i];
    if (!x_seq_i.lower_is_boundary_infinity())
      if (y_seq_i.lower_is_boundary_infinity() || y_seq_i.lower() < 0)
	x_seq_i.lower_extend();
    if (!x_seq_i.upper_is_boundary_infinity())
      if (y_seq_i.upper_is_boundary_infinity() || y_seq_i.upper() > 0)
	x_seq_i.upper_extend();
  }
  PPL_ASSERT(x.OK());
}

template <typename ITV>
inline void
Box<ITV>::remove_space_dimensions(const Variables_Set& vars) {
  // The removal of no dimensions from any box is a no-op.
  // Note that this case also captures the only legal removal of
  // space dimensions from a box in a zero-dimensional space.
  if (vars.empty()) {
    PPL_ASSERT(OK());
    return;
  }

  const dimension_type old_space_dim = space_dimension();

  // Dimension-compatibility check.
  const dimension_type vsi_space_dim = vars.space_dimension();
  if (old_space_dim < vsi_space_dim)
    throw_dimension_incompatible("remove_space_dimensions(vs)",
				 vsi_space_dim);

  const dimension_type new_space_dim = old_space_dim - vars.size();

  // If the box is empty (this must be detected), then resizing is all
  // what is needed.  If it is not empty and we are removing _all_ the
  // dimensions then, again, resizing suffices.
  if (is_empty() || new_space_dim == 0) {
    seq.resize(new_space_dim);
    PPL_ASSERT(OK());
    return;
  }

  // For each variable to be removed, we fill the corresponding interval
  // by shifting left those intervals that will not be removed.
  Variables_Set::const_iterator vsi = vars.begin();
  Variables_Set::const_iterator vsi_end = vars.end();
  dimension_type dst = *vsi;
  dimension_type src = dst + 1;
  for (++vsi; vsi != vsi_end; ++vsi) {
    const dimension_type vsi_next = *vsi;
    // All intervals in between are moved to the left.
    while (src < vsi_next)
      seq[dst++].swap(seq[src++]);
    ++src;
  }
  // Moving the remaining intervals.
  while (src < old_space_dim)
    seq[dst++].swap(seq[src++]);

  PPL_ASSERT(dst == new_space_dim);
  seq.resize(new_space_dim);

  PPL_ASSERT(OK());
}

template <typename ITV>
void
Box<ITV>::remove_higher_space_dimensions(const dimension_type new_dim) {
  // Dimension-compatibility check: the variable having
  // maximum index is the one occurring last in the set.
  const dimension_type old_dim = space_dimension();
  if (new_dim > old_dim)
    throw_dimension_incompatible("remove_higher_space_dimensions(nd)",
				 new_dim);

  // The removal of no dimensions from any box is a no-op.
  // Note that this case also captures the only legal removal of
  // dimensions from a zero-dim space box.
  if (new_dim == old_dim) {
    PPL_ASSERT(OK());
    return;
  }

  seq.erase(seq.begin() + new_dim, seq.end());
  PPL_ASSERT(OK());
}

template <typename ITV>
template <typename Partial_Function>
void
Box<ITV>::map_space_dimensions(const Partial_Function& pfunc) {
  const dimension_type space_dim = space_dimension();
  if (space_dim == 0)
    return;

  if (pfunc.has_empty_codomain()) {
    // All dimensions vanish: the box becomes zero_dimensional.
    remove_higher_space_dimensions(0);
    return;
  }

  const dimension_type new_space_dim = pfunc.max_in_codomain() + 1;
  // If the box is empty, then simply adjust the space dimension.
  if (is_empty()) {
    remove_higher_space_dimensions(new_space_dim);
    return;
  }

  // We create a new Box with the new space dimension.
  Box<ITV> tmp(new_space_dim);
  // Map the intervals, exchanging the indexes.
  for (dimension_type i = 0; i < space_dim; ++i) {
    dimension_type new_i;
    if (pfunc.maps(i, new_i))
      seq[i].swap(tmp.seq[new_i]);
  }
  swap(tmp);
  PPL_ASSERT(OK());
}

template <typename ITV>
void
Box<ITV>::fold_space_dimensions(const Variables_Set& vars,
                                const Variable dest) {
  const dimension_type space_dim = space_dimension();
  // `dest' should be one of the dimensions of the box.
  if (dest.space_dimension() > space_dim)
    throw_dimension_incompatible("fold_space_dimensions(vs, v)", "v", dest);

  // The folding of no dimensions is a no-op.
  if (vars.empty())
    return;

  // All variables in `vars' should be dimensions of the box.
  if (vars.space_dimension() > space_dim)
    throw_dimension_incompatible("fold_space_dimensions(vs, v)",
				 vars.space_dimension());

  // Moreover, `dest.id()' should not occur in `vars'.
  if (vars.find(dest.id()) != vars.end())
    throw_generic("fold_space_dimensions(vs, v)",
		  "v should not occur in vs");

  // Note: the check for emptiness is needed for correctness.
  if (!is_empty()) {
    // Join the interval corresponding to variable `dest' with the intervals
    // corresponding to the variables in `vars'.
    ITV& seq_v = seq[dest.id()];
    for (Variables_Set::const_iterator i = vars.begin(),
	   vs_end = vars.end(); i != vs_end; ++i)
      seq_v.join_assign(seq[*i]);
  }
  remove_space_dimensions(vars);
}

template <typename ITV>
void
Box<ITV>::add_constraint_no_check(const Constraint& c) {
  const dimension_type c_space_dim = c.space_dimension();
  PPL_ASSERT(c_space_dim <= space_dimension());

  dimension_type c_num_vars = 0;
  dimension_type c_only_var = 0;
  // Throw an exception if c is not an interval constraints.
  if (!Box_Helpers::extract_interval_constraint(c, c_num_vars, c_only_var))
    throw_generic("add_constraint(c)", "c is not an interval constraint");

  // Throw an exception if c is a nontrivial strict constraint
  // and ITV does not support open boundaries.
  if (c.is_strict_inequality() && c_num_vars != 0
      && ITV::is_always_topologically_closed())
    throw_generic("add_constraint(c)", "c is a nontrivial strict constraint");

  // Avoid doing useless work if the box is known to be empty.
  if (marked_empty())
    return;

  const Coefficient& n = c.inhomogeneous_term();
  if (c_num_vars == 0) {
    // Dealing with a trivial constraint.
    if (n < 0
        || (c.is_equality() && n != 0)
	|| (c.is_strict_inequality() && n == 0))
      set_empty();
    return;
  }

  PPL_ASSERT(c_num_vars == 1);
  const Coefficient& d = c.coefficient(Variable(c_only_var));
  add_interval_constraint_no_check(c_only_var, c.type(), n, d);
}

template <typename ITV>
void
Box<ITV>::add_constraints_no_check(const Constraint_System& cs) {
  PPL_ASSERT(cs.space_dimension() <= space_dimension());
  // Note: even when the box is known to be empty, we need to go
  // through all the constraints to fulfill the method's contract
  // for what concerns exception throwing.
  for (Constraint_System::const_iterator i = cs.begin(),
	 cs_end = cs.end(); i != cs_end; ++i)
    add_constraint_no_check(*i);
  PPL_ASSERT(OK());
}

template <typename ITV>
void
Box<ITV>::add_congruence_no_check(const Congruence& cg) {
  const dimension_type cg_space_dim = cg.space_dimension();
  PPL_ASSERT(cg_space_dim <= space_dimension());

  // Set aside the case of proper congruences.
  if (cg.is_proper_congruence()) {
    if (cg.is_inconsistent()) {
      set_empty();
      return;
    }
    else if (cg.is_tautological())
      return;
    else
      // FIXME: what about intervals with restrictions?
      throw_generic("add_congruence(cg)",
                    "cg is a nontrivial proper congruence");
  }

  PPL_ASSERT(cg.is_equality());
  dimension_type cg_num_vars = 0;
  dimension_type cg_only_var = 0;
  // Throw an exception if c is not an interval congruence.
  if (!Box_Helpers::extract_interval_congruence(cg, cg_num_vars, cg_only_var))
    throw_generic("add_congruence(cg)", "cg is not an interval congruence");

  // Avoid doing useless work if the box is known to be empty.
  if (marked_empty())
    return;

  const Coefficient& n = cg.inhomogeneous_term();
  if (cg_num_vars == 0) {
    // Dealing with a trivial equality congruence.
    if (n != 0)
      set_empty();
    return;
  }

  PPL_ASSERT(cg_num_vars == 1);
  const Coefficient& d = cg.coefficient(Variable(cg_only_var));
  add_interval_constraint_no_check(cg_only_var, Constraint::EQUALITY, n, d);
}

template <typename ITV>
void
Box<ITV>::add_congruences_no_check(const Congruence_System& cgs) {
  PPL_ASSERT(cgs.space_dimension() <= space_dimension());
  // Note: even when the box is known to be empty, we need to go
  // through all the congruences to fulfill the method's contract
  // for what concerns exception throwing.
  for (Congruence_System::const_iterator i = cgs.begin(),
	 cgs_end = cgs.end(); i != cgs_end; ++i)
    add_congruence_no_check(*i);
  PPL_ASSERT(OK());
}

template <typename ITV>
void
Box<ITV>::refine_no_check(const Constraint& c) {
  PPL_ASSERT(c.space_dimension() <= space_dimension());
  PPL_ASSERT(!marked_empty());

  dimension_type c_num_vars = 0;
  dimension_type c_only_var = 0;
  // Non-interval constraints are approximated.
  if (!Box_Helpers::extract_interval_constraint(c, c_num_vars, c_only_var)) {
    propagate_constraint_no_check(c);
    return;
  }

  const Coefficient& n = c.inhomogeneous_term();
  if (c_num_vars == 0) {
    // Dealing with a trivial constraint.
    if (n < 0
        || (c.is_equality() && n != 0)
        || (c.is_strict_inequality() && n == 0))
      set_empty();
    return;
  }

  PPL_ASSERT(c_num_vars == 1);
  const Coefficient& d = c.coefficient(Variable(c_only_var));
  add_interval_constraint_no_check(c_only_var, c.type(), n, d);
}

template <typename ITV>
void
Box<ITV>::refine_no_check(const Constraint_System& cs) {
  PPL_ASSERT(cs.space_dimension() <= space_dimension());
  for (Constraint_System::const_iterator i = cs.begin(),
	 cs_end = cs.end(); !marked_empty() && i != cs_end; ++i)
    refine_no_check(*i);
  PPL_ASSERT(OK());
}

template <typename ITV>
void
Box<ITV>::refine_no_check(const Congruence& cg) {
  PPL_ASSERT(!marked_empty());

  PPL_ASSERT(cg.space_dimension() <= space_dimension());

  if (cg.is_proper_congruence()) {
    // FIXME: also deal with the case of interval with restrictions.
    // A proper congruences is also an interval constraint
    // if and only if it is trivial.
    if (cg.is_inconsistent())
      set_empty();
    return;
  }

  PPL_ASSERT(cg.is_equality());
  Constraint c(cg);
  refine_no_check(c);
}

template <typename ITV>
void
Box<ITV>::refine_no_check(const Congruence_System& cgs) {
  PPL_ASSERT(cgs.space_dimension() <= space_dimension());
  for (Congruence_System::const_iterator i = cgs.begin(),
	 cgs_end = cgs.end(); !marked_empty() && i != cgs_end; ++i)
    refine_no_check(*i);
  PPL_ASSERT(OK());
}

#if 1 // Alternative implementations for propagate_constraint_no_check.
namespace {

inline bool
propagate_constraint_check_result(Result r, Ternary& open) {
  r = result_relation_class(r);
  switch (r) {
  case V_GT_MINUS_INFINITY:
  case V_LT_PLUS_INFINITY:
    return true;
  case V_LT:
  case V_GT:
    open = T_YES;
    return false;
  case V_LE:
  case V_GE:
    if (open == T_NO)
      open = T_MAYBE;
    return false;
  case V_EQ:
    return false;
  default:
    PPL_ASSERT(false);
    return true;
  }
}

} // namespace

template <typename ITV>
void
Box<ITV>::propagate_constraint_no_check(const Constraint& c) {
  PPL_ASSERT(c.space_dimension() <= space_dimension());

  typedef
    typename Select_Temp_Boundary_Type<typename ITV::boundary_type>::type
    Temp_Boundary_Type;

  const dimension_type c_space_dim = c.space_dimension();
  const Constraint::Type c_type = c.type();
  const Coefficient& c_inhomogeneous_term = c.inhomogeneous_term();

  // Find a space dimension having a non-zero coefficient (if any).
  dimension_type last_k = c.expression().last_nonzero(1, c_space_dim + 1);
  if (last_k == c_space_dim + 1) {
    // Constraint c is trivial: check if it is inconsistent.
    if (c_inhomogeneous_term < 0
        || (c_inhomogeneous_term == 0
            && c_type != Constraint::NONSTRICT_INEQUALITY))
      set_empty();
    return;
  }

  // Here constraint c is non-trivial.
  PPL_ASSERT(last_k <= c_space_dim);
  Result r;
  Temp_Boundary_Type t_bound;
  Temp_Boundary_Type t_a;
  Temp_Boundary_Type t_x;
  Ternary open;
  const Constraint::Expression& c_e = c.expression();
  for (Linear_Expression::const_iterator k = c_e.begin(),
    k_end = c_e.lower_bound(Variable(last_k)); k != k_end; ++k) {
    const Coefficient& a_k = *k;
    const Variable k_var = k.variable();
    int sgn_a_k = sgn(a_k);
    if (sgn_a_k > 0) {
      open = (c_type == Constraint::STRICT_INEQUALITY) ? T_YES : T_NO;
      if (open == T_NO)
	maybe_reset_fpu_inexact<Temp_Boundary_Type>();
      r = assign_r(t_bound, c_inhomogeneous_term, ROUND_UP);
      if (propagate_constraint_check_result(r, open))
	goto maybe_refine_upper_1;
      r = neg_assign_r(t_bound, t_bound, ROUND_DOWN);
      if (propagate_constraint_check_result(r, open))
	goto maybe_refine_upper_1;
      for (Linear_Expression::const_iterator i = c_e.begin(),
            i_end = c_e.lower_bound(Variable(last_k)); i != i_end; ++i) {
        const Variable i_var = i.variable();
	if (i_var.id() == k_var.id())
	  continue;
	const Coefficient& a_i = *i;
	int sgn_a_i = sgn(a_i);
	ITV& x_i = seq[i_var.id()];
	if (sgn_a_i < 0) {
	  if (x_i.lower_is_boundary_infinity())
	    goto maybe_refine_upper_1;
	  r = assign_r(t_a, a_i, ROUND_DOWN);
	  if (propagate_constraint_check_result(r, open))
	    goto maybe_refine_upper_1;
	  r = assign_r(t_x, x_i.lower(), ROUND_DOWN);
	  if (propagate_constraint_check_result(r, open))
	    goto maybe_refine_upper_1;
	  if (x_i.lower_is_open())
	    open = T_YES;
	  r = sub_mul_assign_r(t_bound, t_a, t_x, ROUND_DOWN);
	  if (propagate_constraint_check_result(r, open))
	    goto maybe_refine_upper_1;
	}
	else {
	  PPL_ASSERT(sgn_a_i > 0);
	  if (x_i.upper_is_boundary_infinity())
	    goto maybe_refine_upper_1;
	  r = assign_r(t_a, a_i, ROUND_UP);
	  if (propagate_constraint_check_result(r, open))
	    goto maybe_refine_upper_1;
	  r = assign_r(t_x, x_i.upper(), ROUND_UP);
	  if (propagate_constraint_check_result(r, open))
	    goto maybe_refine_upper_1;
	  if (x_i.upper_is_open())
	    open = T_YES;
	  r = sub_mul_assign_r(t_bound, t_a, t_x, ROUND_DOWN);
	  if (propagate_constraint_check_result(r, open))
	    goto maybe_refine_upper_1;
	}
      }
      r = assign_r(t_a, a_k, ROUND_UP);
      if (propagate_constraint_check_result(r, open))
	goto maybe_refine_upper_1;
      r = div_assign_r(t_bound, t_bound, t_a, ROUND_DOWN);
      if (propagate_constraint_check_result(r, open))
	goto maybe_refine_upper_1;

      // Refine the lower bound of `seq[k]' with `t_bound'.
      if (open == T_MAYBE
	  && maybe_check_fpu_inexact<Temp_Boundary_Type>() == 1)
	open = T_YES;
      seq[k_var.id()].add_constraint(i_constraint(open == T_YES ? GREATER_THAN : GREATER_OR_EQUAL, t_bound));
      reset_empty_up_to_date();
    maybe_refine_upper_1:
      if (c_type != Constraint::EQUALITY)
	continue;
      open = T_NO;
      maybe_reset_fpu_inexact<Temp_Boundary_Type>();
      r = assign_r(t_bound, c_inhomogeneous_term, ROUND_DOWN);
      if (propagate_constraint_check_result(r, open))
	goto next_k;
      r = neg_assign_r(t_bound, t_bound, ROUND_UP);
      if (propagate_constraint_check_result(r, open))
	goto next_k;
      for (Linear_Expression::const_iterator i = c_e.begin(),
            i_end = c_e.lower_bound(Variable(c_space_dim)); i != i_end; ++i) {
        const Variable i_var = i.variable();
	if (i_var.id() == k_var.id())
	  continue;
	const Coefficient& a_i = *i;
	int sgn_a_i = sgn(a_i);
	ITV& x_i = seq[i_var.id()];
	if (sgn_a_i < 0) {
	  if (x_i.upper_is_boundary_infinity())
	    goto next_k;
	  r = assign_r(t_a, a_i, ROUND_UP);
	  if (propagate_constraint_check_result(r, open))
	    goto next_k;
	  r = assign_r(t_x, x_i.upper(), ROUND_UP);
	  if (propagate_constraint_check_result(r, open))
	    goto next_k;
	  if (x_i.upper_is_open())
	    open = T_YES;
	  r = sub_mul_assign_r(t_bound, t_a, t_x, ROUND_UP);
	  if (propagate_constraint_check_result(r, open))
	    goto next_k;
	}
	else {
	  PPL_ASSERT(sgn_a_i > 0);
	  if (x_i.lower_is_boundary_infinity())
	    goto next_k;
	  r = assign_r(t_a, a_i, ROUND_DOWN);
	  if (propagate_constraint_check_result(r, open))
	    goto next_k;
	  r = assign_r(t_x, x_i.lower(), ROUND_DOWN);
	  if (propagate_constraint_check_result(r, open))
	    goto next_k;
	  if (x_i.lower_is_open())
	    open = T_YES;
	  r = sub_mul_assign_r(t_bound, t_a, t_x, ROUND_UP);
	  if (propagate_constraint_check_result(r, open))
	    goto next_k;
	}
      }
      r = assign_r(t_a, a_k, ROUND_DOWN);
      if (propagate_constraint_check_result(r, open))
	goto next_k;
      r = div_assign_r(t_bound, t_bound, t_a, ROUND_UP);
      if (propagate_constraint_check_result(r, open))
	goto next_k;

      // Refine the upper bound of seq[k] with t_bound.
      if (open == T_MAYBE
	  && maybe_check_fpu_inexact<Temp_Boundary_Type>() == 1)
	open = T_YES;
      seq[k_var.id()].add_constraint(i_constraint(open == T_YES ? LESS_THAN : LESS_OR_EQUAL, t_bound));
      reset_empty_up_to_date();
    }
    else {
      PPL_ASSERT(sgn_a_k < 0);
      open = (c_type == Constraint::STRICT_INEQUALITY) ? T_YES : T_NO;
      if (open == T_NO)
	maybe_reset_fpu_inexact<Temp_Boundary_Type>();
      r = assign_r(t_bound, c_inhomogeneous_term, ROUND_UP);
      if (propagate_constraint_check_result(r, open))
	goto maybe_refine_upper_2;
      r = neg_assign_r(t_bound, t_bound, ROUND_DOWN);
      if (propagate_constraint_check_result(r, open))
	goto maybe_refine_upper_2;
      for (Linear_Expression::const_iterator i = c_e.begin(),
            i_end = c_e.lower_bound(Variable(c_space_dim)); i != i_end; ++i) {
        const Variable i_var = i.variable();
	if (i_var.id() == k_var.id())
	  continue;
	const Coefficient& a_i = *i;
	int sgn_a_i = sgn(a_i);
	ITV& x_i = seq[i_var.id()];
	if (sgn_a_i < 0) {
	  if (x_i.lower_is_boundary_infinity())
	    goto maybe_refine_upper_2;
	  r = assign_r(t_a, a_i, ROUND_DOWN);
	  if (propagate_constraint_check_result(r, open))
	    goto maybe_refine_upper_2;
	  r = assign_r(t_x, x_i.lower(), ROUND_DOWN);
	  if (propagate_constraint_check_result(r, open))
	    goto maybe_refine_upper_2;
	  if (x_i.lower_is_open())
	    open = T_YES;
	  r = sub_mul_assign_r(t_bound, t_a, t_x, ROUND_UP);
	  if (propagate_constraint_check_result(r, open))
	    goto maybe_refine_upper_2;
	}
	else {
	  PPL_ASSERT(sgn_a_i > 0);
	  if (x_i.upper_is_boundary_infinity())
	    goto maybe_refine_upper_2;
	  r = assign_r(t_a, a_i, ROUND_UP);
	  if (propagate_constraint_check_result(r, open))
	    goto maybe_refine_upper_2;
	  r = assign_r(t_x, x_i.upper(), ROUND_UP);
	  if (propagate_constraint_check_result(r, open))
	    goto maybe_refine_upper_2;
	  if (x_i.upper_is_open())
	    open = T_YES;
	  r = sub_mul_assign_r(t_bound, t_a, t_x, ROUND_DOWN);
	  if (propagate_constraint_check_result(r, open))
	    goto maybe_refine_upper_2;
	}
      }
      r = assign_r(t_a, a_k, ROUND_UP);
      if (propagate_constraint_check_result(r, open))
	goto maybe_refine_upper_2;
      r = div_assign_r(t_bound, t_bound, t_a, ROUND_UP);
      if (propagate_constraint_check_result(r, open))
	goto maybe_refine_upper_2;

      // Refine the upper bound of seq[k] with t_bound.
      if (open == T_MAYBE
	  && maybe_check_fpu_inexact<Temp_Boundary_Type>() == 1)
	open = T_YES;
      seq[k_var.id()].add_constraint(i_constraint(open == T_YES ? LESS_THAN : LESS_OR_EQUAL, t_bound));
      reset_empty_up_to_date();
    maybe_refine_upper_2:
      if (c_type != Constraint::EQUALITY)
	continue;
      open = T_NO;
      maybe_reset_fpu_inexact<Temp_Boundary_Type>();
      r = assign_r(t_bound, c_inhomogeneous_term, ROUND_DOWN);
      if (propagate_constraint_check_result(r, open))
	goto next_k;
      r = neg_assign_r(t_bound, t_bound, ROUND_UP);
      if (propagate_constraint_check_result(r, open))
	goto next_k;
      for (Linear_Expression::const_iterator i = c_e.begin(),
            i_end = c_e.lower_bound(Variable(c_space_dim)); i != i_end; ++i) {
        const Variable i_var = i.variable();
	if (i_var.id() == k_var.id())
	  continue;
	const Coefficient& a_i = *i;
	int sgn_a_i = sgn(a_i);
	ITV& x_i = seq[i_var.id()];
	if (sgn_a_i < 0) {
	  if (x_i.upper_is_boundary_infinity())
	    goto next_k;
	  r = assign_r(t_a, a_i, ROUND_UP);
	  if (propagate_constraint_check_result(r, open))
	    goto next_k;
	  r = assign_r(t_x, x_i.upper(), ROUND_UP);
	  if (propagate_constraint_check_result(r, open))
	    goto next_k;
	  if (x_i.upper_is_open())
	    open = T_YES;
	  r = sub_mul_assign_r(t_bound, t_a, t_x, ROUND_UP);
	  if (propagate_constraint_check_result(r, open))
	    goto next_k;
	}
	else {
	  PPL_ASSERT(sgn_a_i > 0);
	  if (x_i.lower_is_boundary_infinity())
	    goto next_k;
	  r = assign_r(t_a, a_i, ROUND_DOWN);
	  if (propagate_constraint_check_result(r, open))
	    goto next_k;
	  r = assign_r(t_x, x_i.lower(), ROUND_DOWN);
	  if (propagate_constraint_check_result(r, open))
	    goto next_k;
	  if (x_i.lower_is_open())
	    open = T_YES;
	  r = sub_mul_assign_r(t_bound, t_a, t_x, ROUND_UP);
	  if (propagate_constraint_check_result(r, open))
	    goto next_k;
	}
      }
      r = assign_r(t_a, a_k, ROUND_DOWN);
      if (propagate_constraint_check_result(r, open))
	goto next_k;
      r = div_assign_r(t_bound, t_bound, t_a, ROUND_DOWN);
      if (propagate_constraint_check_result(r, open))
	goto next_k;

      // Refine the lower bound of seq[k] with t_bound.
      if (open == T_MAYBE
	  && maybe_check_fpu_inexact<Temp_Boundary_Type>() == 1)
	open = T_YES;
      seq[k_var.id()].add_constraint(i_constraint(open == T_YES ? GREATER_THAN : GREATER_OR_EQUAL, t_bound));
      reset_empty_up_to_date();
    }
  next_k:
    ;
  }
}

#else // Alternative implementations for propagate_constraint_no_check.

template <typename ITV>
void
Box<ITV>::propagate_constraint_no_check(const Constraint& c) {
  PPL_ASSERT(c.space_dimension() <= space_dimension());

  dimension_type c_space_dim = c.space_dimension();
  ITV k[c_space_dim];
  ITV p[c_space_dim];
  for (Linear_Expression::const_iterator i = c_e.begin(),
        i_end = c_e.lower_bound(Variable(c_space_dim)); i != i_end; ++i) {
    const Variable i_var = i.variable();
    k[i_var.id()] = *i;
    ITV& p_i = p[i_var.id()];
    p_i = seq[i_var.id()];
    p_i.mul_assign(p_i, k[i_var.id()]);
  }
  const Coefficient& inhomogeneous_term = c.inhomogeneous_term();
  for (Linear_Expression::const_iterator i = c_e.begin(),
        i_end = c_e.lower_bound(Variable(c_space_dim)); i != i_end; ++i) {
    const Variable i_var = i.variable();
    int sgn_coefficient_i = sgn(*i);
    ITV q(inhomogeneous_term);
    for (Linear_Expression::const_iterator j = c_e.begin(),
          j_end = c_e.lower_bound(Variable(c_space_dim)); j != j_end; ++j) {
      const Variable j_var = j.variable();
      if (i_var == j_var)
	continue;
      q.add_assign(q, p[j_var.id()]);
    }
    q.div_assign(q, k[i_var.id()]);
    q.neg_assign(q);
    Relation_Symbol rel;
    switch (c.type()) {
    case Constraint::EQUALITY:
      rel = EQUAL;
      break;
    case Constraint::NONSTRICT_INEQUALITY:
      rel = (sgn_coefficient_i > 0) ? GREATER_OR_EQUAL : LESS_OR_EQUAL;
      break;
    case Constraint::STRICT_INEQUALITY:
      rel = (sgn_coefficient_i > 0) ? GREATER_THAN : LESS_THAN;
      break;
    }
    seq[i_var.id()].add_constraint(i_constraint(rel, q));
    // FIXME: could/should we exploit the return value of add_constraint
    //        in case it is available?
    // FIMXE: should we instead be lazy and do not even bother about
    //        the possibility the interval becomes empty apart from setting
    //        empty_up_to_date = false?
    if (seq[i_var.id()].is_empty()) {
      set_empty();
      break;
    }
  }

  PPL_ASSERT(OK());
}

#endif // Alternative implementations for propagate_constraint_no_check.

template <typename ITV>
void
Box<ITV>
::propagate_constraints_no_check(const Constraint_System& cs,
                                 const dimension_type max_iterations) {
  const dimension_type space_dim = space_dimension();
  PPL_ASSERT(cs.space_dimension() <= space_dim);

  const Constraint_System::const_iterator cs_begin = cs.begin();
  const Constraint_System::const_iterator cs_end = cs.end();
  const dimension_type cs_size = std::distance(cs_begin, cs_end);
  const dimension_type propagation_weight = cs_size * space_dim;

  Sequence copy;
  bool changed;
  dimension_type num_iterations = 0;
  do {
    WEIGHT_BEGIN();
    ++num_iterations;
    copy = seq;
    for (Constraint_System::const_iterator i = cs_begin; i != cs_end; ++i)
      propagate_constraint_no_check(*i);

    WEIGHT_ADD_MUL(40, propagation_weight);
    // Check if the client has requested abandoning all expensive
    // computations.  If so, the exception specified by the client
    // is thrown now.
    maybe_abandon();

    // NOTE: if max_iterations == 0 (i.e., no iteration limit is set)
    // the following test will anyway trigger on wrap around.
    if (num_iterations == max_iterations)
      break;

    changed = (copy != seq);
  } while (changed);
}

template <typename ITV>
void
Box<ITV>::affine_image(const Variable var,
                       const Linear_Expression& expr,
                       Coefficient_traits::const_reference denominator) {
  // The denominator cannot be zero.
  if (denominator == 0)
    throw_generic("affine_image(v, e, d)", "d == 0");

  // Dimension-compatibility checks.
  const dimension_type space_dim = space_dimension();
  const dimension_type expr_space_dim = expr.space_dimension();
  if (space_dim < expr_space_dim)
    throw_dimension_incompatible("affine_image(v, e, d)", "e", expr);
  // `var' should be one of the dimensions of the polyhedron.
  const dimension_type var_space_dim = var.space_dimension();
  if (space_dim < var_space_dim)
    throw_dimension_incompatible("affine_image(v, e, d)", "v", var);

  if (is_empty())
    return;

  Tmp_Interval_Type expr_value, temp0, temp1;
  expr_value.assign(expr.inhomogeneous_term());
  for (Linear_Expression::const_iterator i = expr.begin(),
          i_end = expr.end(); i != i_end; ++i) {
    temp0.assign(*i);
    temp1.assign(seq[i.variable().id()]);
    temp0.mul_assign(temp0, temp1);
    expr_value.add_assign(expr_value, temp0);
  }
  if (denominator != 1) {
    temp0.assign(denominator);
    expr_value.div_assign(expr_value, temp0);
  }
  seq[var.id()].assign(expr_value);

  PPL_ASSERT(OK());
}

template <typename ITV>
void
Box<ITV>::affine_form_image(const Variable var,
                            const Linear_Form<ITV>& lf) {

  // Check that ITV has a floating point boundary type.
  PPL_COMPILE_TIME_CHECK(!std::numeric_limits<typename ITV::boundary_type>
            ::is_exact, "Box<ITV>::affine_form_image(Variable, Linear_Form):"
                        "ITV has not a floating point boundary type.");

  // Dimension-compatibility checks.
  const dimension_type space_dim = space_dimension();
  const dimension_type lf_space_dim = lf.space_dimension();
  if (space_dim < lf_space_dim)
    throw_dimension_incompatible("affine_form_image(var, lf)", "lf", lf);
  // `var' should be one of the dimensions of the polyhedron.
  const dimension_type var_space_dim = var.space_dimension();
  if (space_dim < var_space_dim)
    throw_dimension_incompatible("affine_form_image(var, lf)", "var", var);

  if (is_empty())
    return;

  // Intervalization of 'lf'.
  ITV result = lf.inhomogeneous_term();
  for (dimension_type i = 0; i < lf_space_dim; ++i) {
    ITV current_addend = lf.coefficient(Variable(i));
    const ITV& curr_int = seq[i];
    current_addend *= curr_int;
    result += current_addend;
  }

  seq[var.id()].assign(result);
  PPL_ASSERT(OK());
}

template <typename ITV>
void
Box<ITV>::affine_preimage(const Variable var,
                          const Linear_Expression& expr,
                          Coefficient_traits::const_reference
                          denominator) {
  // The denominator cannot be zero.
  if (denominator == 0)
    throw_generic("affine_preimage(v, e, d)", "d == 0");

  // Dimension-compatibility checks.
  const dimension_type x_space_dim = space_dimension();
  const dimension_type expr_space_dim = expr.space_dimension();
  if (x_space_dim < expr_space_dim)
    throw_dimension_incompatible("affine_preimage(v, e, d)", "e", expr);
  // `var' should be one of the dimensions of the polyhedron.
  const dimension_type var_space_dim = var.space_dimension();
  if (x_space_dim < var_space_dim)
    throw_dimension_incompatible("affine_preimage(v, e, d)", "v", var);

  if (is_empty())
    return;

  const Coefficient& expr_v = expr.coefficient(var);
  const bool invertible = (expr_v != 0);
  if (!invertible) {
    Tmp_Interval_Type expr_value, temp0, temp1;
    expr_value.assign(expr.inhomogeneous_term());
    for (Linear_Expression::const_iterator i = expr.begin(),
            i_end = expr.end(); i != i_end; ++i) {
      temp0.assign(*i);
      temp1.assign(seq[i.variable().id()]);
      temp0.mul_assign(temp0, temp1);
      expr_value.add_assign(expr_value, temp0);
    }
    if (denominator != 1) {
      temp0.assign(denominator);
      expr_value.div_assign(expr_value, temp0);
    }
    ITV& x_seq_v = seq[var.id()];
    expr_value.intersect_assign(x_seq_v);
    if (expr_value.is_empty())
      set_empty();
    else
      x_seq_v.assign(UNIVERSE);
  }
  else {
    // The affine transformation is invertible.
    // CHECKME: for efficiency, would it be meaningful to avoid
    // the computation of inverse by partially evaluating the call
    // to affine_image?
    Linear_Expression inverse;
    inverse -= expr;
    inverse += (expr_v + denominator) * var;
    affine_image(var, inverse, expr_v);
  }
  PPL_ASSERT(OK());
}

template <typename ITV>
void
Box<ITV>
::bounded_affine_image(const Variable var,
                       const Linear_Expression& lb_expr,
                       const Linear_Expression& ub_expr,
                       Coefficient_traits::const_reference denominator) {
  // The denominator cannot be zero.
  if (denominator == 0)
    throw_generic("bounded_affine_image(v, lb, ub, d)", "d == 0");

  // Dimension-compatibility checks.
  const dimension_type space_dim = space_dimension();
  // The dimension of `lb_expr' and `ub_expr' should not be
  // greater than the dimension of `*this'.
  const dimension_type lb_space_dim = lb_expr.space_dimension();
  if (space_dim < lb_space_dim)
    throw_dimension_incompatible("bounded_affine_image(v, lb, ub, d)",
				 "lb", lb_expr);
  const dimension_type ub_space_dim = ub_expr.space_dimension();
  if (space_dim < ub_space_dim)
    throw_dimension_incompatible("bounded_affine_image(v, lb, ub, d)",
				 "ub", ub_expr);
    // `var' should be one of the dimensions of the box.
  const dimension_type var_space_dim = var.space_dimension();
  if (space_dim < var_space_dim)
    throw_dimension_incompatible("affine_image(v, e, d)", "v", var);

  // Any image of an empty box is empty.
  if (is_empty())
    return;

  // Add the constraint implied by the `lb_expr' and `ub_expr'.
  if (denominator > 0)
    refine_with_constraint(lb_expr <= ub_expr);
  else
    refine_with_constraint(lb_expr >= ub_expr);

  // Check whether `var' occurs in `lb_expr' and/or `ub_expr'.
  if (lb_expr.coefficient(var) == 0) {
    // Here `var' can only occur in `ub_expr'.
    generalized_affine_image(var,
			     LESS_OR_EQUAL,
			     ub_expr,
			     denominator);
    if (denominator > 0)
      refine_with_constraint(lb_expr <= denominator*var);
    else
      refine_with_constraint(denominator*var <= lb_expr);
  }
  else if (ub_expr.coefficient(var) == 0) {
    // Here `var' can only occur in `lb_expr'.
    generalized_affine_image(var,
			     GREATER_OR_EQUAL,
			     lb_expr,
			     denominator);
    if (denominator > 0)
      refine_with_constraint(denominator*var <= ub_expr);
    else
      refine_with_constraint(ub_expr <= denominator*var);
  }
  else {
    // Here `var' occurs in both `lb_expr' and `ub_expr'.  As boxes
    // can only use the non-relational constraints, we find the
    // maximum/minimum values `ub_expr' and `lb_expr' obtain with the
    // box and use these instead of the `ub-expr' and `lb-expr'.
    PPL_DIRTY_TEMP(Coefficient, max_num);
    PPL_DIRTY_TEMP(Coefficient, max_den);
    bool max_included;
    PPL_DIRTY_TEMP(Coefficient, min_num);
    PPL_DIRTY_TEMP(Coefficient, min_den);
    bool min_included;
    ITV& seq_v = seq[var.id()];
    if (maximize(ub_expr, max_num, max_den, max_included)) {
      if (minimize(lb_expr, min_num, min_den, min_included)) {
	// The `ub_expr' has a maximum value and the `lb_expr'
	// has a minimum value for the box.
	// Set the bounds for `var' using the minimum for `lb_expr'.
	min_den *= denominator;
	PPL_DIRTY_TEMP(mpq_class, q1);
	PPL_DIRTY_TEMP(mpq_class, q2);
	assign_r(q1.get_num(), min_num, ROUND_NOT_NEEDED);
	assign_r(q1.get_den(), min_den, ROUND_NOT_NEEDED);
	q1.canonicalize();
	// Now make the maximum of lb_expr the upper bound.  If the
	// maximum is not at a box point, then inequality is strict.
	max_den *= denominator;
	assign_r(q2.get_num(), max_num, ROUND_NOT_NEEDED);
	assign_r(q2.get_den(), max_den, ROUND_NOT_NEEDED);
	q2.canonicalize();
	if (denominator > 0)
	  seq_v.build(i_constraint(min_included ? GREATER_OR_EQUAL : GREATER_THAN, q1),
		      i_constraint(max_included ? LESS_OR_EQUAL : LESS_THAN, q2));
	else
	  seq_v.build(i_constraint(max_included ? GREATER_OR_EQUAL : GREATER_THAN, q2),
		       i_constraint(min_included ? LESS_OR_EQUAL : LESS_THAN, q1));
      }
      else {
	// The `ub_expr' has a maximum value but the `lb_expr'
	// has no minimum value for the box.
	// Set the bounds for `var' using the maximum for `lb_expr'.
	PPL_DIRTY_TEMP(mpq_class, q);
	max_den *= denominator;
	assign_r(q.get_num(), max_num, ROUND_NOT_NEEDED);
	assign_r(q.get_den(), max_den, ROUND_NOT_NEEDED);
	q.canonicalize();
	if (denominator > 0)
	  seq_v.build(i_constraint(max_included ? LESS_OR_EQUAL : LESS_THAN, q));
	else
	  seq_v.build(i_constraint(max_included ? GREATER_OR_EQUAL : GREATER_THAN, q));
      }
    }
    else if (minimize(lb_expr, min_num, min_den, min_included)) {
	// The `ub_expr' has no maximum value but the `lb_expr'
	// has a minimum value for the box.
	// Set the bounds for `var' using the minimum for `lb_expr'.
	min_den *= denominator;
	PPL_DIRTY_TEMP(mpq_class, q);
	assign_r(q.get_num(), min_num, ROUND_NOT_NEEDED);
	assign_r(q.get_den(), min_den, ROUND_NOT_NEEDED);
	q.canonicalize();
	if (denominator > 0)
	  seq_v.build(i_constraint(min_included ? GREATER_OR_EQUAL : GREATER_THAN, q));
	else
	  seq_v.build(i_constraint(min_included ? LESS_OR_EQUAL : LESS_THAN, q));
    }
    else {
      // The `ub_expr' has no maximum value and the `lb_expr'
      // has no minimum value for the box.
      // So we set the bounds to be unbounded.
      seq_v.assign(UNIVERSE);
    }
  }
  PPL_ASSERT(OK());
}

template <typename ITV>
void
Box<ITV>
::bounded_affine_preimage(const Variable var,
                          const Linear_Expression& lb_expr,
                          const Linear_Expression& ub_expr,
                          Coefficient_traits::const_reference denominator) {
  // The denominator cannot be zero.
  const dimension_type space_dim = space_dimension();
  if (denominator == 0)
    throw_generic("bounded_affine_preimage(v, lb, ub, d)", "d == 0");

  // Dimension-compatibility checks.
  // `var' should be one of the dimensions of the polyhedron.
  const dimension_type var_space_dim = var.space_dimension();
  if (space_dim < var_space_dim)
    throw_dimension_incompatible("bounded_affine_preimage(v, lb, ub, d)",
				 "v", var);
  // The dimension of `lb_expr' and `ub_expr' should not be
  // greater than the dimension of `*this'.
  const dimension_type lb_space_dim = lb_expr.space_dimension();
  if (space_dim < lb_space_dim)
    throw_dimension_incompatible("bounded_affine_preimage(v, lb, ub)",
				 "lb", lb_expr);
  const dimension_type ub_space_dim = ub_expr.space_dimension();
  if (space_dim < ub_space_dim)
    throw_dimension_incompatible("bounded_affine_preimage(v, lb, ub)",
				 "ub", ub_expr);

  // Any preimage of an empty polyhedron is empty.
  if (marked_empty())
    return;

  const bool negative_denom = (denominator < 0);
  const Coefficient& lb_var_coeff = lb_expr.coefficient(var);
  const Coefficient& ub_var_coeff = ub_expr.coefficient(var);

  // If the implied constraint between `ub_expr and `lb_expr' is
  // independent of `var', then impose it now.
  if (lb_var_coeff == ub_var_coeff) {
    if (negative_denom)
      refine_with_constraint(lb_expr >= ub_expr);
    else
      refine_with_constraint(lb_expr <= ub_expr);
  }

  ITV& seq_var = seq[var.id()];
  if (!seq_var.is_universe()) {
    // We want to work with a positive denominator,
    // so the sign and its (unsigned) value are separated.
    PPL_DIRTY_TEMP_COEFFICIENT(pos_denominator);
    pos_denominator = denominator;
    if (negative_denom)
      neg_assign(pos_denominator, pos_denominator);
    // Store all the information about the upper and lower bounds
    // for `var' before making this interval unbounded.
    bool open_lower = seq_var.lower_is_open();
    bool unbounded_lower = seq_var.lower_is_boundary_infinity();
    PPL_DIRTY_TEMP(mpq_class, q_seq_var_lower);
    PPL_DIRTY_TEMP(Coefficient, num_lower);
    PPL_DIRTY_TEMP(Coefficient, den_lower);
    if (!unbounded_lower) {
      assign_r(q_seq_var_lower, seq_var.lower(), ROUND_NOT_NEEDED);
      assign_r(num_lower, q_seq_var_lower.get_num(), ROUND_NOT_NEEDED);
      assign_r(den_lower, q_seq_var_lower.get_den(), ROUND_NOT_NEEDED);
      if (negative_denom)
        neg_assign(den_lower, den_lower);
      num_lower *= pos_denominator;
      seq_var.lower_extend();
    }
    bool open_upper = seq_var.upper_is_open();
    bool unbounded_upper = seq_var.upper_is_boundary_infinity();
    PPL_DIRTY_TEMP(mpq_class, q_seq_var_upper);
    PPL_DIRTY_TEMP(Coefficient, num_upper);
    PPL_DIRTY_TEMP(Coefficient, den_upper);
    if (!unbounded_upper) {
      assign_r(q_seq_var_upper, seq_var.upper(), ROUND_NOT_NEEDED);
      assign_r(num_upper, q_seq_var_upper.get_num(), ROUND_NOT_NEEDED);
      assign_r(den_upper, q_seq_var_upper.get_den(), ROUND_NOT_NEEDED);
      if (negative_denom)
        neg_assign(den_upper, den_upper);
      num_upper *= pos_denominator;
      seq_var.upper_extend();
    }

    if (!unbounded_lower) {
      // `lb_expr' is revised by removing the `var' component,
      // multiplying by `-' denominator of the lower bound for `var',
      // and adding the lower bound for `var' to the inhomogeneous term.
      Linear_Expression revised_lb_expr(ub_expr);
      revised_lb_expr -= ub_var_coeff * var;
      PPL_DIRTY_TEMP(Coefficient, d);
      neg_assign(d, den_lower);
      revised_lb_expr *= d;
      revised_lb_expr += num_lower;

      // Find the minimum value for the revised lower bound expression
      // and use this to refine the appropriate bound.
      bool included;
      PPL_DIRTY_TEMP(Coefficient, den);
      if (minimize(revised_lb_expr, num_lower, den, included)) {
        den_lower *= (den * ub_var_coeff);
        PPL_DIRTY_TEMP(mpq_class, q);
        assign_r(q.get_num(), num_lower, ROUND_NOT_NEEDED);
        assign_r(q.get_den(), den_lower, ROUND_NOT_NEEDED);
        q.canonicalize();
        open_lower |= !included;
        if ((ub_var_coeff >= 0) ? !negative_denom : negative_denom)
          seq_var.add_constraint(i_constraint(open_lower ? GREATER_THAN : GREATER_OR_EQUAL, q));
        else
          seq_var.add_constraint(i_constraint(open_lower ? LESS_THAN : LESS_OR_EQUAL, q));
        if (seq_var.is_empty()) {
          set_empty();
          return;
        }
      }
    }

    if (!unbounded_upper) {
      // `ub_expr' is revised by removing the `var' component,
      // multiplying by `-' denominator of the upper bound for `var',
      // and adding the upper bound for `var' to the inhomogeneous term.
      Linear_Expression revised_ub_expr(lb_expr);
      revised_ub_expr -= lb_var_coeff * var;
      PPL_DIRTY_TEMP(Coefficient, d);
      neg_assign(d, den_upper);
      revised_ub_expr *= d;
      revised_ub_expr += num_upper;

      // Find the maximum value for the revised upper bound expression
      // and use this to refine the appropriate bound.
      bool included;
      PPL_DIRTY_TEMP(Coefficient, den);
      if (maximize(revised_ub_expr, num_upper, den, included)) {
        den_upper *= (den * lb_var_coeff);
        PPL_DIRTY_TEMP(mpq_class, q);
        assign_r(q.get_num(), num_upper, ROUND_NOT_NEEDED);
        assign_r(q.get_den(), den_upper, ROUND_NOT_NEEDED);
        q.canonicalize();
        open_upper |= !included;
        if ((lb_var_coeff >= 0) ? !negative_denom : negative_denom)
          seq_var.add_constraint(i_constraint(open_upper ? LESS_THAN : LESS_OR_EQUAL, q));
        else
          seq_var.add_constraint(i_constraint(open_upper ? GREATER_THAN : GREATER_OR_EQUAL, q));
        if (seq_var.is_empty()) {
          set_empty();
          return;
        }
      }
    }
  }

  // If the implied constraint between `ub_expr and `lb_expr' is
  // dependent on `var', then impose on the new box.
  if (lb_var_coeff != ub_var_coeff) {
    if (denominator > 0)
      refine_with_constraint(lb_expr <= ub_expr);
    else
      refine_with_constraint(lb_expr >= ub_expr);
  }

  PPL_ASSERT(OK());
}

template <typename ITV>
void
Box<ITV>
::generalized_affine_image(const Variable var,
                           const Relation_Symbol relsym,
                           const Linear_Expression& expr,
                           Coefficient_traits::const_reference denominator) {
  // The denominator cannot be zero.
  if (denominator == 0)
    throw_generic("generalized_affine_image(v, r, e, d)", "d == 0");

  // Dimension-compatibility checks.
  const dimension_type space_dim = space_dimension();
  // The dimension of `expr' should not be greater than the dimension
  // of `*this'.
  if (space_dim < expr.space_dimension())
    throw_dimension_incompatible("generalized_affine_image(v, r, e, d)",
				 "e", expr);
  // `var' should be one of the dimensions of the box.
  const dimension_type var_space_dim = var.space_dimension();
  if (space_dim < var_space_dim)
    throw_dimension_incompatible("generalized_affine_image(v, r, e, d)",
				 "v", var);

  // The relation symbol cannot be a disequality.
  if (relsym == NOT_EQUAL)
    throw_generic("generalized_affine_image(v, r, e, d)",
		  "r is the disequality relation symbol");

  // First compute the affine image.
  affine_image(var, expr, denominator);

  if (relsym == EQUAL)
    // The affine relation is indeed an affine function.
    return;

  // Any image of an empty box is empty.
  if (is_empty())
    return;

  ITV& seq_var = seq[var.id()];
  switch (relsym) {
  case LESS_OR_EQUAL:
    seq_var.lower_extend();
    break;
  case LESS_THAN:
    seq_var.lower_extend();
    if (!seq_var.upper_is_boundary_infinity())
      seq_var.remove_sup();
    break;
  case GREATER_OR_EQUAL:
    seq_var.upper_extend();
    break;
  case GREATER_THAN:
    seq_var.upper_extend();
    if (!seq_var.lower_is_boundary_infinity())
      seq_var.remove_inf();
    break;
  default:
    // The EQUAL and NOT_EQUAL cases have been already dealt with.
    throw std::runtime_error("PPL internal error");
  }
  PPL_ASSERT(OK());
}

template <typename ITV>
void
Box<ITV>
::generalized_affine_preimage(const Variable var,
                              const Relation_Symbol relsym,
                              const Linear_Expression& expr,
                              Coefficient_traits::const_reference denominator)
{
  // The denominator cannot be zero.
  if (denominator == 0)
    throw_generic("generalized_affine_preimage(v, r, e, d)",
			   "d == 0");

  // Dimension-compatibility checks.
  const dimension_type space_dim = space_dimension();
  // The dimension of `expr' should not be greater than the dimension
  // of `*this'.
  if (space_dim < expr.space_dimension())
    throw_dimension_incompatible("generalized_affine_preimage(v, r, e, d)",
				 "e", expr);
  // `var' should be one of the dimensions of the box.
  const dimension_type var_space_dim = var.space_dimension();
  if (space_dim < var_space_dim)
    throw_dimension_incompatible("generalized_affine_preimage(v, r, e, d)",
				 "v", var);
  // The relation symbol cannot be a disequality.
  if (relsym == NOT_EQUAL)
    throw_generic("generalized_affine_preimage(v, r, e, d)",
                  "r is the disequality relation symbol");

  // Check whether the affine relation is indeed an affine function.
  if (relsym == EQUAL) {
    affine_preimage(var, expr, denominator);
    return;
  }

  // Compute the reversed relation symbol to simplify later coding.
  Relation_Symbol reversed_relsym;
  switch (relsym) {
  case LESS_THAN:
    reversed_relsym = GREATER_THAN;
    break;
  case LESS_OR_EQUAL:
    reversed_relsym = GREATER_OR_EQUAL;
    break;
  case GREATER_OR_EQUAL:
    reversed_relsym = LESS_OR_EQUAL;
    break;
  case GREATER_THAN:
    reversed_relsym = LESS_THAN;
    break;
  default:
    // The EQUAL and NOT_EQUAL cases have been already dealt with.
    throw std::runtime_error("PPL internal error");
  }

  // Check whether the preimage of this affine relation can be easily
  // computed as the image of its inverse relation.
  const Coefficient& var_coefficient = expr.coefficient(var);
  if (var_coefficient != 0) {
    Linear_Expression inverse_expr
      = expr - (denominator + var_coefficient) * var;
    PPL_DIRTY_TEMP_COEFFICIENT(inverse_denominator);
    neg_assign(inverse_denominator, var_coefficient);
    Relation_Symbol inverse_relsym
      = (sgn(denominator) == sgn(inverse_denominator))
      ? relsym : reversed_relsym;
    generalized_affine_image(var, inverse_relsym, inverse_expr,
			     inverse_denominator);
    return;
  }

  // Here `var_coefficient == 0', so that the preimage cannot
  // be easily computed by inverting the affine relation.
  // Shrink the box by adding the constraint induced
  // by the affine relation.
  // First, compute the maximum and minimum value reached by
  // `denominator*var' on the box as we need to use non-relational
  // expressions.
  PPL_DIRTY_TEMP(Coefficient, max_num);
  PPL_DIRTY_TEMP(Coefficient, max_den);
  bool max_included;
  bool bound_above = maximize(denominator*var, max_num, max_den, max_included);
  PPL_DIRTY_TEMP(Coefficient, min_num);
  PPL_DIRTY_TEMP(Coefficient, min_den);
  bool min_included;
  bool bound_below = minimize(denominator*var, min_num, min_den, min_included);
  // Use the correct relation symbol
  const Relation_Symbol corrected_relsym
    = (denominator > 0) ? relsym : reversed_relsym;
  // Revise the expression to take into account the denominator of the
  // maximum/minimim value for `var'.
  Linear_Expression revised_expr;
  PPL_DIRTY_TEMP_COEFFICIENT(d);
  if (corrected_relsym == LESS_THAN || corrected_relsym == LESS_OR_EQUAL) {
    if (bound_below) {
      revised_expr = expr;
      revised_expr.set_inhomogeneous_term(Coefficient_zero());
      revised_expr *= d;
    }
  }
  else {
    if (bound_above) {
      revised_expr = expr;
      revised_expr.set_inhomogeneous_term(Coefficient_zero());
      revised_expr *= max_den;
    }
  }

  switch (corrected_relsym) {
  case LESS_THAN:
    if (bound_below)
      refine_with_constraint(min_num < revised_expr);
    break;
  case LESS_OR_EQUAL:
    if (bound_below)
      (min_included)
        ? refine_with_constraint(min_num <= revised_expr)
        : refine_with_constraint(min_num < revised_expr);
    break;
  case GREATER_OR_EQUAL:
    if (bound_above)
      (max_included)
        ? refine_with_constraint(max_num >= revised_expr)
        : refine_with_constraint(max_num > revised_expr);
    break;
  case GREATER_THAN:
    if (bound_above)
      refine_with_constraint(max_num > revised_expr);
    break;
  default:
    // The EQUAL and NOT_EQUAL cases have been already dealt with.
    throw std::runtime_error("PPL internal error");
  }
  // If the shrunk box is empty, its preimage is empty too.
  if (is_empty())
    return;
  ITV& seq_v = seq[var.id()];
  seq_v.assign(UNIVERSE);
  PPL_ASSERT(OK());
}

template <typename ITV>
void
Box<ITV>
::generalized_affine_image(const Linear_Expression& lhs,
                           const Relation_Symbol relsym,
                           const Linear_Expression& rhs) {
  // Dimension-compatibility checks.
  // The dimension of `lhs' should not be greater than the dimension
  // of `*this'.
  dimension_type lhs_space_dim = lhs.space_dimension();
  const dimension_type space_dim = space_dimension();
  if (space_dim < lhs_space_dim)
    throw_dimension_incompatible("generalized_affine_image(e1, r, e2)",
				 "e1", lhs);
  // The dimension of `rhs' should not be greater than the dimension
  // of `*this'.
  const dimension_type rhs_space_dim = rhs.space_dimension();
  if (space_dim < rhs_space_dim)
    throw_dimension_incompatible("generalized_affine_image(e1, r, e2)",
				 "e2", rhs);

  // The relation symbol cannot be a disequality.
  if (relsym == NOT_EQUAL)
    throw_generic("generalized_affine_image(e1, r, e2)",
                  "r is the disequality relation symbol");

  // Any image of an empty box is empty.
  if (marked_empty())
    return;

  // Compute the maximum and minimum value reached by the rhs on the box.
  PPL_DIRTY_TEMP(Coefficient, max_num);
  PPL_DIRTY_TEMP(Coefficient, max_den);
  bool max_included;
  bool max_rhs = maximize(rhs, max_num, max_den, max_included);
  PPL_DIRTY_TEMP(Coefficient, min_num);
  PPL_DIRTY_TEMP(Coefficient, min_den);
  bool min_included;
  bool min_rhs = minimize(rhs, min_num, min_den, min_included);

  // Check whether there is 0, 1 or more than one variable in the lhs
  // and record the variable with the highest dimension; set the box
  // intervals to be unbounded for all other dimensions with non-zero
  // coefficients in the lhs.
  bool has_var = false;
  dimension_type has_var_id = lhs.last_nonzero();

  if (has_var_id != 0) {
    has_var = true;
    --has_var_id;
    dimension_type other_var = lhs.first_nonzero(1, has_var_id + 1);
    --other_var;
    if (other_var != has_var_id) {
      // There is more than one dimension with non-zero coefficient, so
      // we cannot have any information about the dimensions in the lhs.
      ITV& seq_var = seq[has_var_id];
      seq_var.assign(UNIVERSE);
      // Since all but the highest dimension with non-zero coefficient
      // in the lhs have been set unbounded, it remains to set the
      // highest dimension in the lhs unbounded.
      ITV& seq_i = seq[other_var];
      seq_i.assign(UNIVERSE);
      PPL_ASSERT(OK());
      return;
    }
  }

  if (has_var) {
    // There is exactly one dimension with non-zero coefficient.
    ITV& seq_var = seq[has_var_id];

    // Compute the new bounds for this dimension defined by the rhs
    // expression.
    const Coefficient& inhomo = lhs.inhomogeneous_term();
    const Coefficient& coeff = lhs.coefficient(Variable(has_var_id));
    PPL_DIRTY_TEMP(mpq_class, q_max);
    PPL_DIRTY_TEMP(mpq_class, q_min);
    if (max_rhs) {
      max_num -= inhomo * max_den;
      max_den *= coeff;
      assign_r(q_max.get_num(), max_num, ROUND_NOT_NEEDED);
      assign_r(q_max.get_den(), max_den, ROUND_NOT_NEEDED);
      q_max.canonicalize();
    }
    if (min_rhs) {
      min_num -= inhomo * min_den;
      min_den *= coeff;
      assign_r(q_min.get_num(), min_num, ROUND_NOT_NEEDED);
      assign_r(q_min.get_den(), min_den, ROUND_NOT_NEEDED);
      q_min.canonicalize();
    }

    // The choice as to which bounds should be set depends on the sign
    // of the coefficient of the dimension `has_var_id' in the lhs.
    if (coeff > 0)
      // The coefficient of the dimension in the lhs is +ve.
      switch (relsym) {
      case LESS_OR_EQUAL:
        max_rhs
          ? seq_var.build(i_constraint(max_included ? LESS_OR_EQUAL : LESS_THAN, q_max))
          : seq_var.assign(UNIVERSE);
        break;
      case LESS_THAN:
        max_rhs
          ? seq_var.build(i_constraint(LESS_THAN, q_max))
          : seq_var.assign(UNIVERSE);
        break;
      case EQUAL:
	{
	  I_Constraint<mpq_class> l;
	  I_Constraint<mpq_class> u;
	  if (max_rhs)
	    u.set(max_included ? LESS_OR_EQUAL : LESS_THAN, q_max);
	  if (min_rhs)
	    l.set(min_included ? GREATER_OR_EQUAL : GREATER_THAN, q_min);
	  seq_var.build(l, u);
          break;
	}
      case GREATER_OR_EQUAL:
        min_rhs
          ? seq_var.build(i_constraint(min_included ? GREATER_OR_EQUAL : GREATER_THAN, q_min))
          : seq_var.assign(UNIVERSE);
        break;
      case GREATER_THAN:
        min_rhs
          ? seq_var.build(i_constraint(GREATER_THAN, q_min))
          : seq_var.assign(UNIVERSE);
        break;
      default:
        // The NOT_EQUAL case has been already dealt with.
        throw std::runtime_error("PPL internal error");
      }
    else
      // The coefficient of the dimension in the lhs is -ve.
      switch (relsym) {
      case GREATER_OR_EQUAL:
        min_rhs
          ? seq_var.build(i_constraint(min_included ? LESS_OR_EQUAL : LESS_THAN, q_min))
          : seq_var.assign(UNIVERSE);
        break;
      case GREATER_THAN:
        min_rhs
          ? seq_var.build(i_constraint(LESS_THAN, q_min))
	  : seq_var.assign(UNIVERSE);
        break;
      case EQUAL:
	{
	  I_Constraint<mpq_class> l;
	  I_Constraint<mpq_class> u;
	  if (max_rhs)
	    l.set(max_included ? GREATER_OR_EQUAL : GREATER_THAN, q_max);
	  if (min_rhs)
	    u.set(min_included ? LESS_OR_EQUAL : LESS_THAN, q_min);
	  seq_var.build(l, u);
          break;
	}
      case LESS_OR_EQUAL:
        max_rhs
	  ? seq_var.build(i_constraint(max_included ? GREATER_OR_EQUAL : GREATER_THAN, q_max))
          : seq_var.assign(UNIVERSE);
        break;
      case LESS_THAN:
        max_rhs
          ? seq_var.build(i_constraint(GREATER_THAN, q_max))
          : seq_var.assign(UNIVERSE);
        break;
      default:
        // The NOT_EQUAL case has been already dealt with.
        throw std::runtime_error("PPL internal error");
      }
  }

  else {
    // The lhs is a constant value, so we just need to add the
    // appropriate constraint.
    const Coefficient& inhomo = lhs.inhomogeneous_term();
    switch (relsym) {
    case LESS_THAN:
      refine_with_constraint(inhomo < rhs);
      break;
    case LESS_OR_EQUAL:
      refine_with_constraint(inhomo <= rhs);
      break;
    case EQUAL:
      refine_with_constraint(inhomo == rhs);
      break;
    case GREATER_OR_EQUAL:
      refine_with_constraint(inhomo >= rhs);
      break;
    case GREATER_THAN:
      refine_with_constraint(inhomo > rhs);
      break;
    default:
      // The NOT_EQUAL case has been already dealt with.
      throw std::runtime_error("PPL internal error");
    }
  }
  PPL_ASSERT(OK());
}

template <typename ITV>
void
Box<ITV>::generalized_affine_preimage(const Linear_Expression& lhs,
                                      const Relation_Symbol relsym,
                                      const Linear_Expression& rhs) {
  // Dimension-compatibility checks.
  // The dimension of `lhs' should not be greater than the dimension
  // of `*this'.
  dimension_type lhs_space_dim = lhs.space_dimension();
  const dimension_type space_dim = space_dimension();
  if (space_dim < lhs_space_dim)
    throw_dimension_incompatible("generalized_affine_image(e1, r, e2)",
				 "e1", lhs);
  // The dimension of `rhs' should not be greater than the dimension
  // of `*this'.
  const dimension_type rhs_space_dim = rhs.space_dimension();
  if (space_dim < rhs_space_dim)
    throw_dimension_incompatible("generalized_affine_image(e1, r, e2)",
				 "e2", rhs);

  // The relation symbol cannot be a disequality.
  if (relsym == NOT_EQUAL)
    throw_generic("generalized_affine_image(e1, r, e2)",
                  "r is the disequality relation symbol");

  // Any image of an empty box is empty.
  if (marked_empty())
    return;

  // For any dimension occurring in the lhs, swap and change the sign
  // of this component for the rhs and lhs.  Then use these in a call
  // to generalized_affine_image/3.
  Linear_Expression revised_lhs = lhs;
  Linear_Expression revised_rhs = rhs;
  PPL_DIRTY_TEMP_COEFFICIENT(tmp);
  for (Linear_Expression::const_iterator i = lhs.begin(),
      i_end = lhs.end(); i != i_end; ++i) {
    const Variable var = i.variable();
    tmp = *i;
    tmp += rhs.coefficient(var);
    sub_mul_assign(revised_rhs, tmp, var);
    sub_mul_assign(revised_lhs, tmp, var);
  }
  generalized_affine_image(revised_lhs, relsym, revised_rhs);
  PPL_ASSERT(OK());
}

template <typename ITV>
template <typename T, typename Iterator>
typename Enable_If<Is_Same<T, Box<ITV> >::value
                   && Is_Same_Or_Derived<Interval_Base, ITV>::value,
                   void>::type
Box<ITV>::CC76_widening_assign(const T& y, Iterator first, Iterator last) {
  if (y.is_empty())
    return;

  for (dimension_type i = seq.size(); i-- > 0; )
    seq[i].CC76_widening_assign(y.seq[i], first, last);

  PPL_ASSERT(OK());
}

template <typename ITV>
template <typename T>
typename Enable_If<Is_Same<T, Box<ITV> >::value
                   && Is_Same_Or_Derived<Interval_Base, ITV>::value,
                   void>::type
Box<ITV>::CC76_widening_assign(const T& y, unsigned* tp) {
  static typename ITV::boundary_type stop_points[] = {
    typename ITV::boundary_type(-2),
    typename ITV::boundary_type(-1),
    typename ITV::boundary_type(0),
    typename ITV::boundary_type(1),
    typename ITV::boundary_type(2)
  };

  Box& x = *this;
  // If there are tokens available, work on a temporary copy.
  if (tp != 0 && *tp > 0) {
    Box<ITV> x_tmp(x);
    x_tmp.CC76_widening_assign(y, 0);
    // If the widening was not precise, use one of the available tokens.
    if (!x.contains(x_tmp))
      --(*tp);
    return;
  }
  x.CC76_widening_assign(y,
			 stop_points,
			 stop_points
			 + sizeof(stop_points)/sizeof(stop_points[0]));
}

template <typename ITV>
void
Box<ITV>::get_limiting_box(const Constraint_System& cs,
                           Box& limiting_box) const {
  const dimension_type cs_space_dim = cs.space_dimension();
  // Private method: the caller has to ensure the following.
  PPL_ASSERT(cs_space_dim <= space_dimension());

  for (Constraint_System::const_iterator cs_i = cs.begin(),
         cs_end = cs.end(); cs_i != cs_end; ++cs_i) {
    const Constraint& c = *cs_i;
    dimension_type c_num_vars = 0;
    dimension_type c_only_var = 0;
    // Constraints that are not interval constraints are ignored.
    if (!Box_Helpers::extract_interval_constraint(c, c_num_vars, c_only_var))
      continue;
    // Trivial constraints are ignored.
    if (c_num_vars != 0) {
      // c is a non-trivial interval constraint.
      // add interval constraint to limiting box
      const Coefficient& n = c.inhomogeneous_term();
      const Coefficient& d = c.coefficient(Variable(c_only_var));
      if (interval_relation(seq[c_only_var], c.type(), n, d)
          == Poly_Con_Relation::is_included())
        limiting_box.add_interval_constraint_no_check(c_only_var, c.type(),
                                                      n, d);
    }
  }
}

template <typename ITV>
void
Box<ITV>::limited_CC76_extrapolation_assign(const Box& y,
                                            const Constraint_System& cs,
                                            unsigned* tp) {
  Box& x = *this;
  const dimension_type space_dim = x.space_dimension();

  // Dimension-compatibility check.
  if (space_dim != y.space_dimension())
    throw_dimension_incompatible("limited_CC76_extrapolation_assign(y, cs)",
                                 y);
  // `cs' must be dimension-compatible with the two boxes.
  const dimension_type cs_space_dim = cs.space_dimension();
  if (space_dim < cs_space_dim)
    throw_constraint_incompatible("limited_CC76_extrapolation_assign(y, cs)");

  // The limited CC76-extrapolation between two boxes in a
  // zero-dimensional space is also a zero-dimensional box
  if (space_dim == 0)
    return;

#ifndef NDEBUG
  {
    // We assume that `y' is contained in or equal to `*this'.
    const Box x_copy = *this;
    const Box y_copy = y;
    PPL_ASSERT(x_copy.contains(y_copy));
  }
#endif

  // If `*this' is empty, since `*this' contains `y', `y' is empty too.
  if (marked_empty())
    return;
  // If `y' is empty, we return.
  if (y.marked_empty())
    return;

  // Build a limiting box using all the constraints in cs
  // that are satisfied by *this.
  Box limiting_box(space_dim, UNIVERSE);
  get_limiting_box(cs, limiting_box);

  x.CC76_widening_assign(y, tp);

  // Intersect the widened box with the limiting box.
  intersection_assign(limiting_box);
}

template <typename ITV>
template <typename T>
typename Enable_If<Is_Same<T, Box<ITV> >::value
                   && Is_Same_Or_Derived<Interval_Base, ITV>::value,
                   void>::type
Box<ITV>::CC76_narrowing_assign(const T& y) {
  const dimension_type space_dim = space_dimension();

  // Dimension-compatibility check.
  if (space_dim != y.space_dimension())
    throw_dimension_incompatible("CC76_narrowing_assign(y)", y);

#ifndef NDEBUG
  {
    // We assume that `*this' is contained in or equal to `y'.
    const Box x_copy = *this;
    const Box y_copy = y;
    PPL_ASSERT(y_copy.contains(x_copy));
  }
#endif

  // If both boxes are zero-dimensional,
  // since `y' contains `*this', we simply return `*this'.
  if (space_dim == 0)
    return;

  // If `y' is empty, since `y' contains `this', `*this' is empty too.
  if (y.is_empty())
    return;
  // If `*this' is empty, we return.
  if (is_empty())
    return;

  // Replace each constraint in `*this' by the corresponding constraint
  // in `y' if the corresponding inhomogeneous terms are both finite.
  for (dimension_type i = space_dim; i-- > 0; ) {
    ITV& x_i = seq[i];
    const ITV& y_i = y.seq[i];
    if (!x_i.lower_is_boundary_infinity()
	&& !y_i.lower_is_boundary_infinity()
	&& x_i.lower() != y_i.lower())
      x_i.lower() = y_i.lower();
    if (!x_i.upper_is_boundary_infinity()
	&& !y_i.upper_is_boundary_infinity()
	&& x_i.upper() != y_i.upper())
      x_i.upper() = y_i.upper();
  }
  PPL_ASSERT(OK());
}

template <typename ITV>
Constraint_System
Box<ITV>::constraints() const {
  Constraint_System cs;
  const dimension_type space_dim = space_dimension();
  if (space_dim == 0) {
    if (marked_empty())
      cs = Constraint_System::zero_dim_empty();
  }
  else if (marked_empty())
    cs.insert(0*Variable(space_dim-1) <= -1);
  else {
    // KLUDGE: in the future `cs' will be constructed of the right dimension.
    // For the time being, we force the dimension with the following line.
    cs.insert(0*Variable(space_dim-1) <= 0);

    for (dimension_type k = 0; k < space_dim; ++k) {
      bool closed = false;
      PPL_DIRTY_TEMP(Coefficient, n);
      PPL_DIRTY_TEMP(Coefficient, d);
      if (get_lower_bound(k, closed, n, d)) {
	if (closed)
	  cs.insert(d*Variable(k) >= n);
	else
	  cs.insert(d*Variable(k) > n);
      }
      if (get_upper_bound(k, closed, n, d)) {
	if (closed)
	  cs.insert(d*Variable(k) <= n);
	else
	  cs.insert(d*Variable(k) < n);
      }
    }
  }
  return cs;
}

template <typename ITV>
Constraint_System
Box<ITV>::minimized_constraints() const {
  Constraint_System cs;
  const dimension_type space_dim = space_dimension();
  if (space_dim == 0) {
    if (marked_empty())
      cs = Constraint_System::zero_dim_empty();
  }
  // Make sure emptiness is detected.
  else if (is_empty())
    cs.insert(0*Variable(space_dim-1) <= -1);
  else {
    // KLUDGE: in the future `cs' will be constructed of the right dimension.
    // For the time being, we force the dimension with the following line.
    cs.insert(0*Variable(space_dim-1) <= 0);

    for (dimension_type k = 0; k < space_dim; ++k) {
      bool closed = false;
      PPL_DIRTY_TEMP(Coefficient, n);
      PPL_DIRTY_TEMP(Coefficient, d);
      if (get_lower_bound(k, closed, n, d)) {
	if (closed)
	  // Make sure equality constraints are detected.
	  if (seq[k].is_singleton()) {
	    cs.insert(d*Variable(k) == n);
	    continue;
	  }
	  else
	    cs.insert(d*Variable(k) >= n);
	else
	  cs.insert(d*Variable(k) > n);
      }
      if (get_upper_bound(k, closed, n, d)) {
	if (closed)
	  cs.insert(d*Variable(k) <= n);
	else
	  cs.insert(d*Variable(k) < n);
      }
    }
  }
  return cs;
}

template <typename ITV>
Congruence_System
Box<ITV>::congruences() const {
  Congruence_System cgs;
  const dimension_type space_dim = space_dimension();
  if (space_dim == 0) {
    if (marked_empty())
      cgs = Congruence_System::zero_dim_empty();
  }
  // Make sure emptiness is detected.
  else if (is_empty())
    cgs.insert((0*Variable(space_dim-1) %= -1) / 0);
  else {
    // KLUDGE: in the future `cgs' will be constructed of the right dimension.
    // For the time being, we force the dimension with the following line.
    cgs.insert(0*Variable(space_dim-1) %= 0);

    for (dimension_type k = 0; k < space_dim; ++k) {
      bool closed = false;
      PPL_DIRTY_TEMP(Coefficient, n);
      PPL_DIRTY_TEMP(Coefficient, d);
      if (get_lower_bound(k, closed, n, d) && closed)
	  // Make sure equality congruences are detected.
	  if (seq[k].is_singleton())
	    cgs.insert((d*Variable(k) %= n) / 0);
    }
  }
  return cgs;
}

template <typename ITV>
memory_size_type
Box<ITV>::external_memory_in_bytes() const {
  memory_size_type n = seq.capacity() * sizeof(ITV);
  for (dimension_type k = seq.size(); k-- > 0; )
    n += seq[k].external_memory_in_bytes();
  return n;
}

/*! \relates Parma_Polyhedra_Library::Box */
template <typename ITV>
std::ostream&
IO_Operators::operator<<(std::ostream& s, const Box<ITV>& box) {
  if (box.is_empty())
    s << "false";
  else if (box.is_universe())
    s << "true";
  else
    for (dimension_type k = 0,
	   space_dim = box.space_dimension(); k < space_dim; ) {
      s << Variable(k) << " in " << box[k];
      ++k;
      if (k < space_dim)
	s << ", ";
      else
	break;
    }
  return s;
}

template <typename ITV>
void
Box<ITV>::ascii_dump(std::ostream& s) const {
  const char separator = ' ';
  status.ascii_dump(s);
  const dimension_type space_dim = space_dimension();
  s << "space_dim" << separator << space_dim;
  s << "\n";
  for (dimension_type i = 0; i < space_dim;  ++i)
    seq[i].ascii_dump(s);
}

PPL_OUTPUT_TEMPLATE_DEFINITIONS(ITV, Box<ITV>)

template <typename ITV>
bool
Box<ITV>::ascii_load(std::istream& s) {
  if (!status.ascii_load(s))
    return false;

  std::string str;
  dimension_type space_dim;
  if (!(s >> str) || str != "space_dim")
    return false;
  if (!(s >> space_dim))
    return false;

  seq.clear();
  ITV seq_i;
  for (dimension_type i = 0; i < space_dim;  ++i) {
    if (seq_i.ascii_load(s))
      seq.push_back(seq_i);
    else
      return false;
  }

  // Check invariants.
  PPL_ASSERT(OK());
  return true;
}

template <typename ITV>
void
Box<ITV>::throw_dimension_incompatible(const char* method,
                                       const Box& y) const {
  std::ostringstream s;
  s << "PPL::Box::" << method << ":" << std::endl
    << "this->space_dimension() == " << this->space_dimension()
    << ", y->space_dimension() == " << y.space_dimension() << ".";
  throw std::invalid_argument(s.str());
}

template <typename ITV>
void
Box<ITV>
::throw_dimension_incompatible(const char* method,
			       dimension_type required_dim) const {
  std::ostringstream s;
  s << "PPL::Box::" << method << ":" << std::endl
    << "this->space_dimension() == " << space_dimension()
    << ", required dimension == " << required_dim << ".";
  throw std::invalid_argument(s.str());
}

template <typename ITV>
void
Box<ITV>::throw_dimension_incompatible(const char* method,
                                       const Constraint& c) const {
  std::ostringstream s;
  s << "PPL::Box::" << method << ":" << std::endl
    << "this->space_dimension() == " << space_dimension()
    << ", c->space_dimension == " << c.space_dimension() << ".";
  throw std::invalid_argument(s.str());
}

template <typename ITV>
void
Box<ITV>::throw_dimension_incompatible(const char* method,
                                       const Congruence& cg) const {
  std::ostringstream s;
  s << "PPL::Box::" << method << ":" << std::endl
    << "this->space_dimension() == " << space_dimension()
    << ", cg->space_dimension == " << cg.space_dimension() << ".";
  throw std::invalid_argument(s.str());
}

template <typename ITV>
void
Box<ITV>::throw_dimension_incompatible(const char* method,
                                       const Constraint_System& cs) const {
  std::ostringstream s;
  s << "PPL::Box::" << method << ":" << std::endl
    << "this->space_dimension() == " << space_dimension()
    << ", cs->space_dimension == " << cs.space_dimension() << ".";
  throw std::invalid_argument(s.str());
}

template <typename ITV>
void
Box<ITV>::throw_dimension_incompatible(const char* method,
                                       const Congruence_System& cgs) const {
  std::ostringstream s;
  s << "PPL::Box::" << method << ":" << std::endl
    << "this->space_dimension() == " << space_dimension()
    << ", cgs->space_dimension == " << cgs.space_dimension() << ".";
  throw std::invalid_argument(s.str());
}

template <typename ITV>
void
Box<ITV>::throw_dimension_incompatible(const char* method,
                                       const Generator& g) const {
  std::ostringstream s;
  s << "PPL::Box::" << method << ":" << std::endl
    << "this->space_dimension() == " << space_dimension()
    << ", g->space_dimension == " << g.space_dimension() << ".";
  throw std::invalid_argument(s.str());
}

template <typename ITV>
void
Box<ITV>::throw_constraint_incompatible(const char* method) {
  std::ostringstream s;
  s << "PPL::Box::" << method << ":" << std::endl
    << "the constraint is incompatible.";
  throw std::invalid_argument(s.str());
}

template <typename ITV>
void
Box<ITV>::throw_expression_too_complex(const char* method,
                                       const Linear_Expression& e) {
  using namespace IO_Operators;
  std::ostringstream s;
  s << "PPL::Box::" << method << ":" << std::endl
    << e << " is too complex.";
  throw std::invalid_argument(s.str());
}

template <typename ITV>
void
Box<ITV>::throw_dimension_incompatible(const char* method,
                                       const char* name_row,
                                       const Linear_Expression& e) const {
  std::ostringstream s;
  s << "PPL::Box::" << method << ":" << std::endl
    << "this->space_dimension() == " << space_dimension()
    << ", " << name_row << "->space_dimension() == "
    << e.space_dimension() << ".";
  throw std::invalid_argument(s.str());
}

template <typename ITV>
template <typename C>
void
Box<ITV>::throw_dimension_incompatible(const char* method,
                                       const char* name_row,
                                       const Linear_Form<C>& y) const {
  std::ostringstream s;
  s << "PPL::Box::" << method << ":\n"
    << "this->space_dimension() == " << space_dimension()
    << ", " << name_row << "->space_dimension() == "
    << y.space_dimension() << ".";
  throw std::invalid_argument(s.str());
}

template <typename ITV>
void
Box<ITV>::throw_generic(const char* method, const char* reason) {
  std::ostringstream s;
  s << "PPL::Box::" << method << ":" << std::endl
    << reason;
  throw std::invalid_argument(s.str());
}

template <typename ITV>
void
Box<ITV>::throw_space_dimension_overflow(const char* method,
                                         const char* reason) {
  std::ostringstream s;
  s << "PPL::Box::" << method << ":" << std::endl
    << reason;
  throw std::length_error(s.str());
}

#ifdef PPL_DOXYGEN_INCLUDE_IMPLEMENTATION_DETAILS
/*! \relates Box */
#endif // defined(PPL_DOXYGEN_INCLUDE_IMPLEMENTATION_DETAILS)
template <typename Specialization,
	  typename Temp, typename To, typename ITV>
bool
l_m_distance_assign(Checked_Number<To, Extended_Number_Policy>& r,
		    const Box<ITV>& x, const Box<ITV>& y,
		    const Rounding_Dir dir,
		    Temp& tmp0, Temp& tmp1, Temp& tmp2) {
  const dimension_type x_space_dim = x.space_dimension();
  // Dimension-compatibility check.
  if (x_space_dim != y.space_dimension())
    return false;

  // Zero-dim boxes are equal if and only if they are both empty or universe.
  if (x_space_dim == 0) {
    if (x.marked_empty() == y.marked_empty())
      assign_r(r, 0, ROUND_NOT_NEEDED);
    else
      assign_r(r, PLUS_INFINITY, ROUND_NOT_NEEDED);
    return true;
  }

  // The distance computation requires a check for emptiness.
  (void) x.is_empty();
  (void) y.is_empty();
  // If one of two boxes is empty, then they are equal if and only if
  // the other box is empty too.
  if (x.marked_empty() || y.marked_empty()) {
    if (x.marked_empty() == y.marked_empty()) {
      assign_r(r, 0, ROUND_NOT_NEEDED);
      return true;
    }
    else
      goto pinf;
  }

  assign_r(tmp0, 0, ROUND_NOT_NEEDED);
  for (dimension_type i = x_space_dim; i-- > 0; ) {
    const ITV& x_i = x.seq[i];
    const ITV& y_i = y.seq[i];
    // Dealing with the lower bounds.
    if (x_i.lower_is_boundary_infinity()) {
      if (!y_i.lower_is_boundary_infinity())
	goto pinf;
    }
    else if (y_i.lower_is_boundary_infinity())
      goto pinf;
    else {
      const Temp* tmp1p;
      const Temp* tmp2p;
      if (x_i.lower() > y_i.lower()) {
	maybe_assign(tmp1p, tmp1, x_i.lower(), dir);
	maybe_assign(tmp2p, tmp2, y_i.lower(), inverse(dir));
      }
      else {
	maybe_assign(tmp1p, tmp1, y_i.lower(), dir);
	maybe_assign(tmp2p, tmp2, x_i.lower(), inverse(dir));
      }
      sub_assign_r(tmp1, *tmp1p, *tmp2p, dir);
      PPL_ASSERT(sgn(tmp1) >= 0);
      Specialization::combine(tmp0, tmp1, dir);
    }
    // Dealing with the lower bounds.
    if (x_i.upper_is_boundary_infinity())
      if (y_i.upper_is_boundary_infinity())
	continue;
      else
	goto pinf;
    else if (y_i.upper_is_boundary_infinity())
      goto pinf;
    else {
      const Temp* tmp1p;
      const Temp* tmp2p;
      if (x_i.upper() > y_i.upper()) {
	maybe_assign(tmp1p, tmp1, x_i.upper(), dir);
	maybe_assign(tmp2p, tmp2, y_i.upper(), inverse(dir));
      }
      else {
	maybe_assign(tmp1p, tmp1, y_i.upper(), dir);
	maybe_assign(tmp2p, tmp2, x_i.upper(), inverse(dir));
      }
      sub_assign_r(tmp1, *tmp1p, *tmp2p, dir);
      PPL_ASSERT(sgn(tmp1) >= 0);
      Specialization::combine(tmp0, tmp1, dir);
    }
  }
  Specialization::finalize(tmp0, dir);
  assign_r(r, tmp0, dir);
  return true;

 pinf:
  assign_r(r, PLUS_INFINITY, ROUND_NOT_NEEDED);
  return true;
}

} // namespace Parma_Polyhedra_Library

#endif // !defined(PPL_Box_templates_hh)<|MERGE_RESOLUTION|>--- conflicted
+++ resolved
@@ -987,16 +987,11 @@
 
   // Here `g' is a point or closure point.
   const Coefficient& g_divisor = g.divisor();
-<<<<<<< HEAD
-  PPL_DIRTY_TEMP0(mpq_class, g_coord);
-  PPL_DIRTY_TEMP0(mpq_class, bound);
+  PPL_DIRTY_TEMP(mpq_class, g_coord);
+  PPL_DIRTY_TEMP(mpq_class, bound);
   // TODO: If the variables in the expression that have coefficient 0
   // have no effect on seq[i], this loop can be optimized using
   // Linear_Expression::const_iterator.
-=======
-  PPL_DIRTY_TEMP(mpq_class, g_coord);
-  PPL_DIRTY_TEMP(mpq_class, bound);
->>>>>>> a87bb62c
   for (dimension_type i = g_space_dim; i-- > 0; ) {
     const ITV& seq_i = seq[i];
     if (seq_i.is_universe())
@@ -1066,20 +1061,12 @@
   assign_r(result, expr.inhomogeneous_term(), ROUND_NOT_NEEDED);
   bool is_included = true;
   const int maximize_sign = maximize ? 1 : -1;
-<<<<<<< HEAD
-  PPL_DIRTY_TEMP0(mpq_class, bound_i);
-  PPL_DIRTY_TEMP0(mpq_class, expr_i);
+  PPL_DIRTY_TEMP(mpq_class, bound_i);
+  PPL_DIRTY_TEMP(mpq_class, expr_i);
   for (Linear_Expression::const_iterator i = expr.begin(),
           i_end = expr.end(); i != i_end; ++i) {
     const ITV& seq_i = seq[i.variable().id()];
     assign_r(expr_i, *i, ROUND_NOT_NEEDED);
-=======
-  PPL_DIRTY_TEMP(mpq_class, bound_i);
-  PPL_DIRTY_TEMP(mpq_class, expr_i);
-  for (dimension_type i = expr_space_dim; i-- > 0; ) {
-    const ITV& seq_i = seq[i];
-    assign_r(expr_i, expr.coefficient(Variable(i)), ROUND_NOT_NEEDED);
->>>>>>> a87bb62c
     switch (sgn(expr_i) * maximize_sign) {
     case 1:
       if (seq_i.upper_is_boundary_infinity())
@@ -1435,13 +1422,8 @@
   PPL_DIRTY_TEMP_COEFFICIENT(coeff);
   PPL_DIRTY_TEMP_COEFFICIENT(num);
   PPL_DIRTY_TEMP_COEFFICIENT(den);
-<<<<<<< HEAD
-  PPL_DIRTY_TEMP0(mpq_class, tmp);
+  PPL_DIRTY_TEMP(mpq_class, tmp);
   Coefficient c = expr.inhomogeneous_term();
-=======
-  PPL_DIRTY_TEMP(mpq_class, tmp);
-  Linear_Expression le = expr;
->>>>>>> a87bb62c
 
   PPL_DIRTY_TEMP_COEFFICIENT(val_den);
   val_den = 1;
