/* Box class implementation: non-inline template functions.
   Copyright (C) 2001-2010 Roberto Bagnara <bagnara@cs.unipr.it>
   Copyright (C) 2010-2012 BUGSENG srl (http://bugseng.com)

This file is part of the Parma Polyhedra Library (PPL).

The PPL is free software; you can redistribute it and/or modify it
under the terms of the GNU General Public License as published by the
Free Software Foundation; either version 3 of the License, or (at your
option) any later version.

The PPL is distributed in the hope that it will be useful, but WITHOUT
ANY WARRANTY; without even the implied warranty of MERCHANTABILITY or
FITNESS FOR A PARTICULAR PURPOSE.  See the GNU General Public License
for more details.

You should have received a copy of the GNU General Public License
along with this program; if not, write to the Free Software Foundation,
Inc., 51 Franklin Street, Fifth Floor, Boston, MA 02111-1307, USA.

For the most up-to-date information see the Parma Polyhedra Library
site: http://bugseng.com/products/ppl/ . */

#ifndef PPL_Box_templates_hh
#define PPL_Box_templates_hh 1

#include "Variables_Set.defs.hh"
#include "Constraint_System.defs.hh"
#include "Constraint_System.inlines.hh"
#include "Generator_System.defs.hh"
#include "Generator_System.inlines.hh"
#include "Poly_Con_Relation.defs.hh"
#include "Poly_Gen_Relation.defs.hh"
#include "Polyhedron.defs.hh"
#include "Grid.defs.hh"
#include "Interval.defs.hh"
#include "Linear_Form.defs.hh"
#include "BD_Shape.defs.hh"
#include "Octagonal_Shape.defs.hh"
#include "MIP_Problem.defs.hh"
#include "Rational_Interval.hh"
#include <vector>
#include <map>
#include <iostream>

namespace Parma_Polyhedra_Library {

template <typename ITV>
inline
Box<ITV>::Box(dimension_type num_dimensions, Degenerate_Element kind)
  : seq(check_space_dimension_overflow(num_dimensions,
                                       max_space_dimension(),
                                       "PPL::Box::",
                                       "Box(n, k)",
                                       "n exceeds the maximum "
                                       "allowed space dimension")),
    status() {
  // In a box that is marked empty the intervals are completely
  // meaningless: we exploit this by avoiding their initialization.
  if (kind == UNIVERSE) {
    for (dimension_type i = num_dimensions; i-- > 0; )
      seq[i].assign(UNIVERSE);
    set_empty_up_to_date();
  }
  else
    set_empty();
  PPL_ASSERT(OK());
}

template <typename ITV>
inline
Box<ITV>::Box(const Constraint_System& cs)
  : seq(check_space_dimension_overflow(cs.space_dimension(),
                                       max_space_dimension(),
                                       "PPL::Box::",
                                       "Box(cs)",
                                       "cs exceeds the maximum "
                                       "allowed space dimension")),
    status() {
  // FIXME: check whether we can avoid the double initialization.
  for (dimension_type i = cs.space_dimension(); i-- > 0; )
    seq[i].assign(UNIVERSE);
  add_constraints_no_check(cs);
}

template <typename ITV>
inline
Box<ITV>::Box(const Congruence_System& cgs)
  : seq(check_space_dimension_overflow(cgs.space_dimension(),
                                       max_space_dimension(),
                                       "PPL::Box::",
                                       "Box(cgs)",
                                       "cgs exceeds the maximum "
                                       "allowed space dimension")),
    status() {
  // FIXME: check whether we can avoid the double initialization.
  for (dimension_type i = cgs.space_dimension(); i-- > 0; )
    seq[i].assign(UNIVERSE);
  add_congruences_no_check(cgs);
}

template <typename ITV>
template <typename Other_ITV>
inline
Box<ITV>::Box(const Box<Other_ITV>& y, Complexity_Class)
  : seq(y.space_dimension()),
    // FIXME: why the following does not work?
    // status(y.status) {
    status() {
  // FIXME: remove when the above is fixed.
  if (y.marked_empty())
    set_empty();

  if (!y.marked_empty())
    for (dimension_type k = y.space_dimension(); k-- > 0; )
      seq[k].assign(y.seq[k]);
  PPL_ASSERT(OK());
}

template <typename ITV>
Box<ITV>::Box(const Generator_System& gs)
  : seq(check_space_dimension_overflow(gs.space_dimension(),
                                       max_space_dimension(),
                                       "PPL::Box::",
                                       "Box(gs)",
                                       "gs exceeds the maximum "
                                       "allowed space dimension")),
    status() {
  const Generator_System::const_iterator gs_begin = gs.begin();
  const Generator_System::const_iterator gs_end = gs.end();
  if (gs_begin == gs_end) {
    // An empty generator system defines the empty box.
    set_empty();
    return;
  }

  // The empty flag will be meaningful, whatever happens from now on.
  set_empty_up_to_date();

  const dimension_type space_dim = space_dimension();
  PPL_DIRTY_TEMP(mpq_class, q);
  bool point_seen = false;
  // Going through all the points.
  for (Generator_System::const_iterator
	 gs_i = gs_begin; gs_i != gs_end; ++gs_i) {
    const Generator& g = *gs_i;
    if (g.is_point()) {
      const Coefficient& d = g.divisor();
      if (point_seen) {
	// This is not the first point: `seq' already contains valid values.
	// TODO: If the variables in the expression that have coefficient 0
        // have no effect on seq[i], this loop can be optimized using
        // Generator::Expression::const_iterator.
	for (dimension_type i = space_dim; i-- > 0; ) {
	  assign_r(q.get_num(), g.coefficient(Variable(i)), ROUND_NOT_NEEDED);
	  assign_r(q.get_den(), d, ROUND_NOT_NEEDED);
	  q.canonicalize();
	  PPL_DIRTY_TEMP(ITV, iq);
	  iq.build(i_constraint(EQUAL, q));
	  seq[i].join_assign(iq);
	}
      }
      else {
	// This is the first point seen: initialize `seq'.
	point_seen = true;
        // TODO: If the variables in the expression that have coefficient 0
        // have no effect on seq[i], this loop can be optimized using
        // Generator::Expression::const_iterator.
	for (dimension_type i = space_dim; i-- > 0; ) {
	  assign_r(q.get_num(), g.coefficient(Variable(i)), ROUND_NOT_NEEDED);
	  assign_r(q.get_den(), d, ROUND_NOT_NEEDED);
	  q.canonicalize();
	  seq[i].build(i_constraint(EQUAL, q));
	}
      }
    }
  }

  if (!point_seen)
    // The generator system is not empty, but contains no points.
    throw std::invalid_argument("PPL::Box<ITV>::Box(gs):\n"
				"the non-empty generator system gs "
				"contains no points.");

  // Going through all the lines, rays and closure points.
  ITV q_interval;
  for (Generator_System::const_iterator gs_i = gs_begin;
       gs_i != gs_end; ++gs_i) {
    const Generator& g = *gs_i;
    switch (g.type()) {
    case Generator::LINE:
      for (Generator::Expression::const_iterator i = g.expression().begin(),
              i_end = g.expression().end();
              i != i_end; ++i)
	  seq[i.variable().id()].assign(UNIVERSE);
      break;
    case Generator::RAY:
      for (Generator::Expression::const_iterator i = g.expression().begin(),
              i_end = g.expression().end();
              i != i_end; ++i)
	switch (sgn(*i)) {
	case 1:
	  seq[i.variable().id()].upper_extend();
	  break;
	case -1:
	  seq[i.variable().id()].lower_extend();
	  break;
	default:
          PPL_ASSERT(false);
	  break;
	}
      break;
    case Generator::CLOSURE_POINT:
      {
	const Coefficient& d = g.divisor();
        // TODO: If the variables in the expression that have coefficient 0
        // have no effect on seq[i], this loop can be optimized using
        // Generator::Expression::const_iterator.
	for (dimension_type i = space_dim; i-- > 0; ) {
	  assign_r(q.get_num(), g.coefficient(Variable(i)), ROUND_NOT_NEEDED);
	  assign_r(q.get_den(), d, ROUND_NOT_NEEDED);
	  q.canonicalize();
	  ITV& seq_i = seq[i];
	  seq_i.lower_extend(i_constraint(GREATER_THAN, q));
	  seq_i.upper_extend(i_constraint(LESS_THAN, q));
	}
      }
      break;
    default:
      // Points already dealt with.
      break;
    }
  }
  PPL_ASSERT(OK());
}

template <typename ITV>
template <typename T>
Box<ITV>::Box(const BD_Shape<T>& bds, Complexity_Class)
  : seq(check_space_dimension_overflow(bds.space_dimension(),
                                       max_space_dimension(),
                                       "PPL::Box::",
                                       "Box(bds)",
                                       "bds exceeds the maximum "
                                       "allowed space dimension")),
    status() {
  // Expose all the interval constraints.
  bds.shortest_path_closure_assign();
  if (bds.marked_empty()) {
    set_empty();
    PPL_ASSERT(OK());
    return;
  }

  // The empty flag will be meaningful, whatever happens from now on.
  set_empty_up_to_date();

  const dimension_type space_dim = space_dimension();
  if (space_dim == 0) {
    PPL_ASSERT(OK());
    return;
  }

  typedef typename BD_Shape<T>::coefficient_type Coeff;
  PPL_DIRTY_TEMP(Coeff, tmp);
  const DB_Row<Coeff>& dbm_0 = bds.dbm[0];
  for (dimension_type i = space_dim; i-- > 0; ) {
    I_Constraint<Coeff> lower;
    I_Constraint<Coeff> upper;
    ITV& seq_i = seq[i];

    // Set the upper bound.
    const Coeff& u = dbm_0[i+1];
    if (!is_plus_infinity(u))
      upper.set(LESS_OR_EQUAL, u, true);

    // Set the lower bound.
    const Coeff& negated_l = bds.dbm[i+1][0];
    if (!is_plus_infinity(negated_l)) {
      neg_assign_r(tmp, negated_l, ROUND_DOWN);
      lower.set(GREATER_OR_EQUAL, tmp);
    }

    seq_i.build(lower, upper);
  }
  PPL_ASSERT(OK());
}

template <typename ITV>
template <typename T>
Box<ITV>::Box(const Octagonal_Shape<T>& oct, Complexity_Class)
  : seq(check_space_dimension_overflow(oct.space_dimension(),
                                       max_space_dimension(),
                                       "PPL::Box::",
                                       "Box(oct)",
                                       "oct exceeds the maximum "
                                       "allowed space dimension")),
    status() {
  // Expose all the interval constraints.
  oct.strong_closure_assign();
  if (oct.marked_empty()) {
    set_empty();
    return;
  }

  // The empty flag will be meaningful, whatever happens from now on.
  set_empty_up_to_date();

  const dimension_type space_dim = space_dimension();
  if (space_dim == 0)
    return;

  PPL_DIRTY_TEMP(mpq_class, lower_bound);
  PPL_DIRTY_TEMP(mpq_class, upper_bound);
  for (dimension_type i = space_dim; i-- > 0; ) {
    typedef typename Octagonal_Shape<T>::coefficient_type Coeff;
    I_Constraint<mpq_class> lower;
    I_Constraint<mpq_class> upper;
    ITV& seq_i = seq[i];
    const dimension_type ii = 2*i;
    const dimension_type cii = ii + 1;

    // Set the upper bound.
    const Coeff& twice_ub = oct.matrix[cii][ii];
    if (!is_plus_infinity(twice_ub)) {
      assign_r(upper_bound, twice_ub, ROUND_NOT_NEEDED);
      div_2exp_assign_r(upper_bound, upper_bound, 1, ROUND_NOT_NEEDED);
      upper.set(LESS_OR_EQUAL, upper_bound);
    }

    // Set the lower bound.
    const Coeff& twice_lb = oct.matrix[ii][cii];
    if (!is_plus_infinity(twice_lb)) {
      assign_r(lower_bound, twice_lb, ROUND_NOT_NEEDED);
      neg_assign_r(lower_bound, lower_bound, ROUND_NOT_NEEDED);
      div_2exp_assign_r(lower_bound, lower_bound, 1, ROUND_NOT_NEEDED);
      lower.set(GREATER_OR_EQUAL, lower_bound);
    }
    seq_i.build(lower, upper);
  }
}

template <typename ITV>
Box<ITV>::Box(const Polyhedron& ph, Complexity_Class complexity)
  : seq(check_space_dimension_overflow(ph.space_dimension(),
                                       max_space_dimension(),
                                       "PPL::Box::",
                                       "Box(ph)",
                                       "ph exceeds the maximum "
                                       "allowed space dimension")),
    status() {
  // The empty flag will be meaningful, whatever happens from now on.
  set_empty_up_to_date();

  // We do not need to bother about `complexity' if:
  // a) the polyhedron is already marked empty; or ...
  if (ph.marked_empty()) {
    set_empty();
    return;
  }

  // b) the polyhedron is zero-dimensional; or ...
  const dimension_type space_dim = ph.space_dimension();
  if (space_dim == 0)
    return;

  // c) the polyhedron is already described by a generator system.
  if (ph.generators_are_up_to_date() && !ph.has_pending_constraints()) {
    Box tmp(ph.generators());
    m_swap(tmp);
    return;
  }

  // Here generators are not up-to-date or there are pending constraints.
  PPL_ASSERT(ph.constraints_are_up_to_date());

  if (complexity == POLYNOMIAL_COMPLEXITY) {
    // FIXME: is there a way to avoid this initialization?
    for (dimension_type i = space_dim; i-- > 0; )
      seq[i].assign(UNIVERSE);
    // Get a simplified version of the constraints.
    Constraint_System cs = ph.simplified_constraints();
    // Propagate easy-to-find bounds from the constraints,
    // allowing for a limited number of iterations.
    // FIXME: 20 is just a wild guess.
    const dimension_type max_iterations = 20;
    propagate_constraints_no_check(cs, max_iterations);
  }
  else if (complexity == SIMPLEX_COMPLEXITY) {
    MIP_Problem lp(space_dim);
    const Constraint_System& ph_cs = ph.constraints();
    if (!ph_cs.has_strict_inequalities())
      lp.add_constraints(ph_cs);
    else
      // Adding to `lp' a topologically closed version of `ph_cs'.
      for (Constraint_System::const_iterator i = ph_cs.begin(),
	     ph_cs_end = ph_cs.end(); i != ph_cs_end; ++i) {
	const Constraint& c = *i;
	if (c.is_strict_inequality())
	  lp.add_constraint(Linear_Expression(c) >= 0);
	else
	  lp.add_constraint(c);
      }
    // Check for unsatisfiability.
    if (!lp.is_satisfiable()) {
      set_empty();
      return;
    }
    // Get all the bounds for the space dimensions.
    Generator g(point());
    PPL_DIRTY_TEMP(mpq_class, lower_bound);
    PPL_DIRTY_TEMP(mpq_class, upper_bound);
    PPL_DIRTY_TEMP(Coefficient, bound_numer);
    PPL_DIRTY_TEMP(Coefficient, bound_denom);
    for (dimension_type i = space_dim; i-- > 0; ) {
      I_Constraint<mpq_class> lower;
      I_Constraint<mpq_class> upper;
      ITV& seq_i = seq[i];
      lp.set_objective_function(Variable(i));
      // Evaluate upper bound.
      lp.set_optimization_mode(MAXIMIZATION);
      if (lp.solve() == OPTIMIZED_MIP_PROBLEM) {
	g = lp.optimizing_point();
	lp.evaluate_objective_function(g, bound_numer, bound_denom);
	assign_r(upper_bound.get_num(), bound_numer, ROUND_NOT_NEEDED);
	assign_r(upper_bound.get_den(), bound_denom, ROUND_NOT_NEEDED);
	PPL_ASSERT(is_canonical(upper_bound));
	upper.set(LESS_OR_EQUAL, upper_bound);
      }
      // Evaluate optimal lower bound.
      lp.set_optimization_mode(MINIMIZATION);
      if (lp.solve() == OPTIMIZED_MIP_PROBLEM) {
	g = lp.optimizing_point();
	lp.evaluate_objective_function(g, bound_numer, bound_denom);
	assign_r(lower_bound.get_num(), bound_numer, ROUND_NOT_NEEDED);
	assign_r(lower_bound.get_den(), bound_denom, ROUND_NOT_NEEDED);
	PPL_ASSERT(is_canonical(lower_bound));
	lower.set(GREATER_OR_EQUAL, lower_bound);
      }
      seq_i.build(lower, upper);
    }
  }
  else {
    PPL_ASSERT(complexity == ANY_COMPLEXITY);
    if (ph.is_empty())
      set_empty();
    else {
      Box tmp(ph.generators());
      m_swap(tmp);
    }
  }
}

template <typename ITV>
Box<ITV>::Box(const Grid& gr, Complexity_Class)
  : seq(check_space_dimension_overflow(gr.space_dimension(),
                                       max_space_dimension(),
                                       "PPL::Box::",
                                       "Box(gr)",
                                       "gr exceeds the maximum "
                                       "allowed space dimension")),
    status() {

  if (gr.marked_empty()) {
    set_empty();
    return;
  }

  // The empty flag will be meaningful, whatever happens from now on.
  set_empty_up_to_date();

  const dimension_type space_dim = gr.space_dimension();

  if (space_dim == 0)
    return;

  if (!gr.generators_are_up_to_date() && !gr.update_generators()) {
    // Updating found the grid empty.
    set_empty();
    return;
  }

  PPL_ASSERT(!gr.gen_sys.empty());

  // For each dimension that is bounded by the grid, set both bounds
  // of the interval to the value of the associated coefficient in a
  // generator point.
  PPL_DIRTY_TEMP(mpq_class, bound);
  PPL_DIRTY_TEMP(Coefficient, bound_numer);
  PPL_DIRTY_TEMP(Coefficient, bound_denom);
  for (dimension_type i = space_dim; i-- > 0; ) {
    ITV& seq_i = seq[i];
    Variable var(i);
    bool max;
    if (gr.maximize(var, bound_numer, bound_denom, max)) {
      assign_r(bound.get_num(), bound_numer, ROUND_NOT_NEEDED);
      assign_r(bound.get_den(), bound_denom, ROUND_NOT_NEEDED);
      bound.canonicalize();
      seq_i.build(i_constraint(EQUAL, bound));
    }
    else
      seq_i.assign(UNIVERSE);
  }
}

template <typename ITV>
template <typename D1, typename D2, typename R>
Box<ITV>::Box(const Partially_Reduced_Product<D1, D2, R>& dp,
              Complexity_Class complexity)
  : seq(), status() {
  check_space_dimension_overflow(dp.space_dimension(),
                                 max_space_dimension(),
                                 "PPL::Box::",
                                 "Box(dp)",
                                 "dp exceeds the maximum "
                                 "allowed space dimension");
  Box tmp1(dp.domain1(), complexity);
  Box tmp2(dp.domain2(), complexity);
  tmp1.intersection_assign(tmp2);
  m_swap(tmp1);
}

template <typename ITV>
inline void
Box<ITV>::add_space_dimensions_and_embed(const dimension_type m) {
  // Adding no dimensions is a no-op.
  if (m == 0)
    return;
  check_space_dimension_overflow(m, max_space_dimension() - space_dimension(),
                                 "PPL::Box::",
                                 "add_space_dimensions_and_embed(m)",
                                 "adding m new space dimensions exceeds "
                                 "the maximum allowed space dimension");
  // To embed an n-dimension space box in a (n+m)-dimension space,
  // we just add `m' new universe elements to the sequence.
  seq.insert(seq.end(), m, ITV(UNIVERSE));
  PPL_ASSERT(OK());
}

template <typename ITV>
inline void
Box<ITV>::add_space_dimensions_and_project(const dimension_type m) {
  // Adding no dimensions is a no-op.
  if (m == 0)
    return;
  check_space_dimension_overflow(m, max_space_dimension() - space_dimension(),
                                 "PPL::Box::",
                                 "add_space_dimensions_and_project(m)",
                                 "adding m new space dimensions exceeds "
                                 "the maximum allowed space dimension");
  // Add `m' new zero elements to the sequence.
  seq.insert(seq.end(), m, ITV(0));
  PPL_ASSERT(OK());
}

template <typename ITV>
bool
operator==(const Box<ITV>& x, const Box<ITV>& y) {
  const dimension_type x_space_dim = x.space_dimension();
  if (x_space_dim != y.space_dimension())
    return false;

  if (x.is_empty())
    return y.is_empty();

  if (y.is_empty())
    return x.is_empty();

  for (dimension_type k = x_space_dim; k-- > 0; )
    if (x.seq[k] != y.seq[k])
      return false;
  return true;
}

template <typename ITV>
bool
Box<ITV>::bounds(const Linear_Expression& expr, const bool from_above) const {
  // `expr' should be dimension-compatible with `*this'.
  const dimension_type expr_space_dim = expr.space_dimension();
  const dimension_type space_dim = space_dimension();
  if (space_dim < expr_space_dim)
    throw_dimension_incompatible((from_above
				  ? "bounds_from_above(e)"
				  : "bounds_from_below(e)"), "e", expr);
  // A zero-dimensional or empty Box bounds everything.
  if (space_dim == 0 || is_empty())
    return true;

  const int from_above_sign = from_above ? 1 : -1;
  // TODO: This loop can be optimized more, if needed, exploiting the
  // (possible) sparseness of expr.
  for (Linear_Expression::const_iterator i = expr.begin(),
          i_end = expr.end(); i != i_end; ++i) {
    const Variable v = i.variable();
    switch (sgn(*i) * from_above_sign) {
    case 1:
      if (seq[v.id()].upper_is_boundary_infinity())
	return false;
      break;
    case 0:
      PPL_ASSERT(false);
      break;
    case -1:
      if (seq[v.id()].lower_is_boundary_infinity())
	return false;
      break;
    }
  }
  return true;
}

template <typename ITV>
Poly_Con_Relation
interval_relation(const ITV& i,
		  const Constraint::Type constraint_type,
		  Coefficient_traits::const_reference numer,
		  Coefficient_traits::const_reference denom) {

  if (i.is_universe())
    return Poly_Con_Relation::strictly_intersects();

  PPL_DIRTY_TEMP(mpq_class, bound);
  assign_r(bound.get_num(), numer, ROUND_NOT_NEEDED);
  assign_r(bound.get_den(), denom, ROUND_NOT_NEEDED);
  bound.canonicalize();
  neg_assign_r(bound, bound, ROUND_NOT_NEEDED);
  const bool is_lower_bound = (denom > 0);

  PPL_DIRTY_TEMP(mpq_class, bound_diff);
  if (constraint_type == Constraint::EQUALITY) {
    if (i.lower_is_boundary_infinity()) {
      PPL_ASSERT(!i.upper_is_boundary_infinity());
      assign_r(bound_diff, i.upper(), ROUND_NOT_NEEDED);
      sub_assign_r(bound_diff, bound_diff, bound, ROUND_NOT_NEEDED);
      switch (sgn(bound_diff)) {
      case 1:
	return Poly_Con_Relation::strictly_intersects();
      case 0:
	return i.upper_is_open()
	  ? Poly_Con_Relation::is_disjoint()
	  : Poly_Con_Relation::strictly_intersects();
      case -1:
	return Poly_Con_Relation::is_disjoint();
      }
    }
    else {
      assign_r(bound_diff, i.lower(), ROUND_NOT_NEEDED);
      sub_assign_r(bound_diff, bound_diff, bound, ROUND_NOT_NEEDED);
      switch (sgn(bound_diff)) {
      case 1:
	return Poly_Con_Relation::is_disjoint();
      case 0:
	if (i.lower_is_open())
	  return Poly_Con_Relation::is_disjoint();
        if (i.is_singleton())
          return Poly_Con_Relation::is_included()
            && Poly_Con_Relation::saturates();
        return Poly_Con_Relation::strictly_intersects();
      case -1:
	if (i.upper_is_boundary_infinity())
	  return Poly_Con_Relation::strictly_intersects();
	else {
	  assign_r(bound_diff, i.upper(), ROUND_NOT_NEEDED);
	  sub_assign_r(bound_diff, bound_diff, bound, ROUND_NOT_NEEDED);
	  switch (sgn(bound_diff)) {
	  case 1:
	    return Poly_Con_Relation::strictly_intersects();
	  case 0:
	    if (i.upper_is_open())
	      return Poly_Con_Relation::is_disjoint();
	    else
	      return Poly_Con_Relation::strictly_intersects();
	  case -1:
	    return Poly_Con_Relation::is_disjoint();
	  }
	}
      }
    }
  }

  PPL_ASSERT(constraint_type != Constraint::EQUALITY);
  if (is_lower_bound) {
    if (i.lower_is_boundary_infinity()) {
      PPL_ASSERT(!i.upper_is_boundary_infinity());
      assign_r(bound_diff, i.upper(), ROUND_NOT_NEEDED);
      sub_assign_r(bound_diff, bound_diff, bound, ROUND_NOT_NEEDED);
      switch (sgn(bound_diff)) {
      case 1:
	return Poly_Con_Relation::strictly_intersects();
      case 0:
	if (constraint_type == Constraint::STRICT_INEQUALITY
	    || i.upper_is_open())
	  return Poly_Con_Relation::is_disjoint();
	else
	  return Poly_Con_Relation::strictly_intersects();
      case -1:
	return Poly_Con_Relation::is_disjoint();
      }
    }
    else {
      assign_r(bound_diff, i.lower(), ROUND_NOT_NEEDED);
      sub_assign_r(bound_diff, bound_diff, bound, ROUND_NOT_NEEDED);
      switch (sgn(bound_diff)) {
      case 1:
	return Poly_Con_Relation::is_included();
      case 0:
	if (constraint_type == Constraint::NONSTRICT_INEQUALITY
	    || i.lower_is_open()) {
	  Poly_Con_Relation result = Poly_Con_Relation::is_included();
	  if (i.is_singleton())
	    result = result && Poly_Con_Relation::saturates();
	  return result;
	}
	else {
	  PPL_ASSERT(constraint_type == Constraint::STRICT_INEQUALITY
		 && !i.lower_is_open());
	  if (i.is_singleton())
	    return Poly_Con_Relation::is_disjoint()
	      && Poly_Con_Relation::saturates();
	  else
	    return Poly_Con_Relation::strictly_intersects();
	}
      case -1:
	if (i.upper_is_boundary_infinity())
	  return Poly_Con_Relation::strictly_intersects();
	else {
	  assign_r(bound_diff, i.upper(), ROUND_NOT_NEEDED);
	  sub_assign_r(bound_diff, bound_diff, bound, ROUND_NOT_NEEDED);
	  switch (sgn(bound_diff)) {
	  case 1:
	    return Poly_Con_Relation::strictly_intersects();
	  case 0:
	    if (constraint_type == Constraint::STRICT_INEQUALITY
		|| i.upper_is_open())
	      return Poly_Con_Relation::is_disjoint();
	    else
	      return Poly_Con_Relation::strictly_intersects();
	  case -1:
	    return Poly_Con_Relation::is_disjoint();
	  }
	}
      }
    }
  }
  else {
    // `c' is an upper bound.
    if (i.upper_is_boundary_infinity())
      return Poly_Con_Relation::strictly_intersects();
    else {
      assign_r(bound_diff, i.upper(), ROUND_NOT_NEEDED);
      sub_assign_r(bound_diff, bound_diff, bound, ROUND_NOT_NEEDED);
      switch (sgn(bound_diff)) {
      case -1:
	return Poly_Con_Relation::is_included();
      case 0:
	if (constraint_type == Constraint::NONSTRICT_INEQUALITY
	    || i.upper_is_open()) {
	  Poly_Con_Relation result = Poly_Con_Relation::is_included();
	  if (i.is_singleton())
	    result = result && Poly_Con_Relation::saturates();
	  return result;
	}
	else {
	  PPL_ASSERT(constraint_type == Constraint::STRICT_INEQUALITY
		 && !i.upper_is_open());
	  if (i.is_singleton())
	    return Poly_Con_Relation::is_disjoint()
	      && Poly_Con_Relation::saturates();
	  else
	    return Poly_Con_Relation::strictly_intersects();
	}
      case 1:
	if (i.lower_is_boundary_infinity())
	  return Poly_Con_Relation::strictly_intersects();
	else {
	  assign_r(bound_diff, i.lower(), ROUND_NOT_NEEDED);
	  sub_assign_r(bound_diff, bound_diff, bound, ROUND_NOT_NEEDED);
	  switch (sgn(bound_diff)) {
	  case -1:
	    return Poly_Con_Relation::strictly_intersects();
	  case 0:
	    if (constraint_type == Constraint::STRICT_INEQUALITY
		|| i.lower_is_open())
	      return Poly_Con_Relation::is_disjoint();
	    else
	      return Poly_Con_Relation::strictly_intersects();
	  case 1:
	    return Poly_Con_Relation::is_disjoint();
	  }
	}
      }
    }
  }

  // Quiet a compiler warning: this program point is unreachable.
  PPL_UNREACHABLE;
  return Poly_Con_Relation::nothing();
}

template <typename ITV>
Poly_Con_Relation
Box<ITV>::relation_with(const Congruence& cg) const {
  const dimension_type cg_space_dim = cg.space_dimension();
  const dimension_type space_dim = space_dimension();

  // Dimension-compatibility check.
  if (cg_space_dim > space_dim)
    throw_dimension_incompatible("relation_with(cg)", cg);

  if (is_empty())
    return Poly_Con_Relation::saturates()
      && Poly_Con_Relation::is_included()
      && Poly_Con_Relation::is_disjoint();

  if (space_dim == 0) {
    if (cg.is_inconsistent())
      return Poly_Con_Relation::is_disjoint();
    else
      return Poly_Con_Relation::saturates()
	&& Poly_Con_Relation::is_included();
  }

  if (cg.is_equality()) {
    const Constraint c(cg);
    return relation_with(c);
  }

  PPL_DIRTY_TEMP(Rational_Interval, r);
  PPL_DIRTY_TEMP(Rational_Interval, t);
  PPL_DIRTY_TEMP(mpq_class, m);
  r = 0;
  for (Congruence::Expression::const_iterator i = cg.expression().begin(),
      i_end = cg.expression().end(); i != i_end; ++i) {
    const Coefficient& cg_i = *i;
    const Variable v = i.variable();
    assign_r(m, cg_i, ROUND_NOT_NEEDED);
    // FIXME: an add_mul_assign() method would come handy here.
    t.build(seq[v.id()].lower_constraint(), seq[v.id()].upper_constraint());
    t *= m;
    r += t;
  }

  if (r.lower_is_boundary_infinity() || r.upper_is_boundary_infinity())
    return Poly_Con_Relation::strictly_intersects();


  // Find the value that satisfies the congruence and is
  // nearest to the lower bound such that the point lies on or above it.

  PPL_DIRTY_TEMP_COEFFICIENT(lower);
  PPL_DIRTY_TEMP_COEFFICIENT(mod);
  PPL_DIRTY_TEMP_COEFFICIENT(v);
  mod = cg.modulus();
  v = cg.inhomogeneous_term() % mod;
  assign_r(lower, r.lower(), ROUND_DOWN);
  v -= ((lower / mod) * mod);
  if (v + lower > 0)
    v -= mod;
  return interval_relation(r, Constraint::EQUALITY, v);
}

template <typename ITV>
Poly_Con_Relation
Box<ITV>::relation_with(const Constraint& c) const {
  const dimension_type c_space_dim = c.space_dimension();
  const dimension_type space_dim = space_dimension();

  // Dimension-compatibility check.
  if (c_space_dim > space_dim)
    throw_dimension_incompatible("relation_with(c)", c);

  if (is_empty())
    return Poly_Con_Relation::saturates()
      && Poly_Con_Relation::is_included()
      && Poly_Con_Relation::is_disjoint();

  if (space_dim == 0) {
    if ((c.is_equality() && c.inhomogeneous_term() != 0)
	|| (c.is_inequality() && c.inhomogeneous_term() < 0))
      return Poly_Con_Relation::is_disjoint();
    else if (c.is_strict_inequality() && c.inhomogeneous_term() == 0)
      // The constraint 0 > 0 implicitly defines the hyperplane 0 = 0;
      // thus, the zero-dimensional point also saturates it.
      return Poly_Con_Relation::saturates()
	&& Poly_Con_Relation::is_disjoint();
    else if (c.is_equality() || c.inhomogeneous_term() == 0)
      return Poly_Con_Relation::saturates()
	&& Poly_Con_Relation::is_included();
    else
      // The zero-dimensional point saturates
      // neither the positivity constraint 1 >= 0,
      // nor the strict positivity constraint 1 > 0.
      return Poly_Con_Relation::is_included();
  }

  dimension_type c_num_vars = 0;
  dimension_type c_only_var = 0;

  if (Box_Helpers::extract_interval_constraint(c, c_num_vars, c_only_var))
    if (c_num_vars == 0)
      // c is a trivial constraint.
      switch (sgn(c.inhomogeneous_term())) {
      case -1:
	return Poly_Con_Relation::is_disjoint();
      case 0:
	if (c.is_strict_inequality())
	  return Poly_Con_Relation::saturates()
	    && Poly_Con_Relation::is_disjoint();
	else
	  return Poly_Con_Relation::saturates()
	    && Poly_Con_Relation::is_included();
      case 1:
	return Poly_Con_Relation::is_included();
      }
    else {
      // c is an interval constraint.
      return interval_relation(seq[c_only_var],
			       c.type(),
			       c.inhomogeneous_term(),
			       c.coefficient(Variable(c_only_var)));
    }
  else {
    // Deal with a non-trivial and non-interval constraint.
    PPL_DIRTY_TEMP(Rational_Interval, r);
    PPL_DIRTY_TEMP(Rational_Interval, t);
    PPL_DIRTY_TEMP(mpq_class, m);
    r = 0;
    const Constraint::Expression& e = c.expression();
    for (Constraint::Expression::const_iterator i = e.begin(), i_end = e.end();
          i != i_end; ++i) {
      assign_r(m, *i, ROUND_NOT_NEEDED);
      const Variable v = i.variable();
      // FIXME: an add_mul_assign() method would come handy here.
      t.build(seq[v.id()].lower_constraint(), seq[v.id()].upper_constraint());
      t *= m;
      r += t;
    }
    return interval_relation(r,
			     c.type(),
			     c.inhomogeneous_term());
  }

  // Quiet a compiler warning: this program point is unreachable.
  PPL_UNREACHABLE;
  return Poly_Con_Relation::nothing();
}

template <typename ITV>
Poly_Gen_Relation
Box<ITV>::relation_with(const Generator& g) const {
  const dimension_type space_dim = space_dimension();
  const dimension_type g_space_dim = g.space_dimension();

  // Dimension-compatibility check.
  if (space_dim < g_space_dim)
    throw_dimension_incompatible("relation_with(g)", g);

  // The empty box cannot subsume a generator.
  if (is_empty())
    return Poly_Gen_Relation::nothing();

  // A universe box in a zero-dimensional space subsumes
  // all the generators of a zero-dimensional space.
  if (space_dim == 0)
    return Poly_Gen_Relation::subsumes();

  if (g.is_line_or_ray()) {
    if (g.is_line()) {
      const Generator::Expression& e = g.expression();
      for (Generator::Expression::const_iterator i = e.begin(), i_end = e.end();
           i != i_end; ++i)
	if (!seq[i.variable().id()].is_universe())
	  return Poly_Gen_Relation::nothing();
      return Poly_Gen_Relation::subsumes();
    }
    else {
      PPL_ASSERT(g.is_ray());
      const Generator::Expression& e = g.expression();
      for (Generator::Expression::const_iterator i = e.begin(), i_end = e.end();
           i != i_end; ++i) {
        const Variable v = i.variable();
	switch (sgn(*i)) {
	case 1:
	  if (!seq[v.id()].upper_is_boundary_infinity())
	    return Poly_Gen_Relation::nothing();
	  break;
	case 0:
          PPL_ASSERT(false);
	  break;
	case -1:
	  if (!seq[v.id()].lower_is_boundary_infinity())
	    return Poly_Gen_Relation::nothing();
	  break;
	}
      }
      return Poly_Gen_Relation::subsumes();
    }
  }

  // Here `g' is a point or closure point.
  const Coefficient& g_divisor = g.divisor();
  PPL_DIRTY_TEMP(mpq_class, g_coord);
  PPL_DIRTY_TEMP(mpq_class, bound);
  // TODO: If the variables in the expression that have coefficient 0
  // have no effect on seq[i], this loop can be optimized using
  // Generator::Expression::const_iterator.
  for (dimension_type i = g_space_dim; i-- > 0; ) {
    const ITV& seq_i = seq[i];
    if (seq_i.is_universe())
      continue;
    assign_r(g_coord.get_num(), g.coefficient(Variable(i)), ROUND_NOT_NEEDED);
    assign_r(g_coord.get_den(), g_divisor, ROUND_NOT_NEEDED);
    g_coord.canonicalize();
    // Check lower bound.
    if (!seq_i.lower_is_boundary_infinity()) {
      assign_r(bound, seq_i.lower(), ROUND_NOT_NEEDED);
      if (g_coord <= bound) {
	if (seq_i.lower_is_open()) {
	  if (g.is_point() || g_coord != bound)
	    return Poly_Gen_Relation::nothing();
	}
	else if (g_coord != bound)
	  return Poly_Gen_Relation::nothing();
      }
    }
    // Check upper bound.
    if (!seq_i.upper_is_boundary_infinity()) {
      assign_r(bound, seq_i.upper(), ROUND_NOT_NEEDED);
      if (g_coord >= bound) {
	if (seq_i.upper_is_open()) {
	  if (g.is_point() || g_coord != bound)
	    return Poly_Gen_Relation::nothing();
	}
	else if (g_coord != bound)
	  return Poly_Gen_Relation::nothing();
      }
    }
  }
  return Poly_Gen_Relation::subsumes();
}


template <typename ITV>
bool
Box<ITV>::max_min(const Linear_Expression& expr,
                  const bool maximize,
                  Coefficient& ext_n, Coefficient& ext_d,
                  bool& included) const {
  // `expr' should be dimension-compatible with `*this'.
  const dimension_type space_dim = space_dimension();
  const dimension_type expr_space_dim = expr.space_dimension();
  if (space_dim < expr_space_dim)
    throw_dimension_incompatible((maximize
				  ? "maximize(e, ...)"
				  : "minimize(e, ...)"), "e", expr);
  // Deal with zero-dim Box first.
  if (space_dim == 0) {
    if (marked_empty())
      return false;
    else {
      ext_n = expr.inhomogeneous_term();
      ext_d = 1;
      included = true;
      return true;
    }
  }

  // For an empty Box we simply return false.
  if (is_empty())
    return false;

  PPL_DIRTY_TEMP(mpq_class, result);
  assign_r(result, expr.inhomogeneous_term(), ROUND_NOT_NEEDED);
  bool is_included = true;
  const int maximize_sign = maximize ? 1 : -1;
  PPL_DIRTY_TEMP(mpq_class, bound_i);
  PPL_DIRTY_TEMP(mpq_class, expr_i);
  for (Linear_Expression::const_iterator i = expr.begin(),
          i_end = expr.end(); i != i_end; ++i) {
    const ITV& seq_i = seq[i.variable().id()];
    assign_r(expr_i, *i, ROUND_NOT_NEEDED);
    switch (sgn(expr_i) * maximize_sign) {
    case 1:
      if (seq_i.upper_is_boundary_infinity())
	return false;
      assign_r(bound_i, seq_i.upper(), ROUND_NOT_NEEDED);
      add_mul_assign_r(result, bound_i, expr_i, ROUND_NOT_NEEDED);
      if (seq_i.upper_is_open())
	is_included = false;
      break;
    case 0:
      PPL_ASSERT(false);
      break;
    case -1:
      if (seq_i.lower_is_boundary_infinity())
	return false;
      assign_r(bound_i, seq_i.lower(), ROUND_NOT_NEEDED);
      add_mul_assign_r(result, bound_i, expr_i, ROUND_NOT_NEEDED);
      if (seq_i.lower_is_open())
	is_included = false;
      break;
    }
  }
  // Extract output info.
  PPL_ASSERT(is_canonical(result));
  ext_n = result.get_num();
  ext_d = result.get_den();
  included = is_included;
  return true;
}

template <typename ITV>
bool
Box<ITV>::max_min(const Linear_Expression& expr,
                  const bool maximize,
                  Coefficient& ext_n, Coefficient& ext_d,
                  bool& included,
                  Generator& g) const {
  if (!max_min(expr, maximize, ext_n, ext_d, included))
    return false;

  // Compute generator `g'.
  Linear_Expression g_expr;
  PPL_DIRTY_TEMP(Coefficient, g_divisor);
  g_divisor = 1;
  const int maximize_sign = maximize ? 1 : -1;
  PPL_DIRTY_TEMP(mpq_class, g_coord);
  PPL_DIRTY_TEMP(Coefficient, numer);
  PPL_DIRTY_TEMP(Coefficient, denom);
  PPL_DIRTY_TEMP(Coefficient, lcm);
  PPL_DIRTY_TEMP(Coefficient, factor);
  // TODO: Check if the following loop can be optimized to exploit the
  // (possible) sparseness of expr.
  for (dimension_type i = space_dimension(); i-- > 0; ) {
    const ITV& seq_i = seq[i];
    switch (sgn(expr.coefficient(Variable(i))) * maximize_sign) {
    case 1:
      assign_r(g_coord, seq_i.upper(), ROUND_NOT_NEEDED);
      break;
    case 0:
      // If 0 belongs to the interval, choose it
      // (and directly proceed to the next iteration).
      // FIXME: name qualification issue.
      if (seq_i.contains(0))
	continue;
      if (!seq_i.lower_is_boundary_infinity())
	if (seq_i.lower_is_open())
	  if (!seq_i.upper_is_boundary_infinity())
	    if (seq_i.upper_is_open()) {
	      // Bounded and open interval: compute middle point.
	      assign_r(g_coord, seq_i.lower(), ROUND_NOT_NEEDED);
	      PPL_DIRTY_TEMP(mpq_class, q_seq_i_upper);
	      assign_r(q_seq_i_upper, seq_i.upper(), ROUND_NOT_NEEDED);
	      g_coord += q_seq_i_upper;
	      g_coord /= 2;
	    }
	    else
	      // The upper bound is in the interval.
	      assign_r(g_coord, seq_i.upper(), ROUND_NOT_NEEDED);
	  else {
	    // Lower is open, upper is unbounded.
	    assign_r(g_coord, seq_i.lower(), ROUND_NOT_NEEDED);
	    ++g_coord;
	  }
	else
	  // The lower bound is in the interval.
	  assign_r(g_coord, seq_i.lower(), ROUND_NOT_NEEDED);
      else {
	// Lower is unbounded, hence upper is bounded
	// (since we know that 0 does not belong to the interval).
	PPL_ASSERT(!seq_i.upper_is_boundary_infinity());
	assign_r(g_coord, seq_i.upper(), ROUND_NOT_NEEDED);
	if (seq_i.upper_is_open())
	  --g_coord;
      }
      break;
    case -1:
      assign_r(g_coord, seq_i.lower(), ROUND_NOT_NEEDED);
      break;
    }
    // Add g_coord * Variable(i) to the generator.
    assign_r(denom, g_coord.get_den(), ROUND_NOT_NEEDED);
    lcm_assign(lcm, g_divisor, denom);
    exact_div_assign(factor, lcm, g_divisor);
    g_expr *= factor;
    exact_div_assign(factor, lcm, denom);
    assign_r(numer, g_coord.get_num(), ROUND_NOT_NEEDED);
    numer *= factor;
    g_expr += numer * Variable(i);
    g_divisor = lcm;
  }
  g = Generator::point(g_expr, g_divisor);
  return true;
}

template <typename ITV>
bool
Box<ITV>::contains(const Box& y) const {
  const Box& x = *this;
  // Dimension-compatibility check.
  if (x.space_dimension() != y.space_dimension())
    x.throw_dimension_incompatible("contains(y)", y);

  // If `y' is empty, then `x' contains `y'.
  if (y.is_empty())
    return true;

  // If `x' is empty, then `x' cannot contain `y'.
  if (x.is_empty())
    return false;

  for (dimension_type k = x.seq.size(); k-- > 0; )
    // FIXME: fix this name qualification issue.
    if (!x.seq[k].contains(y.seq[k]))
      return false;
  return true;
}

template <typename ITV>
bool
Box<ITV>::is_disjoint_from(const Box& y) const {
  const Box& x = *this;
  // Dimension-compatibility check.
  if (x.space_dimension() != y.space_dimension())
    x.throw_dimension_incompatible("is_disjoint_from(y)", y);

  // If any of `x' or `y' is marked empty, then they are disjoint.
  // Note: no need to use `is_empty', as the following loop is anyway correct.
  if (x.marked_empty() || y.marked_empty())
    return true;

  for (dimension_type k = x.seq.size(); k-- > 0; )
    // FIXME: fix this name qualification issue.
    if (x.seq[k].is_disjoint_from(y.seq[k]))
      return true;
  return false;
}

template <typename ITV>
inline bool
Box<ITV>::upper_bound_assign_if_exact(const Box& y) {
  Box& x = *this;

  // Dimension-compatibility check.
  if (x.space_dimension() != y.space_dimension())
    x.throw_dimension_incompatible("upper_bound_assign_if_exact(y)", y);

  // The lub of a box with an empty box is equal to the first box.
  if (y.is_empty())
    return true;
  if (x.is_empty()) {
    x = y;
    return true;
  }

  bool x_j_does_not_contain_y_j = false;
  bool y_j_does_not_contain_x_j = false;

  for (dimension_type i = x.seq.size(); i-- > 0; ) {
    const ITV& x_seq_i = x.seq[i];
    const ITV& y_seq_i = y.seq[i];

    if (!x_seq_i.can_be_exactly_joined_to(y_seq_i))
      return false;

    // Note: the use of `y_i_does_not_contain_x_i' is needed
    // because we want to temporarily preserve the old value
    // of `y_j_does_not_contain_x_j'.
    bool y_i_does_not_contain_x_i = !y_seq_i.contains(x_seq_i);
    if (y_i_does_not_contain_x_i && x_j_does_not_contain_y_j)
      return false;
    if (!x_seq_i.contains(y_seq_i)) {
      if (y_j_does_not_contain_x_j)
        return false;
      else
        x_j_does_not_contain_y_j = true;
    }
    if (y_i_does_not_contain_x_i)
      y_j_does_not_contain_x_j = true;
  }

  // The upper bound is exact: compute it into *this.
  for (dimension_type k = x.seq.size(); k-- > 0; )
    x.seq[k].join_assign(y.seq[k]);
  return true;
}

template <typename ITV>
bool
Box<ITV>::OK() const {
  if (status.test_empty_up_to_date() && !status.test_empty()) {
    Box tmp = *this;
    tmp.reset_empty_up_to_date();
    if (tmp.check_empty()) {
#ifndef NDEBUG
      std::cerr << "The box is empty, but it is marked as non-empty."
		<< std::endl;
#endif // NDEBUG
      return false;
    }
  }

  // A box that is not marked empty must have meaningful intervals.
  if (!marked_empty()) {
    for (dimension_type k = seq.size(); k-- > 0; )
      if (!seq[k].OK())
	return false;
  }

  return true;
}

template <typename ITV>
dimension_type
Box<ITV>::affine_dimension() const {
  dimension_type d = space_dimension();
  // A zero-space-dim box always has affine dimension zero.
  if (d == 0)
    return 0;

  // An empty box has affine dimension zero.
  if (is_empty())
    return 0;

  for (dimension_type k = d; k-- > 0; )
    if (seq[k].is_singleton())
      --d;

  return d;
}

template <typename ITV>
bool
Box<ITV>::check_empty() const {
  PPL_ASSERT(!marked_empty());
  Box<ITV>& x = const_cast<Box<ITV>&>(*this);
  for (dimension_type k = seq.size(); k-- > 0; )
    if (seq[k].is_empty()) {
      x.set_empty();
      return true;
    }
  x.set_nonempty();
  return false;
}

template <typename ITV>
bool
Box<ITV>::is_universe() const {
  if (marked_empty())
    return false;
  for (dimension_type k = seq.size(); k-- > 0; )
    if (!seq[k].is_universe())
      return false;
  return true;
}

template <typename ITV>
bool
Box<ITV>::is_topologically_closed() const {
  if (ITV::is_always_topologically_closed() || is_empty())
    return true;

  for (dimension_type k = seq.size(); k-- > 0; )
    if (!seq[k].is_topologically_closed())
      return false;
  return true;
}

template <typename ITV>
bool
Box<ITV>::is_discrete() const {
  if (is_empty())
    return true;
  for (dimension_type k = seq.size(); k-- > 0; )
    if (!seq[k].is_singleton())
      return false;
  return true;
}

template <typename ITV>
bool
Box<ITV>::is_bounded() const {
  if (is_empty())
    return true;
  for (dimension_type k = seq.size(); k-- > 0; )
    if (!seq[k].is_bounded())
      return false;
  return true;
}

template <typename ITV>
bool
Box<ITV>::contains_integer_point() const {
  if (marked_empty())
    return false;
  for (dimension_type k = seq.size(); k-- > 0; )
    if (!seq[k].contains_integer_point())
      return false;
  return true;
}

template <typename ITV>
bool
Box<ITV>::frequency(const Linear_Expression& expr,
                  Coefficient& freq_n, Coefficient& freq_d,
                  Coefficient& val_n, Coefficient& val_d) const {
  dimension_type space_dim = space_dimension();
  // The dimension of `expr' must be at most the dimension of *this.
  if (space_dim < expr.space_dimension())
    throw_dimension_incompatible("frequency(e, ...)", "e", expr);

  // Check if `expr' has a constant value.
  // If it is constant, set the frequency `freq_n' to 0
  // and return true. Otherwise the values for \p expr
  // are not discrete so return false.

  // Space dimension is 0: if empty, then return false;
  // otherwise the frequency is 0 and the value is the inhomogeneous term.
  if (space_dim == 0) {
    if (is_empty())
      return false;
    freq_n = 0;
    freq_d = 1;
    val_n = expr.inhomogeneous_term();
    val_d = 1;
    return true;
  }

  // For an empty Box, we simply return false.
  if (is_empty())
    return false;

  // The Box has at least 1 dimension and is not empty.
  PPL_DIRTY_TEMP_COEFFICIENT(numer);
  PPL_DIRTY_TEMP_COEFFICIENT(denom);
  PPL_DIRTY_TEMP(mpq_class, tmp);
  Coefficient c = expr.inhomogeneous_term();

  PPL_DIRTY_TEMP_COEFFICIENT(val_denom);
  val_denom = 1;

  for (Linear_Expression::const_iterator i = expr.begin(), i_end = expr.end();
       i != i_end; ++i) {
    const ITV& seq_i = seq[i.variable().id()];
    // Check if `v' is constant in the BD shape.
    if (seq_i.is_singleton()) {
      // If `v' is constant, replace it in `le' by the value.
      assign_r(tmp, seq_i.lower(), ROUND_NOT_NEEDED);
      numer = tmp.get_num();
      denom = tmp.get_den();
      c *= denom;
      c += numer * val_denom * (*i);
      val_denom *= denom;
      continue;
    }
    // The expression `expr' is not constant.
    return false;
  }

  // The expression `expr' is constant.
  freq_n = 0;
  freq_d = 1;

  // Reduce `val_n' and `val_d'.
  normalize2(c, val_denom, val_n, val_d);
  return true;
}

template <typename ITV>
bool
Box<ITV>::constrains(Variable var) const {
  // `var' should be one of the dimensions of the polyhedron.
  const dimension_type var_space_dim = var.space_dimension();
  if (space_dimension() < var_space_dim)
    throw_dimension_incompatible("constrains(v)", "v", var);

  if (marked_empty() || !seq[var_space_dim-1].is_universe())
    return true;
  // Now force an emptiness check.
  return is_empty();
}

template <typename ITV>
void
Box<ITV>::unconstrain(const Variables_Set& vars) {
  // The cylindrification with respect to no dimensions is a no-op.
  // This case also captures the only legal cylindrification
  // of a box in a 0-dim space.
  if (vars.empty())
    return;

  // Dimension-compatibility check.
  const dimension_type min_space_dim = vars.space_dimension();
  if (space_dimension() < min_space_dim)
    throw_dimension_incompatible("unconstrain(vs)", min_space_dim);

  // If the box is already empty, there is nothing left to do.
  if (marked_empty())
    return;

  // Here the box might still be empty (but we haven't detected it yet):
  // check emptiness of the interval for each of the variables in
  // `vars' before cylindrification.
  for (Variables_Set::const_iterator vsi = vars.begin(),
         vsi_end = vars.end(); vsi != vsi_end; ++vsi) {
    ITV& seq_vsi = seq[*vsi];
    if (!seq_vsi.is_empty())
      seq_vsi.assign(UNIVERSE);
    else {
      set_empty();
      break;
    }
  }
  PPL_ASSERT(OK());
}

template <typename ITV>
void
Box<ITV>::topological_closure_assign() {
  if (ITV::is_always_topologically_closed() || is_empty())
    return;

  for (dimension_type k = seq.size(); k-- > 0; )
    seq[k].topological_closure_assign();
}

template <typename ITV>
void
Box<ITV>::wrap_assign(const Variables_Set& vars,
                      Bounded_Integer_Type_Width w,
                      Bounded_Integer_Type_Representation r,
                      Bounded_Integer_Type_Overflow o,
                      const Constraint_System* cs_p,
                      unsigned complexity_threshold,
                      bool wrap_individually) {
#if 0 // Generic implementation commented out.
  Implementation::wrap_assign(*this,
                              vars, w, r, o, cs_p,
                              complexity_threshold, wrap_individually,
                              "Box");
#else // Specialized implementation.
  used(wrap_individually);
  used(complexity_threshold);
  Box& x = *this;

  // Dimension-compatibility check for `*cs_p', if any.
  const dimension_type vars_space_dim = vars.space_dimension();
  if (cs_p != 0 && cs_p->space_dimension() > vars_space_dim) {
    std::ostringstream s;
    s << "PPL::Box<ITV>::wrap_assign(vars, w, r, o, cs_p, ...):"
      << std::endl
      << "vars.space_dimension() == " << vars_space_dim
      << ", cs_p->space_dimension() == " << cs_p->space_dimension() << ".";
    throw std::invalid_argument(s.str());
  }

  // Wrapping no variable only requires refining with *cs_p, if any.
  if (vars.empty()) {
    if (cs_p != 0)
      refine_with_constraints(*cs_p);
    return;
  }

  // Dimension-compatibility check for `vars'.
  const dimension_type space_dim = x.space_dimension();
  if (space_dim < vars_space_dim) {
    std::ostringstream s;
    s << "PPL::Box<ITV>::wrap_assign(vars, ...):"
      << std::endl
      << "this->space_dimension() == " << space_dim
      << ", required space dimension == " << vars_space_dim << ".";
    throw std::invalid_argument(s.str());
  }

  // Wrapping an empty polyhedron is a no-op.
  if (x.is_empty())
    return;

  // FIXME: temporarily (ab-) using Coefficient.
  // Set `min_value' and `max_value' to the minimum and maximum values
  // a variable of width `w' and signedness `s' can take.
  PPL_DIRTY_TEMP_COEFFICIENT(min_value);
  PPL_DIRTY_TEMP_COEFFICIENT(max_value);
  if (r == UNSIGNED) {
    min_value = 0;
    mul_2exp_assign(max_value, Coefficient_one(), w);
    --max_value;
  }
  else {
    PPL_ASSERT(r == SIGNED_2_COMPLEMENT);
    mul_2exp_assign(max_value, Coefficient_one(), w-1);
    neg_assign(min_value, max_value);
    --max_value;
  }

  // FIXME: Build the (integer) quadrant interval.
  PPL_DIRTY_TEMP(ITV, integer_quadrant_itv);
  PPL_DIRTY_TEMP(ITV, rational_quadrant_itv);
  {
    I_Constraint<Coefficient> lower = i_constraint(GREATER_OR_EQUAL, min_value);
    I_Constraint<Coefficient> upper = i_constraint(LESS_OR_EQUAL, max_value);
    integer_quadrant_itv.build(lower, upper);
    // The rational quadrant is only needed if overflow is undefined.
    if (o == OVERFLOW_UNDEFINED) {
      ++max_value;
      upper = i_constraint(LESS_THAN, max_value);
      rational_quadrant_itv.build(lower, upper);
    }
  }

  const Variables_Set::const_iterator vs_end = vars.end();

  if (cs_p == 0) {
    // No constraint refinement is needed here.
    switch (o) {
    case OVERFLOW_WRAPS:
      for (Variables_Set::const_iterator i = vars.begin(); i != vs_end; ++i)
        x.seq[*i].wrap_assign(w, r, integer_quadrant_itv);
      reset_empty_up_to_date();
      break;
    case OVERFLOW_UNDEFINED:
      for (Variables_Set::const_iterator i = vars.begin(); i != vs_end; ++i) {
        ITV& x_seq_v = x.seq[*i];
        if (!rational_quadrant_itv.contains(x_seq_v)) {
          x_seq_v.assign(integer_quadrant_itv);
        }
      }
      break;
    case OVERFLOW_IMPOSSIBLE:
      for (Variables_Set::const_iterator i = vars.begin(); i != vs_end; ++i)
        x.seq[*i].intersect_assign(integer_quadrant_itv);
      reset_empty_up_to_date();
      break;
    }
    PPL_ASSERT(x.OK());
    return;
  }

  PPL_ASSERT(cs_p != 0);
  const Constraint_System& cs = *cs_p;
  // A map associating interval constraints to variable indexes.
  typedef std::map<dimension_type, std::vector<const Constraint*> > map_type;
  map_type var_cs_map;
  for (Constraint_System::const_iterator i = cs.begin(),
         i_end = cs.end(); i != i_end; ++i) {
    const Constraint& c = *i;
    dimension_type c_num_vars = 0;
    dimension_type c_only_var = 0;
    if (Box_Helpers::extract_interval_constraint(c, c_num_vars, c_only_var)) {
      if (c_num_vars == 1) {
        // An interval constraint on variable index `c_only_var'.
        PPL_ASSERT(c_only_var < space_dim);
        // We do care about c if c_only_var is going to be wrapped.
        if (vars.find(c_only_var) != vs_end)
          var_cs_map[c_only_var].push_back(&c);
      }
      else {
        PPL_ASSERT(c_num_vars == 0);
        // Note: tautologies have been filtered out by iterators.
        PPL_ASSERT(c.is_inconsistent());
        x.set_empty();
        return;
      }
    }
  }

  PPL_DIRTY_TEMP(ITV, refinement_itv);
  const map_type::const_iterator var_cs_map_end = var_cs_map.end();
  // Loop through the variable indexes in `vars'.
  for (Variables_Set::const_iterator i = vars.begin(); i != vs_end; ++i) {
    const dimension_type v = *i;
    refinement_itv = integer_quadrant_itv;
    // Look for the refinement constraints for space dimension index `v'.
    map_type::const_iterator var_cs_map_iter = var_cs_map.find(v);
    if (var_cs_map_iter != var_cs_map_end) {
      // Refine interval for variable `v'.
      const map_type::mapped_type& var_cs = var_cs_map_iter->second;
      for (dimension_type j = var_cs.size(); j-- > 0; ) {
        const Constraint& c = *var_cs[j];
        refine_interval_no_check(refinement_itv,
                                 c.type(),
                                 c.inhomogeneous_term(),
                                 c.coefficient(Variable(v)));
      }
    }
    // Wrap space dimension index `v'.
    ITV& x_seq_v = x.seq[v];
    switch (o) {
    case OVERFLOW_WRAPS:
      x_seq_v.wrap_assign(w, r, refinement_itv);
      break;
    case OVERFLOW_UNDEFINED:
      if (!rational_quadrant_itv.contains(x_seq_v))
        x_seq_v.assign(UNIVERSE);
      break;
    case OVERFLOW_IMPOSSIBLE:
      x_seq_v.intersect_assign(refinement_itv);
      break;
    }
  }
  PPL_ASSERT(x.OK());
#endif
}

template <typename ITV>
void
Box<ITV>::drop_some_non_integer_points(Complexity_Class) {
  if (std::numeric_limits<typename ITV::boundary_type>::is_integer
      && !ITV::info_type::store_open)
    return;

  if (marked_empty())
    return;

  for (dimension_type k = seq.size(); k-- > 0; )
    seq[k].drop_some_non_integer_points();

  PPL_ASSERT(OK());
}

template <typename ITV>
void
Box<ITV>::drop_some_non_integer_points(const Variables_Set& vars,
                                       Complexity_Class) {
  // Dimension-compatibility check.
  const dimension_type min_space_dim = vars.space_dimension();
  if (space_dimension() < min_space_dim)
    throw_dimension_incompatible("drop_some_non_integer_points(vs, cmpl)",
                                 min_space_dim);

  if (std::numeric_limits<typename ITV::boundary_type>::is_integer
      && !ITV::info_type::store_open)
    return;

  if (marked_empty())
    return;

  for (Variables_Set::const_iterator v_i = vars.begin(),
         v_end = vars.end(); v_i != v_end; ++v_i)
    seq[*v_i].drop_some_non_integer_points();

  PPL_ASSERT(OK());
}

template <typename ITV>
void
Box<ITV>::intersection_assign(const Box& y) {
  Box& x = *this;
  const dimension_type space_dim = space_dimension();

  // Dimension-compatibility check.
  if (space_dim != y.space_dimension())
    x.throw_dimension_incompatible("intersection_assign(y)", y);

  // If one of the two boxes is empty, the intersection is empty.
  if (x.marked_empty())
    return;
  if (y.marked_empty()) {
    x.set_empty();
    return;
  }

  // If both boxes are zero-dimensional, then at this point they are
  // necessarily non-empty, so that their intersection is non-empty too.
  if (space_dim == 0)
    return;

  // FIXME: here we may conditionally exploit a capability of the
  // underlying interval to eagerly detect empty results.
  reset_empty_up_to_date();

  for (dimension_type k = space_dim; k-- > 0; )
    x.seq[k].intersect_assign(y.seq[k]);

  PPL_ASSERT(x.OK());
}

template <typename ITV>
void
Box<ITV>::upper_bound_assign(const Box& y) {
  Box& x = *this;

  // Dimension-compatibility check.
  if (x.space_dimension() != y.space_dimension())
    x.throw_dimension_incompatible("upper_bound_assign(y)", y);

  // The lub of a box with an empty box is equal to the first box.
  if (y.is_empty())
    return;
  if (x.is_empty()) {
    x = y;
    return;
  }

  for (dimension_type k = x.seq.size(); k-- > 0; )
    x.seq[k].join_assign(y.seq[k]);

  PPL_ASSERT(x.OK());
}

template <typename ITV>
void
Box<ITV>::concatenate_assign(const Box& y) {
  Box& x = *this;
  const dimension_type x_space_dim = x.space_dimension();
  const dimension_type y_space_dim = y.space_dimension();

  // If `y' is marked empty, the result will be empty too.
  if (y.marked_empty())
    x.set_empty();

  // If `y' is a 0-dim space box, there is nothing left to do.
  if (y_space_dim == 0)
    return;
  // The resulting space dimension must be at most the maximum.
  check_space_dimension_overflow(y.space_dimension(),
                                 max_space_dimension() - space_dimension(),
                                 "PPL::Box::",
                                 "concatenate_assign(y)",
                                 "concatenation exceeds the maximum "
                                 "allowed space dimension");
  // Here `y_space_dim > 0', so that a non-trivial concatenation will occur:
  // make sure that reallocation will occur once at most.
  x.seq.reserve(x_space_dim + y_space_dim);

  // If `x' is marked empty, then it is sufficient to adjust
  // the dimension of the vector space.
  if (x.marked_empty()) {
    x.seq.insert(x.seq.end(), y_space_dim, ITV(EMPTY));
    PPL_ASSERT(x.OK());
    return;
  }

  // Here neither `x' nor `y' are marked empty: concatenate them.
  std::copy(y.seq.begin(), y.seq.end(),
	    std::back_insert_iterator<Sequence>(x.seq));
  // Update the `empty_up_to_date' flag.
  if (!y.status.test_empty_up_to_date())
    reset_empty_up_to_date();

  PPL_ASSERT(x.OK());
}

template <typename ITV>
void
Box<ITV>::difference_assign(const Box& y) {
  const dimension_type space_dim = space_dimension();

  // Dimension-compatibility check.
  if (space_dim != y.space_dimension())
    throw_dimension_incompatible("difference_assign(y)", y);

  Box& x = *this;
  if (x.is_empty() || y.is_empty())
    return;

  switch (space_dim) {
  case 0:
    // If `x' is zero-dimensional, then at this point both `x' and `y'
    // are the universe box, so that their difference is empty.
    x.set_empty();
    break;

  case 1:
    x.seq[0].difference_assign(y.seq[0]);
    if (x.seq[0].is_empty())
      x.set_empty();
    break;

  default:
    {
      dimension_type index_non_contained = space_dim;
      dimension_type number_non_contained = 0;
      for (dimension_type i = space_dim; i-- > 0; )
        if (!y.seq[i].contains(x.seq[i])) {
          if (++number_non_contained == 1)
            index_non_contained = i;
          else
            break;
        }

      switch (number_non_contained) {
      case 0:
        // `y' covers `x': the difference is empty.
        x.set_empty();
        break;
      case 1:
        x.seq[index_non_contained]
          .difference_assign(y.seq[index_non_contained]);
        if (x.seq[index_non_contained].is_empty())
          x.set_empty();
        break;
      default:
        // Nothing to do: the difference is `x'.
        break;
      }
    }
    break;
  }
  PPL_ASSERT(OK());
}

template <typename ITV>
bool
Box<ITV>::simplify_using_context_assign(const Box& y) {
  Box& x = *this;
  const dimension_type num_dims = x.space_dimension();
  // Dimension-compatibility check.
  if (num_dims != y.space_dimension())
    x.throw_dimension_incompatible("simplify_using_context_assign(y)", y);

  // Filter away the zero-dimensional case.
  if (num_dims == 0) {
    if (y.marked_empty()) {
      x.set_nonempty();
      return false;
    }
    else
      return !x.marked_empty();
  }

  // Filter away the case when `y' is empty.
  if (y.is_empty()) {
    for (dimension_type i = num_dims; i-- > 0; )
      x.seq[i].assign(UNIVERSE);
    x.set_nonempty();
    return false;
  }

  if (x.is_empty()) {
    // Find in `y' a non-universe interval, if any.
    for (dimension_type i = 0; i < num_dims; ++i) {
      if (y.seq[i].is_universe())
        x.seq[i].assign(UNIVERSE);
      else {
        // Set x.seq[i] so as to contradict y.seq[i], if possible.
        ITV& seq_i = x.seq[i];
        seq_i.empty_intersection_assign(y.seq[i]);
        if (seq_i.is_empty()) {
          // We were not able to assign to `seq_i' a non-empty interval:
          // reset `seq_i' to the universe interval and keep searching.
          seq_i.assign(UNIVERSE);
          continue;
        }
        // We assigned to `seq_i' a non-empty interval:
        // set the other intervals to universe and return.
        for (++i; i < num_dims; ++i)
          x.seq[i].assign(UNIVERSE);
        x.set_nonempty();
        PPL_ASSERT(x.OK());
        return false;
      }
    }
    // All intervals in `y' are universe or could not be contradicted:
    // simplification can leave the empty box `x' as is.
    PPL_ASSERT(x.OK() && x.is_empty());
    return false;
  }

  // Loop index `i' is intentionally going upwards.
  for (dimension_type i = 0; i < num_dims; ++i) {
    if (!x.seq[i].simplify_using_context_assign(y.seq[i])) {
      PPL_ASSERT(!x.seq[i].is_empty());
      // The intersection of `x' and `y' is empty due to the i-th interval:
      // reset other intervals to UNIVERSE.
      for (dimension_type j = num_dims; j-- > i; )
        x.seq[j].assign(UNIVERSE);
      for (dimension_type j = i; j-- > 0; )
        x.seq[j].assign(UNIVERSE);
      PPL_ASSERT(x.OK());
      return false;
    }
  }
  PPL_ASSERT(x.OK());
  return true;
}

template <typename ITV>
void
Box<ITV>::time_elapse_assign(const Box& y) {
  Box& x = *this;
  const dimension_type x_space_dim = x.space_dimension();

  // Dimension-compatibility check.
  if (x_space_dim != y.space_dimension())
    x.throw_dimension_incompatible("time_elapse_assign(y)", y);

  // Dealing with the zero-dimensional case.
  if (x_space_dim == 0) {
    if (y.marked_empty())
      x.set_empty();
    return;
  }

  // If either one of `x' or `y' is empty, the result is empty too.
  // Note: if possible, avoid cost of checking for emptiness.
  if (x.marked_empty() || y.marked_empty()
      || x.is_empty() || y.is_empty()) {
    x.set_empty();
    return;
  }

  for (dimension_type i = x_space_dim; i-- > 0; ) {
    ITV& x_seq_i = x.seq[i];
    const ITV& y_seq_i = y.seq[i];
    if (!x_seq_i.lower_is_boundary_infinity())
      if (y_seq_i.lower_is_boundary_infinity() || y_seq_i.lower() < 0)
	x_seq_i.lower_extend();
    if (!x_seq_i.upper_is_boundary_infinity())
      if (y_seq_i.upper_is_boundary_infinity() || y_seq_i.upper() > 0)
	x_seq_i.upper_extend();
  }
  PPL_ASSERT(x.OK());
}

template <typename ITV>
inline void
Box<ITV>::remove_space_dimensions(const Variables_Set& vars) {
  // The removal of no dimensions from any box is a no-op.
  // Note that this case also captures the only legal removal of
  // space dimensions from a box in a zero-dimensional space.
  if (vars.empty()) {
    PPL_ASSERT(OK());
    return;
  }

  const dimension_type old_space_dim = space_dimension();

  // Dimension-compatibility check.
  const dimension_type vsi_space_dim = vars.space_dimension();
  if (old_space_dim < vsi_space_dim)
    throw_dimension_incompatible("remove_space_dimensions(vs)",
				 vsi_space_dim);

  const dimension_type new_space_dim = old_space_dim - vars.size();

  // If the box is empty (this must be detected), then resizing is all
  // what is needed.  If it is not empty and we are removing _all_ the
  // dimensions then, again, resizing suffices.
  if (is_empty() || new_space_dim == 0) {
    seq.resize(new_space_dim);
    PPL_ASSERT(OK());
    return;
  }

  // For each variable to be removed, we fill the corresponding interval
  // by shifting left those intervals that will not be removed.
  Variables_Set::const_iterator vsi = vars.begin();
  Variables_Set::const_iterator vsi_end = vars.end();
  dimension_type dst = *vsi;
  dimension_type src = dst + 1;
  for (++vsi; vsi != vsi_end; ++vsi) {
    const dimension_type vsi_next = *vsi;
    // All intervals in between are moved to the left.
    while (src < vsi_next)
      swap(seq[dst++], seq[src++]);
    ++src;
  }
  // Moving the remaining intervals.
  while (src < old_space_dim)
    swap(seq[dst++], seq[src++]);

  PPL_ASSERT(dst == new_space_dim);
  seq.resize(new_space_dim);

  PPL_ASSERT(OK());
}

template <typename ITV>
void
Box<ITV>::remove_higher_space_dimensions(const dimension_type new_dim) {
  // Dimension-compatibility check: the variable having
  // maximum index is the one occurring last in the set.
  const dimension_type old_dim = space_dimension();
  if (new_dim > old_dim)
    throw_dimension_incompatible("remove_higher_space_dimensions(nd)",
				 new_dim);

  // The removal of no dimensions from any box is a no-op.
  // Note that this case also captures the only legal removal of
  // dimensions from a zero-dim space box.
  if (new_dim == old_dim) {
    PPL_ASSERT(OK());
    return;
  }

  seq.resize(new_dim);
  PPL_ASSERT(OK());
}

template <typename ITV>
template <typename Partial_Function>
void
Box<ITV>::map_space_dimensions(const Partial_Function& pfunc) {
  const dimension_type space_dim = space_dimension();
  if (space_dim == 0)
    return;

  if (pfunc.has_empty_codomain()) {
    // All dimensions vanish: the box becomes zero_dimensional.
    remove_higher_space_dimensions(0);
    return;
  }

  const dimension_type new_space_dim = pfunc.max_in_codomain() + 1;
  // If the box is empty, then simply adjust the space dimension.
  if (is_empty()) {
    remove_higher_space_dimensions(new_space_dim);
    return;
  }

  // We create a new Box with the new space dimension.
  Box<ITV> tmp(new_space_dim);
  // Map the intervals, exchanging the indexes.
  for (dimension_type i = 0; i < space_dim; ++i) {
    dimension_type new_i;
    if (pfunc.maps(i, new_i))
      swap(seq[i], tmp.seq[new_i]);
  }
  m_swap(tmp);
  PPL_ASSERT(OK());
}

template <typename ITV>
void
Box<ITV>::fold_space_dimensions(const Variables_Set& vars,
                                const Variable dest) {
  const dimension_type space_dim = space_dimension();
  // `dest' should be one of the dimensions of the box.
  if (dest.space_dimension() > space_dim)
    throw_dimension_incompatible("fold_space_dimensions(vs, v)", "v", dest);

  // The folding of no dimensions is a no-op.
  if (vars.empty())
    return;

  // All variables in `vars' should be dimensions of the box.
  if (vars.space_dimension() > space_dim)
    throw_dimension_incompatible("fold_space_dimensions(vs, v)",
				 vars.space_dimension());

  // Moreover, `dest.id()' should not occur in `vars'.
  if (vars.find(dest.id()) != vars.end())
    throw_generic("fold_space_dimensions(vs, v)",
		  "v should not occur in vs");

  // Note: the check for emptiness is needed for correctness.
  if (!is_empty()) {
    // Join the interval corresponding to variable `dest' with the intervals
    // corresponding to the variables in `vars'.
    ITV& seq_v = seq[dest.id()];
    for (Variables_Set::const_iterator i = vars.begin(),
	   vs_end = vars.end(); i != vs_end; ++i)
      seq_v.join_assign(seq[*i]);
  }
  remove_space_dimensions(vars);
}

template <typename ITV>
void
Box<ITV>::add_constraint_no_check(const Constraint& c) {
  PPL_ASSERT(c.space_dimension() <= space_dimension());

  dimension_type c_num_vars = 0;
  dimension_type c_only_var = 0;
  // Throw an exception if c is not an interval constraints.
  if (!Box_Helpers::extract_interval_constraint(c, c_num_vars, c_only_var))
    throw_generic("add_constraint(c)", "c is not an interval constraint");

  // Throw an exception if c is a nontrivial strict constraint
  // and ITV does not support open boundaries.
  if (c.is_strict_inequality() && c_num_vars != 0
      && ITV::is_always_topologically_closed())
    throw_generic("add_constraint(c)", "c is a nontrivial strict constraint");

  // Avoid doing useless work if the box is known to be empty.
  if (marked_empty())
    return;

  const Coefficient& n = c.inhomogeneous_term();
  if (c_num_vars == 0) {
    // Dealing with a trivial constraint.
    if (n < 0
        || (c.is_equality() && n != 0)
	|| (c.is_strict_inequality() && n == 0))
      set_empty();
    return;
  }

  PPL_ASSERT(c_num_vars == 1);
  const Coefficient& d = c.coefficient(Variable(c_only_var));
  add_interval_constraint_no_check(c_only_var, c.type(), n, d);
}

template <typename ITV>
void
Box<ITV>::add_constraints_no_check(const Constraint_System& cs) {
  PPL_ASSERT(cs.space_dimension() <= space_dimension());
  // Note: even when the box is known to be empty, we need to go
  // through all the constraints to fulfill the method's contract
  // for what concerns exception throwing.
  for (Constraint_System::const_iterator i = cs.begin(),
	 cs_end = cs.end(); i != cs_end; ++i)
    add_constraint_no_check(*i);
  PPL_ASSERT(OK());
}

template <typename ITV>
void
Box<ITV>::add_congruence_no_check(const Congruence& cg) {
  PPL_ASSERT(cg.space_dimension() <= space_dimension());

  // Set aside the case of proper congruences.
  if (cg.is_proper_congruence()) {
    if (cg.is_inconsistent()) {
      set_empty();
      return;
    }
    else if (cg.is_tautological())
      return;
    else
      throw_generic("add_congruence(cg)",
                    "cg is a nontrivial proper congruence");
  }

  PPL_ASSERT(cg.is_equality());
  dimension_type cg_num_vars = 0;
  dimension_type cg_only_var = 0;
  // Throw an exception if c is not an interval congruence.
  if (!Box_Helpers::extract_interval_congruence(cg, cg_num_vars, cg_only_var))
    throw_generic("add_congruence(cg)", "cg is not an interval congruence");

  // Avoid doing useless work if the box is known to be empty.
  if (marked_empty())
    return;

  const Coefficient& n = cg.inhomogeneous_term();
  if (cg_num_vars == 0) {
    // Dealing with a trivial equality congruence.
    if (n != 0)
      set_empty();
    return;
  }

  PPL_ASSERT(cg_num_vars == 1);
  const Coefficient& d = cg.coefficient(Variable(cg_only_var));
  add_interval_constraint_no_check(cg_only_var, Constraint::EQUALITY, n, d);
}

template <typename ITV>
void
Box<ITV>::add_congruences_no_check(const Congruence_System& cgs) {
  PPL_ASSERT(cgs.space_dimension() <= space_dimension());
  // Note: even when the box is known to be empty, we need to go
  // through all the congruences to fulfill the method's contract
  // for what concerns exception throwing.
  for (Congruence_System::const_iterator i = cgs.begin(),
	 cgs_end = cgs.end(); i != cgs_end; ++i)
    add_congruence_no_check(*i);
  PPL_ASSERT(OK());
}

template <typename ITV>
void
Box<ITV>::refine_no_check(const Constraint& c) {
  PPL_ASSERT(c.space_dimension() <= space_dimension());
  PPL_ASSERT(!marked_empty());

  dimension_type c_num_vars = 0;
  dimension_type c_only_var = 0;
  // Non-interval constraints are approximated.
  if (!Box_Helpers::extract_interval_constraint(c, c_num_vars, c_only_var)) {
    propagate_constraint_no_check(c);
    return;
  }

  const Coefficient& n = c.inhomogeneous_term();
  if (c_num_vars == 0) {
    // Dealing with a trivial constraint.
    if (n < 0
        || (c.is_equality() && n != 0)
        || (c.is_strict_inequality() && n == 0))
      set_empty();
    return;
  }

  PPL_ASSERT(c_num_vars == 1);
  const Coefficient& d = c.coefficient(Variable(c_only_var));
  add_interval_constraint_no_check(c_only_var, c.type(), n, d);
}

template <typename ITV>
void
Box<ITV>::refine_no_check(const Constraint_System& cs) {
  PPL_ASSERT(cs.space_dimension() <= space_dimension());
  for (Constraint_System::const_iterator i = cs.begin(),
	 cs_end = cs.end(); !marked_empty() && i != cs_end; ++i)
    refine_no_check(*i);
  PPL_ASSERT(OK());
}

template <typename ITV>
void
Box<ITV>::refine_no_check(const Congruence& cg) {
  PPL_ASSERT(!marked_empty());

  PPL_ASSERT(cg.space_dimension() <= space_dimension());

  if (cg.is_proper_congruence()) {
    // A proper congruences is also an interval constraint
    // if and only if it is trivial.
    if (cg.is_inconsistent())
      set_empty();
    return;
  }

  PPL_ASSERT(cg.is_equality());
  Constraint c(cg);
  refine_no_check(c);
}

template <typename ITV>
void
Box<ITV>::refine_no_check(const Congruence_System& cgs) {
  PPL_ASSERT(cgs.space_dimension() <= space_dimension());
  for (Congruence_System::const_iterator i = cgs.begin(),
	 cgs_end = cgs.end(); !marked_empty() && i != cgs_end; ++i)
    refine_no_check(*i);
  PPL_ASSERT(OK());
}

#if 1 // Alternative implementations for propagate_constraint_no_check.
namespace Implementation {

namespace Boxes {

inline bool
propagate_constraint_check_result(Result r, Ternary& open) {
  r = result_relation_class(r);
  switch (r) {
  case V_GT_MINUS_INFINITY:
  case V_LT_PLUS_INFINITY:
    return true;
  case V_LT:
  case V_GT:
    open = T_YES;
    return false;
  case V_LE:
  case V_GE:
    if (open == T_NO)
      open = T_MAYBE;
    return false;
  case V_EQ:
    return false;
  default:
    PPL_UNREACHABLE;
    return true;
  }
}

} // namespace Boxes

} // namespace Implementation


template <typename ITV>
void
Box<ITV>::propagate_constraint_no_check(const Constraint& c) {
  using namespace Implementation::Boxes;

  PPL_ASSERT(c.space_dimension() <= space_dimension());

  typedef
    typename Select_Temp_Boundary_Type<typename ITV::boundary_type>::type
    Temp_Boundary_Type;

  const dimension_type c_space_dim = c.space_dimension();
  const Constraint::Type c_type = c.type();
  const Coefficient& c_inhomogeneous_term = c.inhomogeneous_term();

  // Find a space dimension having a non-zero coefficient (if any).
  dimension_type last_k = c.expression().last_nonzero(1, c_space_dim + 1);
  if (last_k == c_space_dim + 1) {
    // Constraint c is trivial: check if it is inconsistent.
    if (c_inhomogeneous_term < 0
        || (c_inhomogeneous_term == 0
            && c_type != Constraint::NONSTRICT_INEQUALITY))
      set_empty();
    return;
  }

  // Here constraint c is non-trivial.
<<<<<<< HEAD
  PPL_ASSERT(last_k <= c_space_dim);
  Result r;
=======
  PPL_ASSERT(last_k < c_space_dim);
>>>>>>> 3a65ba18
  Temp_Boundary_Type t_bound;
  Temp_Boundary_Type t_a;
  Temp_Boundary_Type t_x;
  Ternary open;
  const Constraint::Expression& c_e = c.expression();
  for (Constraint::Expression::const_iterator k = c_e.begin(),
    k_end = c_e.lower_bound(Variable(last_k)); k != k_end; ++k) {
    const Coefficient& a_k = *k;
    const Variable k_var = k.variable();
    int sgn_a_k = sgn(a_k);
<<<<<<< HEAD
=======
    if (sgn_a_k == 0)
      continue;
    Result r;
>>>>>>> 3a65ba18
    if (sgn_a_k > 0) {
      open = (c_type == Constraint::STRICT_INEQUALITY) ? T_YES : T_NO;
      if (open == T_NO)
	maybe_reset_fpu_inexact<Temp_Boundary_Type>();
      r = assign_r(t_bound, c_inhomogeneous_term, ROUND_UP);
      if (propagate_constraint_check_result(r, open))
	goto maybe_refine_upper_1;
      r = neg_assign_r(t_bound, t_bound, ROUND_DOWN);
      if (propagate_constraint_check_result(r, open))
	goto maybe_refine_upper_1;
      for (Constraint::Expression::const_iterator i = c_e.begin(),
            i_end = c_e.lower_bound(Variable(last_k)); i != i_end; ++i) {
        const Variable i_var = i.variable();
	if (i_var.id() == k_var.id())
	  continue;
	const Coefficient& a_i = *i;
	int sgn_a_i = sgn(a_i);
	ITV& x_i = seq[i_var.id()];
	if (sgn_a_i < 0) {
	  if (x_i.lower_is_boundary_infinity())
	    goto maybe_refine_upper_1;
	  r = assign_r(t_a, a_i, ROUND_DOWN);
	  if (propagate_constraint_check_result(r, open))
	    goto maybe_refine_upper_1;
	  r = assign_r(t_x, x_i.lower(), ROUND_DOWN);
	  if (propagate_constraint_check_result(r, open))
	    goto maybe_refine_upper_1;
	  if (x_i.lower_is_open())
	    open = T_YES;
	  r = sub_mul_assign_r(t_bound, t_a, t_x, ROUND_DOWN);
	  if (propagate_constraint_check_result(r, open))
	    goto maybe_refine_upper_1;
	}
	else {
	  PPL_ASSERT(sgn_a_i > 0);
	  if (x_i.upper_is_boundary_infinity())
	    goto maybe_refine_upper_1;
	  r = assign_r(t_a, a_i, ROUND_UP);
	  if (propagate_constraint_check_result(r, open))
	    goto maybe_refine_upper_1;
	  r = assign_r(t_x, x_i.upper(), ROUND_UP);
	  if (propagate_constraint_check_result(r, open))
	    goto maybe_refine_upper_1;
	  if (x_i.upper_is_open())
	    open = T_YES;
	  r = sub_mul_assign_r(t_bound, t_a, t_x, ROUND_DOWN);
	  if (propagate_constraint_check_result(r, open))
	    goto maybe_refine_upper_1;
	}
      }
      r = assign_r(t_a, a_k, ROUND_UP);
      if (propagate_constraint_check_result(r, open))
	goto maybe_refine_upper_1;
      r = div_assign_r(t_bound, t_bound, t_a, ROUND_DOWN);
      if (propagate_constraint_check_result(r, open))
	goto maybe_refine_upper_1;

      // Refine the lower bound of `seq[k]' with `t_bound'.
      if (open == T_MAYBE
	  && maybe_check_fpu_inexact<Temp_Boundary_Type>() == 1)
	open = T_YES;
<<<<<<< HEAD
      seq[k_var.id()].add_constraint(i_constraint(((open == T_YES)
                                                    ? GREATER_THAN
                                                    : GREATER_OR_EQUAL),
                                                  t_bound));
=======
      {
        Relation_Symbol rel = (open == T_YES) ? GREATER_THAN : GREATER_OR_EQUAL;
        seq[k].add_constraint(i_constraint(rel, t_bound));
      }
>>>>>>> 3a65ba18
      reset_empty_up_to_date();
    maybe_refine_upper_1:
      if (c_type != Constraint::EQUALITY)
	continue;
      open = T_NO;
      maybe_reset_fpu_inexact<Temp_Boundary_Type>();
      r = assign_r(t_bound, c_inhomogeneous_term, ROUND_DOWN);
      if (propagate_constraint_check_result(r, open))
	goto next_k;
      r = neg_assign_r(t_bound, t_bound, ROUND_UP);
      if (propagate_constraint_check_result(r, open))
	goto next_k;
      for (Constraint::Expression::const_iterator i = c_e.begin(),
            i_end = c_e.lower_bound(Variable(c_space_dim)); i != i_end; ++i) {
        const Variable i_var = i.variable();
	if (i_var.id() == k_var.id())
	  continue;
	const Coefficient& a_i = *i;
	int sgn_a_i = sgn(a_i);
	ITV& x_i = seq[i_var.id()];
	if (sgn_a_i < 0) {
	  if (x_i.upper_is_boundary_infinity())
	    goto next_k;
	  r = assign_r(t_a, a_i, ROUND_UP);
	  if (propagate_constraint_check_result(r, open))
	    goto next_k;
	  r = assign_r(t_x, x_i.upper(), ROUND_UP);
	  if (propagate_constraint_check_result(r, open))
	    goto next_k;
	  if (x_i.upper_is_open())
	    open = T_YES;
	  r = sub_mul_assign_r(t_bound, t_a, t_x, ROUND_UP);
	  if (propagate_constraint_check_result(r, open))
	    goto next_k;
	}
	else {
	  PPL_ASSERT(sgn_a_i > 0);
	  if (x_i.lower_is_boundary_infinity())
	    goto next_k;
	  r = assign_r(t_a, a_i, ROUND_DOWN);
	  if (propagate_constraint_check_result(r, open))
	    goto next_k;
	  r = assign_r(t_x, x_i.lower(), ROUND_DOWN);
	  if (propagate_constraint_check_result(r, open))
	    goto next_k;
	  if (x_i.lower_is_open())
	    open = T_YES;
	  r = sub_mul_assign_r(t_bound, t_a, t_x, ROUND_UP);
	  if (propagate_constraint_check_result(r, open))
	    goto next_k;
	}
      }
      r = assign_r(t_a, a_k, ROUND_DOWN);
      if (propagate_constraint_check_result(r, open))
	goto next_k;
      r = div_assign_r(t_bound, t_bound, t_a, ROUND_UP);
      if (propagate_constraint_check_result(r, open))
	goto next_k;

      // Refine the upper bound of seq[k] with t_bound.
      if (open == T_MAYBE
	  && maybe_check_fpu_inexact<Temp_Boundary_Type>() == 1)
	open = T_YES;
<<<<<<< HEAD
      seq[k_var.id()].add_constraint(i_constraint(((open == T_YES)
                                                    ? LESS_THAN
                                                    : LESS_OR_EQUAL),
                                                  t_bound));
=======
      Relation_Symbol rel = (open == T_YES) ? LESS_THAN : LESS_OR_EQUAL;
      seq[k].add_constraint(i_constraint(rel, t_bound));
>>>>>>> 3a65ba18
      reset_empty_up_to_date();
    }
    else {
      PPL_ASSERT(sgn_a_k < 0);
      open = (c_type == Constraint::STRICT_INEQUALITY) ? T_YES : T_NO;
      if (open == T_NO)
	maybe_reset_fpu_inexact<Temp_Boundary_Type>();
      r = assign_r(t_bound, c_inhomogeneous_term, ROUND_UP);
      if (propagate_constraint_check_result(r, open))
	goto maybe_refine_upper_2;
      r = neg_assign_r(t_bound, t_bound, ROUND_DOWN);
      if (propagate_constraint_check_result(r, open))
	goto maybe_refine_upper_2;
      for (Constraint::Expression::const_iterator i = c_e.begin(),
            i_end = c_e.lower_bound(Variable(c_space_dim)); i != i_end; ++i) {
        const Variable i_var = i.variable();
	if (i_var.id() == k_var.id())
	  continue;
	const Coefficient& a_i = *i;
	int sgn_a_i = sgn(a_i);
	ITV& x_i = seq[i_var.id()];
	if (sgn_a_i < 0) {
	  if (x_i.lower_is_boundary_infinity())
	    goto maybe_refine_upper_2;
	  r = assign_r(t_a, a_i, ROUND_DOWN);
	  if (propagate_constraint_check_result(r, open))
	    goto maybe_refine_upper_2;
	  r = assign_r(t_x, x_i.lower(), ROUND_DOWN);
	  if (propagate_constraint_check_result(r, open))
	    goto maybe_refine_upper_2;
	  if (x_i.lower_is_open())
	    open = T_YES;
	  r = sub_mul_assign_r(t_bound, t_a, t_x, ROUND_UP);
	  if (propagate_constraint_check_result(r, open))
	    goto maybe_refine_upper_2;
	}
	else {
	  PPL_ASSERT(sgn_a_i > 0);
	  if (x_i.upper_is_boundary_infinity())
	    goto maybe_refine_upper_2;
	  r = assign_r(t_a, a_i, ROUND_UP);
	  if (propagate_constraint_check_result(r, open))
	    goto maybe_refine_upper_2;
	  r = assign_r(t_x, x_i.upper(), ROUND_UP);
	  if (propagate_constraint_check_result(r, open))
	    goto maybe_refine_upper_2;
	  if (x_i.upper_is_open())
	    open = T_YES;
	  r = sub_mul_assign_r(t_bound, t_a, t_x, ROUND_DOWN);
	  if (propagate_constraint_check_result(r, open))
	    goto maybe_refine_upper_2;
	}
      }
      r = assign_r(t_a, a_k, ROUND_UP);
      if (propagate_constraint_check_result(r, open))
	goto maybe_refine_upper_2;
      r = div_assign_r(t_bound, t_bound, t_a, ROUND_UP);
      if (propagate_constraint_check_result(r, open))
	goto maybe_refine_upper_2;

      // Refine the upper bound of seq[k] with t_bound.
      if (open == T_MAYBE
	  && maybe_check_fpu_inexact<Temp_Boundary_Type>() == 1)
	open = T_YES;
<<<<<<< HEAD
      seq[k_var.id()].add_constraint(i_constraint(((open == T_YES)
                                                    ? LESS_THAN
                                                    : LESS_OR_EQUAL),
                                                  t_bound));
=======
      {
        Relation_Symbol rel = (open == T_YES) ? LESS_THAN : LESS_OR_EQUAL;
        seq[k].add_constraint(i_constraint(rel, t_bound));
      }
>>>>>>> 3a65ba18
      reset_empty_up_to_date();
    maybe_refine_upper_2:
      if (c_type != Constraint::EQUALITY)
	continue;
      open = T_NO;
      maybe_reset_fpu_inexact<Temp_Boundary_Type>();
      r = assign_r(t_bound, c_inhomogeneous_term, ROUND_DOWN);
      if (propagate_constraint_check_result(r, open))
	goto next_k;
      r = neg_assign_r(t_bound, t_bound, ROUND_UP);
      if (propagate_constraint_check_result(r, open))
	goto next_k;
      for (Constraint::Expression::const_iterator i = c_e.begin(),
            i_end = c_e.lower_bound(Variable(c_space_dim)); i != i_end; ++i) {
        const Variable i_var = i.variable();
	if (i_var.id() == k_var.id())
	  continue;
	const Coefficient& a_i = *i;
	int sgn_a_i = sgn(a_i);
	ITV& x_i = seq[i_var.id()];
	if (sgn_a_i < 0) {
	  if (x_i.upper_is_boundary_infinity())
	    goto next_k;
	  r = assign_r(t_a, a_i, ROUND_UP);
	  if (propagate_constraint_check_result(r, open))
	    goto next_k;
	  r = assign_r(t_x, x_i.upper(), ROUND_UP);
	  if (propagate_constraint_check_result(r, open))
	    goto next_k;
	  if (x_i.upper_is_open())
	    open = T_YES;
	  r = sub_mul_assign_r(t_bound, t_a, t_x, ROUND_UP);
	  if (propagate_constraint_check_result(r, open))
	    goto next_k;
	}
	else {
	  PPL_ASSERT(sgn_a_i > 0);
	  if (x_i.lower_is_boundary_infinity())
	    goto next_k;
	  r = assign_r(t_a, a_i, ROUND_DOWN);
	  if (propagate_constraint_check_result(r, open))
	    goto next_k;
	  r = assign_r(t_x, x_i.lower(), ROUND_DOWN);
	  if (propagate_constraint_check_result(r, open))
	    goto next_k;
	  if (x_i.lower_is_open())
	    open = T_YES;
	  r = sub_mul_assign_r(t_bound, t_a, t_x, ROUND_UP);
	  if (propagate_constraint_check_result(r, open))
	    goto next_k;
	}
      }
      r = assign_r(t_a, a_k, ROUND_DOWN);
      if (propagate_constraint_check_result(r, open))
	goto next_k;
      r = div_assign_r(t_bound, t_bound, t_a, ROUND_DOWN);
      if (propagate_constraint_check_result(r, open))
	goto next_k;

      // Refine the lower bound of seq[k] with t_bound.
      if (open == T_MAYBE
	  && maybe_check_fpu_inexact<Temp_Boundary_Type>() == 1)
	open = T_YES;
<<<<<<< HEAD
      seq[k_var.id()].add_constraint(i_constraint(((open == T_YES)
                                                    ? GREATER_THAN
                                                    : GREATER_OR_EQUAL),
                                                  t_bound));
=======
      Relation_Symbol rel = (open == T_YES) ? GREATER_THAN : GREATER_OR_EQUAL;
      seq[k].add_constraint(i_constraint(rel, t_bound));
>>>>>>> 3a65ba18
      reset_empty_up_to_date();
    }
  next_k:
    ;
  }
}

#else // Alternative implementations for propagate_constraint_no_check.

template <typename ITV>
void
Box<ITV>::propagate_constraint_no_check(const Constraint& c) {
  PPL_ASSERT(c.space_dimension() <= space_dimension());

  dimension_type c_space_dim = c.space_dimension();
  ITV k[c_space_dim];
  ITV p[c_space_dim];
  for (Constraint::Expression::const_iterator i = c_e.begin(),
        i_end = c_e.lower_bound(Variable(c_space_dim)); i != i_end; ++i) {
    const Variable i_var = i.variable();
    k[i_var.id()] = *i;
    ITV& p_i = p[i_var.id()];
    p_i = seq[i_var.id()];
    p_i.mul_assign(p_i, k[i_var.id()]);
  }
  const Coefficient& inhomogeneous_term = c.inhomogeneous_term();
  for (Constraint::Expression::const_iterator i = c_e.begin(),
        i_end = c_e.lower_bound(Variable(c_space_dim)); i != i_end; ++i) {
    const Variable i_var = i.variable();
    int sgn_coefficient_i = sgn(*i);
    ITV q(inhomogeneous_term);
    for (Constraint::Expression::const_iterator j = c_e.begin(),
          j_end = c_e.lower_bound(Variable(c_space_dim)); j != j_end; ++j) {
      const Variable j_var = j.variable();
      if (i_var == j_var)
	continue;
      q.add_assign(q, p[j_var.id()]);
    }
    q.div_assign(q, k[i_var.id()]);
    q.neg_assign(q);
    Relation_Symbol rel;
    switch (c.type()) {
    case Constraint::EQUALITY:
      rel = EQUAL;
      break;
    case Constraint::NONSTRICT_INEQUALITY:
      rel = (sgn_coefficient_i > 0) ? GREATER_OR_EQUAL : LESS_OR_EQUAL;
      break;
    case Constraint::STRICT_INEQUALITY:
      rel = (sgn_coefficient_i > 0) ? GREATER_THAN : LESS_THAN;
      break;
    }
    seq[i_var.id()].add_constraint(i_constraint(rel, q));
    // FIXME: could/should we exploit the return value of add_constraint
    //        in case it is available?
    // FIXME: should we instead be lazy and do not even bother about
    //        the possibility the interval becomes empty apart from setting
    //        empty_up_to_date = false?
    if (seq[i_var.id()].is_empty()) {
      set_empty();
      break;
    }
  }

  PPL_ASSERT(OK());
}

#endif // Alternative implementations for propagate_constraint_no_check.

template <typename ITV>
void
Box<ITV>
::propagate_constraints_no_check(const Constraint_System& cs,
                                 const dimension_type max_iterations) {
  const dimension_type space_dim = space_dimension();
  PPL_ASSERT(cs.space_dimension() <= space_dim);

  const Constraint_System::const_iterator cs_begin = cs.begin();
  const Constraint_System::const_iterator cs_end = cs.end();
  const dimension_type propagation_weight
    = Implementation::num_constraints(cs) * space_dim;

  Sequence copy;
  bool changed;
  dimension_type num_iterations = 0;
  do {
    WEIGHT_BEGIN();
    ++num_iterations;
    copy = seq;
    for (Constraint_System::const_iterator i = cs_begin; i != cs_end; ++i)
      propagate_constraint_no_check(*i);

    WEIGHT_ADD_MUL(40, propagation_weight);
    // Check if the client has requested abandoning all expensive
    // computations.  If so, the exception specified by the client
    // is thrown now.
    maybe_abandon();

    // NOTE: if max_iterations == 0 (i.e., no iteration limit is set)
    // the following test will anyway trigger on wrap around.
    if (num_iterations == max_iterations)
      break;

    changed = (copy != seq);
  } while (changed);
}

template <typename ITV>
void
Box<ITV>::affine_image(const Variable var,
                       const Linear_Expression& expr,
                       Coefficient_traits::const_reference denominator) {
  // The denominator cannot be zero.
  if (denominator == 0)
    throw_generic("affine_image(v, e, d)", "d == 0");

  // Dimension-compatibility checks.
  const dimension_type space_dim = space_dimension();
  const dimension_type expr_space_dim = expr.space_dimension();
  if (space_dim < expr_space_dim)
    throw_dimension_incompatible("affine_image(v, e, d)", "e", expr);
  // `var' should be one of the dimensions of the polyhedron.
  const dimension_type var_space_dim = var.space_dimension();
  if (space_dim < var_space_dim)
    throw_dimension_incompatible("affine_image(v, e, d)", "v", var);

  if (is_empty())
    return;

  Tmp_Interval_Type expr_value, temp0, temp1;
  expr_value.assign(expr.inhomogeneous_term());
  for (Linear_Expression::const_iterator i = expr.begin(),
          i_end = expr.end(); i != i_end; ++i) {
    temp0.assign(*i);
    temp1.assign(seq[i.variable().id()]);
    temp0.mul_assign(temp0, temp1);
    expr_value.add_assign(expr_value, temp0);
  }
  if (denominator != 1) {
    temp0.assign(denominator);
    expr_value.div_assign(expr_value, temp0);
  }
  seq[var.id()].assign(expr_value);

  PPL_ASSERT(OK());
}

template <typename ITV>
void
Box<ITV>::affine_form_image(const Variable var,
                            const Linear_Form<ITV>& lf) {

  // Check that ITV has a floating point boundary type.
  PPL_COMPILE_TIME_CHECK(!std::numeric_limits<typename ITV::boundary_type>
            ::is_exact, "Box<ITV>::affine_form_image(Variable, Linear_Form):"
                        "ITV has not a floating point boundary type.");

  // Dimension-compatibility checks.
  const dimension_type space_dim = space_dimension();
  const dimension_type lf_space_dim = lf.space_dimension();
  if (space_dim < lf_space_dim)
    throw_dimension_incompatible("affine_form_image(var, lf)", "lf", lf);
  // `var' should be one of the dimensions of the polyhedron.
  const dimension_type var_space_dim = var.space_dimension();
  if (space_dim < var_space_dim)
    throw_dimension_incompatible("affine_form_image(var, lf)", "var", var);

  if (is_empty())
    return;

  // Intervalization of 'lf'.
  ITV result = lf.inhomogeneous_term();
  for (dimension_type i = 0; i < lf_space_dim; ++i) {
    ITV current_addend = lf.coefficient(Variable(i));
    const ITV& curr_int = seq[i];
    current_addend *= curr_int;
    result += current_addend;
  }

  seq[var.id()].assign(result);
  PPL_ASSERT(OK());
}

template <typename ITV>
void
Box<ITV>::affine_preimage(const Variable var,
                          const Linear_Expression& expr,
                          Coefficient_traits::const_reference
                          denominator) {
  // The denominator cannot be zero.
  if (denominator == 0)
    throw_generic("affine_preimage(v, e, d)", "d == 0");

  // Dimension-compatibility checks.
  const dimension_type x_space_dim = space_dimension();
  const dimension_type expr_space_dim = expr.space_dimension();
  if (x_space_dim < expr_space_dim)
    throw_dimension_incompatible("affine_preimage(v, e, d)", "e", expr);
  // `var' should be one of the dimensions of the polyhedron.
  const dimension_type var_space_dim = var.space_dimension();
  if (x_space_dim < var_space_dim)
    throw_dimension_incompatible("affine_preimage(v, e, d)", "v", var);

  if (is_empty())
    return;

  const Coefficient& expr_v = expr.coefficient(var);
  const bool invertible = (expr_v != 0);
  if (!invertible) {
    Tmp_Interval_Type expr_value, temp0, temp1;
    expr_value.assign(expr.inhomogeneous_term());
    for (Linear_Expression::const_iterator i = expr.begin(),
            i_end = expr.end(); i != i_end; ++i) {
      temp0.assign(*i);
      temp1.assign(seq[i.variable().id()]);
      temp0.mul_assign(temp0, temp1);
      expr_value.add_assign(expr_value, temp0);
    }
    if (denominator != 1) {
      temp0.assign(denominator);
      expr_value.div_assign(expr_value, temp0);
    }
    ITV& x_seq_v = seq[var.id()];
    expr_value.intersect_assign(x_seq_v);
    if (expr_value.is_empty())
      set_empty();
    else
      x_seq_v.assign(UNIVERSE);
  }
  else {
    // The affine transformation is invertible.
    // CHECKME: for efficiency, would it be meaningful to avoid
    // the computation of inverse by partially evaluating the call
    // to affine_image?
    Linear_Expression inverse;
    inverse -= expr;
    inverse += (expr_v + denominator) * var;
    affine_image(var, inverse, expr_v);
  }
  PPL_ASSERT(OK());
}

template <typename ITV>
void
Box<ITV>
::bounded_affine_image(const Variable var,
                       const Linear_Expression& lb_expr,
                       const Linear_Expression& ub_expr,
                       Coefficient_traits::const_reference denominator) {
  // The denominator cannot be zero.
  if (denominator == 0)
    throw_generic("bounded_affine_image(v, lb, ub, d)", "d == 0");

  // Dimension-compatibility checks.
  const dimension_type space_dim = space_dimension();
  // The dimension of `lb_expr' and `ub_expr' should not be
  // greater than the dimension of `*this'.
  const dimension_type lb_space_dim = lb_expr.space_dimension();
  if (space_dim < lb_space_dim)
    throw_dimension_incompatible("bounded_affine_image(v, lb, ub, d)",
				 "lb", lb_expr);
  const dimension_type ub_space_dim = ub_expr.space_dimension();
  if (space_dim < ub_space_dim)
    throw_dimension_incompatible("bounded_affine_image(v, lb, ub, d)",
				 "ub", ub_expr);
    // `var' should be one of the dimensions of the box.
  const dimension_type var_space_dim = var.space_dimension();
  if (space_dim < var_space_dim)
    throw_dimension_incompatible("affine_image(v, e, d)", "v", var);

  // Any image of an empty box is empty.
  if (is_empty())
    return;

  // Add the constraint implied by the `lb_expr' and `ub_expr'.
  if (denominator > 0)
    refine_with_constraint(lb_expr <= ub_expr);
  else
    refine_with_constraint(lb_expr >= ub_expr);

  // Check whether `var' occurs in `lb_expr' and/or `ub_expr'.
  if (lb_expr.coefficient(var) == 0) {
    // Here `var' can only occur in `ub_expr'.
    generalized_affine_image(var,
			     LESS_OR_EQUAL,
			     ub_expr,
			     denominator);
    if (denominator > 0)
      refine_with_constraint(lb_expr <= denominator*var);
    else
      refine_with_constraint(denominator*var <= lb_expr);
  }
  else if (ub_expr.coefficient(var) == 0) {
    // Here `var' can only occur in `lb_expr'.
    generalized_affine_image(var,
			     GREATER_OR_EQUAL,
			     lb_expr,
			     denominator);
    if (denominator > 0)
      refine_with_constraint(denominator*var <= ub_expr);
    else
      refine_with_constraint(ub_expr <= denominator*var);
  }
  else {
    // Here `var' occurs in both `lb_expr' and `ub_expr'.  As boxes
    // can only use the non-relational constraints, we find the
    // maximum/minimum values `ub_expr' and `lb_expr' obtain with the
    // box and use these instead of the `ub-expr' and `lb-expr'.
    PPL_DIRTY_TEMP(Coefficient, max_numer);
    PPL_DIRTY_TEMP(Coefficient, max_denom);
    bool max_included;
    PPL_DIRTY_TEMP(Coefficient, min_numer);
    PPL_DIRTY_TEMP(Coefficient, min_denom);
    bool min_included;
    ITV& seq_v = seq[var.id()];
    if (maximize(ub_expr, max_numer, max_denom, max_included)) {
      if (minimize(lb_expr, min_numer, min_denom, min_included)) {
	// The `ub_expr' has a maximum value and the `lb_expr'
	// has a minimum value for the box.
	// Set the bounds for `var' using the minimum for `lb_expr'.
	min_denom *= denominator;
	PPL_DIRTY_TEMP(mpq_class, q1);
	PPL_DIRTY_TEMP(mpq_class, q2);
	assign_r(q1.get_num(), min_numer, ROUND_NOT_NEEDED);
	assign_r(q1.get_den(), min_denom, ROUND_NOT_NEEDED);
	q1.canonicalize();
	// Now make the maximum of lb_expr the upper bound.  If the
	// maximum is not at a box point, then inequality is strict.
	max_denom *= denominator;
	assign_r(q2.get_num(), max_numer, ROUND_NOT_NEEDED);
	assign_r(q2.get_den(), max_denom, ROUND_NOT_NEEDED);
	q2.canonicalize();

        if (denominator > 0) {
          Relation_Symbol gr = min_included ? GREATER_OR_EQUAL : GREATER_THAN;
          Relation_Symbol lr = max_included ? LESS_OR_EQUAL : LESS_THAN;
          seq_v.build(i_constraint(gr, q1), i_constraint(lr, q2));
        }
	else {
          Relation_Symbol gr = max_included ? GREATER_OR_EQUAL : GREATER_THAN;
          Relation_Symbol lr = min_included ? LESS_OR_EQUAL : LESS_THAN;
          seq_v.build(i_constraint(gr, q2), i_constraint(lr, q1));
        }
      }
      else {
	// The `ub_expr' has a maximum value but the `lb_expr'
	// has no minimum value for the box.
	// Set the bounds for `var' using the maximum for `lb_expr'.
	PPL_DIRTY_TEMP(mpq_class, q);
	max_denom *= denominator;
	assign_r(q.get_num(), max_numer, ROUND_NOT_NEEDED);
	assign_r(q.get_den(), max_denom, ROUND_NOT_NEEDED);
	q.canonicalize();
        Relation_Symbol rel = (denominator > 0)
          ? (max_included ? LESS_OR_EQUAL : LESS_THAN)
          : (max_included ? GREATER_OR_EQUAL : GREATER_THAN);
        seq_v.build(i_constraint(rel, q));
      }
    }
    else if (minimize(lb_expr, min_numer, min_denom, min_included)) {
	// The `ub_expr' has no maximum value but the `lb_expr'
	// has a minimum value for the box.
	// Set the bounds for `var' using the minimum for `lb_expr'.
	min_denom *= denominator;
	PPL_DIRTY_TEMP(mpq_class, q);
	assign_r(q.get_num(), min_numer, ROUND_NOT_NEEDED);
	assign_r(q.get_den(), min_denom, ROUND_NOT_NEEDED);
	q.canonicalize();

        Relation_Symbol rel = (denominator > 0)
          ? (min_included ? GREATER_OR_EQUAL : GREATER_THAN)
          : (min_included ? LESS_OR_EQUAL : LESS_THAN);
        seq_v.build(i_constraint(rel, q));
    }
    else {
      // The `ub_expr' has no maximum value and the `lb_expr'
      // has no minimum value for the box.
      // So we set the bounds to be unbounded.
      seq_v.assign(UNIVERSE);
    }
  }
  PPL_ASSERT(OK());
}

template <typename ITV>
void
Box<ITV>
::bounded_affine_preimage(const Variable var,
                          const Linear_Expression& lb_expr,
                          const Linear_Expression& ub_expr,
                          Coefficient_traits::const_reference denominator) {
  // The denominator cannot be zero.
  const dimension_type space_dim = space_dimension();
  if (denominator == 0)
    throw_generic("bounded_affine_preimage(v, lb, ub, d)", "d == 0");

  // Dimension-compatibility checks.
  // `var' should be one of the dimensions of the polyhedron.
  const dimension_type var_space_dim = var.space_dimension();
  if (space_dim < var_space_dim)
    throw_dimension_incompatible("bounded_affine_preimage(v, lb, ub, d)",
				 "v", var);
  // The dimension of `lb_expr' and `ub_expr' should not be
  // greater than the dimension of `*this'.
  const dimension_type lb_space_dim = lb_expr.space_dimension();
  if (space_dim < lb_space_dim)
    throw_dimension_incompatible("bounded_affine_preimage(v, lb, ub)",
				 "lb", lb_expr);
  const dimension_type ub_space_dim = ub_expr.space_dimension();
  if (space_dim < ub_space_dim)
    throw_dimension_incompatible("bounded_affine_preimage(v, lb, ub)",
				 "ub", ub_expr);

  // Any preimage of an empty polyhedron is empty.
  if (marked_empty())
    return;

  const bool negative_denom = (denominator < 0);
  const Coefficient& lb_var_coeff = lb_expr.coefficient(var);
  const Coefficient& ub_var_coeff = ub_expr.coefficient(var);

  // If the implied constraint between `ub_expr and `lb_expr' is
  // independent of `var', then impose it now.
  if (lb_var_coeff == ub_var_coeff) {
    if (negative_denom)
      refine_with_constraint(lb_expr >= ub_expr);
    else
      refine_with_constraint(lb_expr <= ub_expr);
  }

  ITV& seq_var = seq[var.id()];
  if (!seq_var.is_universe()) {
    // We want to work with a positive denominator,
    // so the sign and its (unsigned) value are separated.
    PPL_DIRTY_TEMP_COEFFICIENT(pos_denominator);
    pos_denominator = denominator;
    if (negative_denom)
      neg_assign(pos_denominator, pos_denominator);
    // Store all the information about the upper and lower bounds
    // for `var' before making this interval unbounded.
    bool open_lower = seq_var.lower_is_open();
    bool unbounded_lower = seq_var.lower_is_boundary_infinity();
    PPL_DIRTY_TEMP(mpq_class, q_seq_var_lower);
    PPL_DIRTY_TEMP(Coefficient, numer_lower);
    PPL_DIRTY_TEMP(Coefficient, denom_lower);
    if (!unbounded_lower) {
      assign_r(q_seq_var_lower, seq_var.lower(), ROUND_NOT_NEEDED);
      assign_r(numer_lower, q_seq_var_lower.get_num(), ROUND_NOT_NEEDED);
      assign_r(denom_lower, q_seq_var_lower.get_den(), ROUND_NOT_NEEDED);
      if (negative_denom)
        neg_assign(denom_lower, denom_lower);
      numer_lower *= pos_denominator;
      seq_var.lower_extend();
    }
    bool open_upper = seq_var.upper_is_open();
    bool unbounded_upper = seq_var.upper_is_boundary_infinity();
    PPL_DIRTY_TEMP(mpq_class, q_seq_var_upper);
    PPL_DIRTY_TEMP(Coefficient, numer_upper);
    PPL_DIRTY_TEMP(Coefficient, denom_upper);
    if (!unbounded_upper) {
      assign_r(q_seq_var_upper, seq_var.upper(), ROUND_NOT_NEEDED);
      assign_r(numer_upper, q_seq_var_upper.get_num(), ROUND_NOT_NEEDED);
      assign_r(denom_upper, q_seq_var_upper.get_den(), ROUND_NOT_NEEDED);
      if (negative_denom)
        neg_assign(denom_upper, denom_upper);
      numer_upper *= pos_denominator;
      seq_var.upper_extend();
    }

    if (!unbounded_lower) {
      // `lb_expr' is revised by removing the `var' component,
      // multiplying by `-' denominator of the lower bound for `var',
      // and adding the lower bound for `var' to the inhomogeneous term.
      Linear_Expression revised_lb_expr(ub_expr);
      revised_lb_expr -= ub_var_coeff * var;
      PPL_DIRTY_TEMP(Coefficient, d);
      neg_assign(d, denom_lower);
      revised_lb_expr *= d;
      revised_lb_expr += numer_lower;

      // Find the minimum value for the revised lower bound expression
      // and use this to refine the appropriate bound.
      bool included;
      PPL_DIRTY_TEMP(Coefficient, denom);
      if (minimize(revised_lb_expr, numer_lower, denom, included)) {
        denom_lower *= (denom * ub_var_coeff);
        PPL_DIRTY_TEMP(mpq_class, q);
        assign_r(q.get_num(), numer_lower, ROUND_NOT_NEEDED);
        assign_r(q.get_den(), denom_lower, ROUND_NOT_NEEDED);
        q.canonicalize();
        if (!included)
          open_lower = true;
        Relation_Symbol rel;
        if ((ub_var_coeff >= 0) ? !negative_denom : negative_denom)
          rel = open_lower ? GREATER_THAN : GREATER_OR_EQUAL;
        else
          rel = open_lower ? LESS_THAN : LESS_OR_EQUAL;
        seq_var.add_constraint(i_constraint(rel, q));
        if (seq_var.is_empty()) {
          set_empty();
          return;
        }
      }
    }

    if (!unbounded_upper) {
      // `ub_expr' is revised by removing the `var' component,
      // multiplying by `-' denominator of the upper bound for `var',
      // and adding the upper bound for `var' to the inhomogeneous term.
      Linear_Expression revised_ub_expr(lb_expr);
      revised_ub_expr -= lb_var_coeff * var;
      PPL_DIRTY_TEMP(Coefficient, d);
      neg_assign(d, denom_upper);
      revised_ub_expr *= d;
      revised_ub_expr += numer_upper;

      // Find the maximum value for the revised upper bound expression
      // and use this to refine the appropriate bound.
      bool included;
      PPL_DIRTY_TEMP(Coefficient, denom);
      if (maximize(revised_ub_expr, numer_upper, denom, included)) {
        denom_upper *= (denom * lb_var_coeff);
        PPL_DIRTY_TEMP(mpq_class, q);
        assign_r(q.get_num(), numer_upper, ROUND_NOT_NEEDED);
        assign_r(q.get_den(), denom_upper, ROUND_NOT_NEEDED);
        q.canonicalize();
        if (!included)
          open_upper = true;
        Relation_Symbol rel;
        if ((lb_var_coeff >= 0) ? !negative_denom : negative_denom)
          rel = open_upper ? LESS_THAN : LESS_OR_EQUAL;
        else
          rel = open_upper ? GREATER_THAN : GREATER_OR_EQUAL;
        seq_var.add_constraint(i_constraint(rel, q));
        if (seq_var.is_empty()) {
          set_empty();
          return;
        }
      }
    }
  }

  // If the implied constraint between `ub_expr and `lb_expr' is
  // dependent on `var', then impose on the new box.
  if (lb_var_coeff != ub_var_coeff) {
    if (denominator > 0)
      refine_with_constraint(lb_expr <= ub_expr);
    else
      refine_with_constraint(lb_expr >= ub_expr);
  }

  PPL_ASSERT(OK());
}

template <typename ITV>
void
Box<ITV>
::generalized_affine_image(const Variable var,
                           const Relation_Symbol relsym,
                           const Linear_Expression& expr,
                           Coefficient_traits::const_reference denominator) {
  // The denominator cannot be zero.
  if (denominator == 0)
    throw_generic("generalized_affine_image(v, r, e, d)", "d == 0");

  // Dimension-compatibility checks.
  const dimension_type space_dim = space_dimension();
  // The dimension of `expr' should not be greater than the dimension
  // of `*this'.
  if (space_dim < expr.space_dimension())
    throw_dimension_incompatible("generalized_affine_image(v, r, e, d)",
				 "e", expr);
  // `var' should be one of the dimensions of the box.
  const dimension_type var_space_dim = var.space_dimension();
  if (space_dim < var_space_dim)
    throw_dimension_incompatible("generalized_affine_image(v, r, e, d)",
				 "v", var);

  // The relation symbol cannot be a disequality.
  if (relsym == NOT_EQUAL)
    throw_generic("generalized_affine_image(v, r, e, d)",
		  "r is the disequality relation symbol");

  // First compute the affine image.
  affine_image(var, expr, denominator);

  if (relsym == EQUAL)
    // The affine relation is indeed an affine function.
    return;

  // Any image of an empty box is empty.
  if (is_empty())
    return;

  ITV& seq_var = seq[var.id()];
  switch (relsym) {
  case LESS_OR_EQUAL:
    seq_var.lower_extend();
    break;
  case LESS_THAN:
    seq_var.lower_extend();
    if (!seq_var.upper_is_boundary_infinity())
      seq_var.remove_sup();
    break;
  case GREATER_OR_EQUAL:
    seq_var.upper_extend();
    break;
  case GREATER_THAN:
    seq_var.upper_extend();
    if (!seq_var.lower_is_boundary_infinity())
      seq_var.remove_inf();
    break;
  default:
    // The EQUAL and NOT_EQUAL cases have been already dealt with.
    PPL_UNREACHABLE;
    break;
  }
  PPL_ASSERT(OK());
}

template <typename ITV>
void
Box<ITV>
::generalized_affine_preimage(const Variable var,
                              const Relation_Symbol relsym,
                              const Linear_Expression& expr,
                              Coefficient_traits::const_reference denominator)
{
  // The denominator cannot be zero.
  if (denominator == 0)
    throw_generic("generalized_affine_preimage(v, r, e, d)",
			   "d == 0");

  // Dimension-compatibility checks.
  const dimension_type space_dim = space_dimension();
  // The dimension of `expr' should not be greater than the dimension
  // of `*this'.
  if (space_dim < expr.space_dimension())
    throw_dimension_incompatible("generalized_affine_preimage(v, r, e, d)",
				 "e", expr);
  // `var' should be one of the dimensions of the box.
  const dimension_type var_space_dim = var.space_dimension();
  if (space_dim < var_space_dim)
    throw_dimension_incompatible("generalized_affine_preimage(v, r, e, d)",
				 "v", var);
  // The relation symbol cannot be a disequality.
  if (relsym == NOT_EQUAL)
    throw_generic("generalized_affine_preimage(v, r, e, d)",
                  "r is the disequality relation symbol");

  // Check whether the affine relation is indeed an affine function.
  if (relsym == EQUAL) {
    affine_preimage(var, expr, denominator);
    return;
  }

  // Compute the reversed relation symbol to simplify later coding.
  Relation_Symbol reversed_relsym;
  switch (relsym) {
  case LESS_THAN:
    reversed_relsym = GREATER_THAN;
    break;
  case LESS_OR_EQUAL:
    reversed_relsym = GREATER_OR_EQUAL;
    break;
  case GREATER_OR_EQUAL:
    reversed_relsym = LESS_OR_EQUAL;
    break;
  case GREATER_THAN:
    reversed_relsym = LESS_THAN;
    break;
  default:
    // The EQUAL and NOT_EQUAL cases have been already dealt with.
    PPL_UNREACHABLE;
    break;
  }

  // Check whether the preimage of this affine relation can be easily
  // computed as the image of its inverse relation.
  const Coefficient& var_coefficient = expr.coefficient(var);
  if (var_coefficient != 0) {
    Linear_Expression inverse_expr
      = expr - (denominator + var_coefficient) * var;
    PPL_DIRTY_TEMP_COEFFICIENT(inverse_denominator);
    neg_assign(inverse_denominator, var_coefficient);
    Relation_Symbol inverse_relsym
      = (sgn(denominator) == sgn(inverse_denominator))
      ? relsym
      : reversed_relsym;
    generalized_affine_image(var, inverse_relsym, inverse_expr,
			     inverse_denominator);
    return;
  }

  // Here `var_coefficient == 0', so that the preimage cannot
  // be easily computed by inverting the affine relation.
  // Shrink the box by adding the constraint induced
  // by the affine relation.
  // First, compute the maximum and minimum value reached by
  // `denominator*var' on the box as we need to use non-relational
  // expressions.
  PPL_DIRTY_TEMP(Coefficient, max_numer);
  PPL_DIRTY_TEMP(Coefficient, max_denom);
  bool max_included;
  bool bound_above = maximize(denominator*var, max_numer, max_denom, max_included);
  PPL_DIRTY_TEMP(Coefficient, min_numer);
  PPL_DIRTY_TEMP(Coefficient, min_denom);
  bool min_included;
  bool bound_below = minimize(denominator*var, min_numer, min_denom, min_included);
  // Use the correct relation symbol
  const Relation_Symbol corrected_relsym
    = (denominator > 0) ? relsym : reversed_relsym;
  // Revise the expression to take into account the denominator of the
  // maximum/minimum value for `var'.
  Linear_Expression revised_expr;
  PPL_DIRTY_TEMP_COEFFICIENT(d);
  if (corrected_relsym == LESS_THAN || corrected_relsym == LESS_OR_EQUAL) {
    if (bound_below) {
      revised_expr = expr;
      revised_expr.set_inhomogeneous_term(Coefficient_zero());
      revised_expr *= d;
    }
  }
  else {
    if (bound_above) {
      revised_expr = expr;
      revised_expr.set_inhomogeneous_term(Coefficient_zero());
      revised_expr *= max_denom;
    }
  }

  switch (corrected_relsym) {
  case LESS_THAN:
    if (bound_below)
      refine_with_constraint(min_numer < revised_expr);
    break;
  case LESS_OR_EQUAL:
    if (bound_below)
      (min_included)
        ? refine_with_constraint(min_numer <= revised_expr)
        : refine_with_constraint(min_numer < revised_expr);
    break;
  case GREATER_OR_EQUAL:
    if (bound_above)
      (max_included)
        ? refine_with_constraint(max_numer >= revised_expr)
        : refine_with_constraint(max_numer > revised_expr);
    break;
  case GREATER_THAN:
    if (bound_above)
      refine_with_constraint(max_numer > revised_expr);
    break;
  default:
    // The EQUAL and NOT_EQUAL cases have been already dealt with.
    PPL_UNREACHABLE;
    break;
  }
  // If the shrunk box is empty, its preimage is empty too.
  if (is_empty())
    return;
  ITV& seq_v = seq[var.id()];
  seq_v.assign(UNIVERSE);
  PPL_ASSERT(OK());
}

template <typename ITV>
void
Box<ITV>
::generalized_affine_image(const Linear_Expression& lhs,
                           const Relation_Symbol relsym,
                           const Linear_Expression& rhs) {
  // Dimension-compatibility checks.
  // The dimension of `lhs' should not be greater than the dimension
  // of `*this'.
  dimension_type lhs_space_dim = lhs.space_dimension();
  const dimension_type space_dim = space_dimension();
  if (space_dim < lhs_space_dim)
    throw_dimension_incompatible("generalized_affine_image(e1, r, e2)",
				 "e1", lhs);
  // The dimension of `rhs' should not be greater than the dimension
  // of `*this'.
  const dimension_type rhs_space_dim = rhs.space_dimension();
  if (space_dim < rhs_space_dim)
    throw_dimension_incompatible("generalized_affine_image(e1, r, e2)",
				 "e2", rhs);

  // The relation symbol cannot be a disequality.
  if (relsym == NOT_EQUAL)
    throw_generic("generalized_affine_image(e1, r, e2)",
                  "r is the disequality relation symbol");

  // Any image of an empty box is empty.
  if (marked_empty())
    return;

  // Compute the maximum and minimum value reached by the rhs on the box.
  PPL_DIRTY_TEMP(Coefficient, max_numer);
  PPL_DIRTY_TEMP(Coefficient, max_denom);
  bool max_included;
  bool max_rhs = maximize(rhs, max_numer, max_denom, max_included);
  PPL_DIRTY_TEMP(Coefficient, min_numer);
  PPL_DIRTY_TEMP(Coefficient, min_denom);
  bool min_included;
  bool min_rhs = minimize(rhs, min_numer, min_denom, min_included);

  // Check whether there is 0, 1 or more than one variable in the lhs
  // and record the variable with the highest dimension; set the box
  // intervals to be unbounded for all other dimensions with non-zero
  // coefficients in the lhs.
  bool has_var = false;
  dimension_type has_var_id = lhs.last_nonzero();

  if (has_var_id != 0) {
    has_var = true;
    --has_var_id;
    dimension_type other_var = lhs.first_nonzero(1, has_var_id + 1);
    --other_var;
    if (other_var != has_var_id) {
      // There is more than one dimension with non-zero coefficient, so
      // we cannot have any information about the dimensions in the lhs.
      ITV& seq_var = seq[has_var_id];
      seq_var.assign(UNIVERSE);
      // Since all but the highest dimension with non-zero coefficient
      // in the lhs have been set unbounded, it remains to set the
      // highest dimension in the lhs unbounded.
      ITV& seq_i = seq[other_var];
      seq_i.assign(UNIVERSE);
      PPL_ASSERT(OK());
      return;
    }
  }

  if (has_var) {
    // There is exactly one dimension with non-zero coefficient.
    ITV& seq_var = seq[has_var_id];

    // Compute the new bounds for this dimension defined by the rhs
    // expression.
    const Coefficient& inhomo = lhs.inhomogeneous_term();
    const Coefficient& coeff = lhs.coefficient(Variable(has_var_id));
    PPL_DIRTY_TEMP(mpq_class, q_max);
    PPL_DIRTY_TEMP(mpq_class, q_min);
    if (max_rhs) {
      max_numer -= inhomo * max_denom;
      max_denom *= coeff;
      assign_r(q_max.get_num(), max_numer, ROUND_NOT_NEEDED);
      assign_r(q_max.get_den(), max_denom, ROUND_NOT_NEEDED);
      q_max.canonicalize();
    }
    if (min_rhs) {
      min_numer -= inhomo * min_denom;
      min_denom *= coeff;
      assign_r(q_min.get_num(), min_numer, ROUND_NOT_NEEDED);
      assign_r(q_min.get_den(), min_denom, ROUND_NOT_NEEDED);
      q_min.canonicalize();
    }

    // The choice as to which bounds should be set depends on the sign
    // of the coefficient of the dimension `has_var_id' in the lhs.
    if (coeff > 0)
      // The coefficient of the dimension in the lhs is positive.
      switch (relsym) {
      case LESS_OR_EQUAL:
        if (max_rhs) {
          Relation_Symbol rel = max_included ? LESS_OR_EQUAL : LESS_THAN;
          seq_var.build(i_constraint(rel, q_max));
        }
        else
          seq_var.assign(UNIVERSE);
        break;
      case LESS_THAN:
        if (max_rhs)
          seq_var.build(i_constraint(LESS_THAN, q_max));
        else
          seq_var.assign(UNIVERSE);
        break;
      case EQUAL:
	{
	  I_Constraint<mpq_class> l;
	  I_Constraint<mpq_class> u;
	  if (max_rhs)
	    u.set(max_included ? LESS_OR_EQUAL : LESS_THAN, q_max);
	  if (min_rhs)
	    l.set(min_included ? GREATER_OR_EQUAL : GREATER_THAN, q_min);
	  seq_var.build(l, u);
          break;
	}
      case GREATER_OR_EQUAL:
        if (min_rhs) {
          Relation_Symbol rel = min_included ? GREATER_OR_EQUAL : GREATER_THAN;
          seq_var.build(i_constraint(rel, q_min));
        }
        else
          seq_var.assign(UNIVERSE);
        break;
      case GREATER_THAN:
        if (min_rhs)
          seq_var.build(i_constraint(GREATER_THAN, q_min));
        else
          seq_var.assign(UNIVERSE);
        break;
      default:
        // The NOT_EQUAL case has been already dealt with.
        PPL_UNREACHABLE;
        break;
      }
    else
      // The coefficient of the dimension in the lhs is negative.
      switch (relsym) {
      case GREATER_OR_EQUAL:
        if (min_rhs) {
          Relation_Symbol rel = min_included ? LESS_OR_EQUAL : LESS_THAN;
          seq_var.build(i_constraint(rel, q_min));
        }
        else
          seq_var.assign(UNIVERSE);
        break;
      case GREATER_THAN:
        if (min_rhs)
          seq_var.build(i_constraint(LESS_THAN, q_min));
        else
          seq_var.assign(UNIVERSE);
        break;
      case EQUAL:
	{
	  I_Constraint<mpq_class> l;
	  I_Constraint<mpq_class> u;
	  if (max_rhs)
	    l.set(max_included ? GREATER_OR_EQUAL : GREATER_THAN, q_max);
	  if (min_rhs)
	    u.set(min_included ? LESS_OR_EQUAL : LESS_THAN, q_min);
	  seq_var.build(l, u);
          break;
	}
      case LESS_OR_EQUAL:
        if (max_rhs) {
          Relation_Symbol rel = max_included ? GREATER_OR_EQUAL : GREATER_THAN;
          seq_var.build(i_constraint(rel, q_max));
        }
        else
          seq_var.assign(UNIVERSE);
        break;
      case LESS_THAN:
        if (max_rhs)
          seq_var.build(i_constraint(GREATER_THAN, q_max));
        else
          seq_var.assign(UNIVERSE);
        break;
      default:
        // The NOT_EQUAL case has been already dealt with.
        PPL_UNREACHABLE;
        break;
      }
  }

  else {
    // The lhs is a constant value, so we just need to add the
    // appropriate constraint.
    const Coefficient& inhomo = lhs.inhomogeneous_term();
    switch (relsym) {
    case LESS_THAN:
      refine_with_constraint(inhomo < rhs);
      break;
    case LESS_OR_EQUAL:
      refine_with_constraint(inhomo <= rhs);
      break;
    case EQUAL:
      refine_with_constraint(inhomo == rhs);
      break;
    case GREATER_OR_EQUAL:
      refine_with_constraint(inhomo >= rhs);
      break;
    case GREATER_THAN:
      refine_with_constraint(inhomo > rhs);
      break;
    default:
      // The NOT_EQUAL case has been already dealt with.
      PPL_UNREACHABLE;
      break;
    }
  }
  PPL_ASSERT(OK());
}

template <typename ITV>
void
Box<ITV>::generalized_affine_preimage(const Linear_Expression& lhs,
                                      const Relation_Symbol relsym,
                                      const Linear_Expression& rhs) {
  // Dimension-compatibility checks.
  // The dimension of `lhs' should not be greater than the dimension
  // of `*this'.
  dimension_type lhs_space_dim = lhs.space_dimension();
  const dimension_type space_dim = space_dimension();
  if (space_dim < lhs_space_dim)
    throw_dimension_incompatible("generalized_affine_image(e1, r, e2)",
				 "e1", lhs);
  // The dimension of `rhs' should not be greater than the dimension
  // of `*this'.
  const dimension_type rhs_space_dim = rhs.space_dimension();
  if (space_dim < rhs_space_dim)
    throw_dimension_incompatible("generalized_affine_image(e1, r, e2)",
				 "e2", rhs);

  // The relation symbol cannot be a disequality.
  if (relsym == NOT_EQUAL)
    throw_generic("generalized_affine_image(e1, r, e2)",
                  "r is the disequality relation symbol");

  // Any image of an empty box is empty.
  if (marked_empty())
    return;

  // For any dimension occurring in the lhs, swap and change the sign
  // of this component for the rhs and lhs.  Then use these in a call
  // to generalized_affine_image/3.
  Linear_Expression revised_lhs = lhs;
  Linear_Expression revised_rhs = rhs;
<<<<<<< HEAD
  PPL_DIRTY_TEMP_COEFFICIENT(tmp);
  for (Linear_Expression::const_iterator i = lhs.begin(),
      i_end = lhs.end(); i != i_end; ++i) {
    const Variable var = i.variable();
    tmp = *i;
    tmp += rhs.coefficient(var);
    sub_mul_assign(revised_rhs, tmp, var);
    sub_mul_assign(revised_lhs, tmp, var);
=======
  for (dimension_type d = lhs_space_dim; d-- > 0; ) {
    const Variable var(d);
    if (lhs.coefficient(var) != 0) {
      PPL_DIRTY_TEMP(Coefficient, temp);
      temp = rhs.coefficient(var) + lhs.coefficient(var);
      revised_rhs -= temp * var;
      revised_lhs -= temp * var;
    }
>>>>>>> 3a65ba18
  }
  generalized_affine_image(revised_lhs, relsym, revised_rhs);
  PPL_ASSERT(OK());
}

template <typename ITV>
template <typename T, typename Iterator>
typename Enable_If<Is_Same<T, Box<ITV> >::value
                   && Is_Same_Or_Derived<Interval_Base, ITV>::value,
                   void>::type
Box<ITV>::CC76_widening_assign(const T& y, Iterator first, Iterator last) {
  if (y.is_empty())
    return;

  for (dimension_type i = seq.size(); i-- > 0; )
    seq[i].CC76_widening_assign(y.seq[i], first, last);

  PPL_ASSERT(OK());
}

template <typename ITV>
template <typename T>
typename Enable_If<Is_Same<T, Box<ITV> >::value
                   && Is_Same_Or_Derived<Interval_Base, ITV>::value,
                   void>::type
Box<ITV>::CC76_widening_assign(const T& y, unsigned* tp) {
  static typename ITV::boundary_type stop_points[] = {
    typename ITV::boundary_type(-2),
    typename ITV::boundary_type(-1),
    typename ITV::boundary_type(0),
    typename ITV::boundary_type(1),
    typename ITV::boundary_type(2)
  };

  Box& x = *this;
  // If there are tokens available, work on a temporary copy.
  if (tp != 0 && *tp > 0) {
    Box<ITV> x_tmp(x);
    x_tmp.CC76_widening_assign(y, 0);
    // If the widening was not precise, use one of the available tokens.
    if (!x.contains(x_tmp))
      --(*tp);
    return;
  }
  x.CC76_widening_assign(y,
			 stop_points,
			 stop_points
			 + sizeof(stop_points)/sizeof(stop_points[0]));
}

template <typename ITV>
void
Box<ITV>::get_limiting_box(const Constraint_System& cs,
                           Box& limiting_box) const {
  // Private method: the caller has to ensure the following.
  PPL_ASSERT(cs.space_dimension() <= space_dimension());

  for (Constraint_System::const_iterator cs_i = cs.begin(),
         cs_end = cs.end(); cs_i != cs_end; ++cs_i) {
    const Constraint& c = *cs_i;
    dimension_type c_num_vars = 0;
    dimension_type c_only_var = 0;
    // Constraints that are not interval constraints are ignored.
    if (!Box_Helpers::extract_interval_constraint(c, c_num_vars, c_only_var))
      continue;
    // Trivial constraints are ignored.
    if (c_num_vars != 0) {
      // c is a non-trivial interval constraint.
      // add interval constraint to limiting box
      const Coefficient& n = c.inhomogeneous_term();
      const Coefficient& d = c.coefficient(Variable(c_only_var));
      if (interval_relation(seq[c_only_var], c.type(), n, d)
          == Poly_Con_Relation::is_included())
        limiting_box.add_interval_constraint_no_check(c_only_var, c.type(),
                                                      n, d);
    }
  }
}

template <typename ITV>
void
Box<ITV>::limited_CC76_extrapolation_assign(const Box& y,
                                            const Constraint_System& cs,
                                            unsigned* tp) {
  Box& x = *this;
  const dimension_type space_dim = x.space_dimension();

  // Dimension-compatibility check.
  if (space_dim != y.space_dimension())
    throw_dimension_incompatible("limited_CC76_extrapolation_assign(y, cs)",
                                 y);
  // `cs' must be dimension-compatible with the two boxes.
  const dimension_type cs_space_dim = cs.space_dimension();
  if (space_dim < cs_space_dim)
    throw_constraint_incompatible("limited_CC76_extrapolation_assign(y, cs)");

  // The limited CC76-extrapolation between two boxes in a
  // zero-dimensional space is also a zero-dimensional box
  if (space_dim == 0)
    return;

  // Assume `y' is contained in or equal to `*this'.
  PPL_EXPECT_HEAVY(copy_contains(*this, y));

  // If `*this' is empty, since `*this' contains `y', `y' is empty too.
  if (marked_empty())
    return;
  // If `y' is empty, we return.
  if (y.marked_empty())
    return;

  // Build a limiting box using all the constraints in cs
  // that are satisfied by *this.
  Box limiting_box(space_dim, UNIVERSE);
  get_limiting_box(cs, limiting_box);

  x.CC76_widening_assign(y, tp);

  // Intersect the widened box with the limiting box.
  intersection_assign(limiting_box);
}

template <typename ITV>
template <typename T>
typename Enable_If<Is_Same<T, Box<ITV> >::value
                   && Is_Same_Or_Derived<Interval_Base, ITV>::value,
                   void>::type
Box<ITV>::CC76_narrowing_assign(const T& y) {
  const dimension_type space_dim = space_dimension();

  // Dimension-compatibility check.
  if (space_dim != y.space_dimension())
    throw_dimension_incompatible("CC76_narrowing_assign(y)", y);

  // Assume `*this' is contained in or equal to `y'.
  PPL_EXPECT_HEAVY(copy_contains(y, *this));

  // If both boxes are zero-dimensional,
  // since `y' contains `*this', we simply return `*this'.
  if (space_dim == 0)
    return;

  // If `y' is empty, since `y' contains `this', `*this' is empty too.
  if (y.is_empty())
    return;
  // If `*this' is empty, we return.
  if (is_empty())
    return;

  // Replace each constraint in `*this' by the corresponding constraint
  // in `y' if the corresponding inhomogeneous terms are both finite.
  for (dimension_type i = space_dim; i-- > 0; ) {
    ITV& x_i = seq[i];
    const ITV& y_i = y.seq[i];
    if (!x_i.lower_is_boundary_infinity()
	&& !y_i.lower_is_boundary_infinity()
	&& x_i.lower() != y_i.lower())
      x_i.lower() = y_i.lower();
    if (!x_i.upper_is_boundary_infinity()
	&& !y_i.upper_is_boundary_infinity()
	&& x_i.upper() != y_i.upper())
      x_i.upper() = y_i.upper();
  }
  PPL_ASSERT(OK());
}

template <typename ITV>
Constraint_System
Box<ITV>::constraints() const {
  const dimension_type space_dim = space_dimension();
  if (space_dim == 0) {
    if (marked_empty())
      return Constraint_System::zero_dim_empty();
    else
      return Constraint_System();
  }

  if (marked_empty()) {
    Constraint_System cs;
    cs.insert(0*Variable(space_dim-1) <= -1);
    return cs;
  }

  Constraint_System cs;
  // KLUDGE: in the future `cs' will be constructed of the right dimension.
  // For the time being, we force the dimension with the following line.
  cs.insert(0*Variable(space_dim-1) <= 0);

  for (dimension_type k = 0; k < space_dim; ++k) {
    const Variable v_k = Variable(k);
    PPL_DIRTY_TEMP(Coefficient, n);
    PPL_DIRTY_TEMP(Coefficient, d);
    bool closed = false;
    if (has_lower_bound(v_k, n, d, closed)) {
      if (closed)
        cs.insert(d * v_k >= n);
      else
        cs.insert(d * v_k > n);
    }
    if (has_upper_bound(v_k, n, d, closed)) {
      if (closed)
        cs.insert(d * v_k <= n);
      else
        cs.insert(d * v_k < n);
    }
  }
  return cs;
}

template <typename ITV>
Constraint_System
Box<ITV>::minimized_constraints() const {
  const dimension_type space_dim = space_dimension();
  if (space_dim == 0) {
    if (marked_empty())
      return Constraint_System::zero_dim_empty();
    else
      return Constraint_System();
  }

  // Make sure emptiness is detected.
  if (is_empty()) {
    Constraint_System cs;
    cs.insert(0*Variable(space_dim-1) <= -1);
    return cs;
  }

  Constraint_System cs;
  // KLUDGE: in the future `cs' will be constructed of the right dimension.
  // For the time being, we force the dimension with the following line.
  cs.insert(0*Variable(space_dim-1) <= 0);

  for (dimension_type k = 0; k < space_dim; ++k) {
    const Variable v_k = Variable(k);
    PPL_DIRTY_TEMP(Coefficient, n);
    PPL_DIRTY_TEMP(Coefficient, d);
    bool closed = false;
    if (has_lower_bound(v_k, n, d, closed)) {
      if (closed)
        // Make sure equality constraints are detected.
        if (seq[k].is_singleton()) {
          cs.insert(d * v_k == n);
          continue;
        }
        else
          cs.insert(d * v_k >= n);
      else
        cs.insert(d * v_k > n);
    }
    if (has_upper_bound(v_k, n, d, closed)) {
      if (closed)
        cs.insert(d * v_k <= n);
      else
        cs.insert(d * v_k < n);
    }
  }
  return cs;
}

template <typename ITV>
Congruence_System
Box<ITV>::congruences() const {
  const dimension_type space_dim = space_dimension();
  if (space_dim == 0) {
    if (marked_empty())
      return Congruence_System::zero_dim_empty();
    else
      return Congruence_System();
  }

  // Make sure emptiness is detected.
  if (is_empty()) {
    Congruence_System cgs;
    cgs.insert((0*Variable(space_dim-1) %= -1) / 0);
    return cgs;
  }

  Congruence_System cgs;
  // KLUDGE: in the future `cgs' will be constructed of the right dimension.
  // For the time being, we force the dimension with the following line.
  cgs.insert(0*Variable(space_dim-1) %= 0);

  for (dimension_type k = 0; k < space_dim; ++k) {
    const Variable v_k = Variable(k);
    PPL_DIRTY_TEMP(Coefficient, n);
    PPL_DIRTY_TEMP(Coefficient, d);
    bool closed = false;
    if (has_lower_bound(v_k, n, d, closed) && closed)
      // Make sure equality congruences are detected.
      if (seq[k].is_singleton())
        cgs.insert((d * v_k %= n) / 0);
  }
  return cgs;
}

template <typename ITV>
memory_size_type
Box<ITV>::external_memory_in_bytes() const {
  memory_size_type n = seq.capacity() * sizeof(ITV);
  for (dimension_type k = seq.size(); k-- > 0; )
    n += seq[k].external_memory_in_bytes();
  return n;
}

/*! \relates Parma_Polyhedra_Library::Box */
template <typename ITV>
std::ostream&
IO_Operators::operator<<(std::ostream& s, const Box<ITV>& box) {
  if (box.is_empty())
    s << "false";
  else if (box.is_universe())
    s << "true";
  else
    for (dimension_type k = 0,
	   space_dim = box.space_dimension(); k < space_dim; ) {
      s << Variable(k) << " in " << box[k];
      ++k;
      if (k < space_dim)
	s << ", ";
      else
	break;
    }
  return s;
}

template <typename ITV>
void
Box<ITV>::ascii_dump(std::ostream& s) const {
  const char separator = ' ';
  status.ascii_dump(s);
  const dimension_type space_dim = space_dimension();
  s << "space_dim" << separator << space_dim;
  s << "\n";
  for (dimension_type i = 0; i < space_dim;  ++i)
    seq[i].ascii_dump(s);
}

PPL_OUTPUT_TEMPLATE_DEFINITIONS(ITV, Box<ITV>)

template <typename ITV>
bool
Box<ITV>::ascii_load(std::istream& s) {
  if (!status.ascii_load(s))
    return false;

  std::string str;
  dimension_type space_dim;
  if (!(s >> str) || str != "space_dim")
    return false;
  if (!(s >> space_dim))
    return false;

  seq.clear();
  ITV seq_i;
  for (dimension_type i = 0; i < space_dim;  ++i) {
    if (seq_i.ascii_load(s))
      seq.push_back(seq_i);
    else
      return false;
  }

  // Check invariants.
  PPL_ASSERT(OK());
  return true;
}

template <typename ITV>
void
Box<ITV>::throw_dimension_incompatible(const char* method,
                                       const Box& y) const {
  std::ostringstream s;
  s << "PPL::Box::" << method << ":" << std::endl
    << "this->space_dimension() == " << this->space_dimension()
    << ", y->space_dimension() == " << y.space_dimension() << ".";
  throw std::invalid_argument(s.str());
}

template <typename ITV>
void
Box<ITV>
::throw_dimension_incompatible(const char* method,
			       dimension_type required_dim) const {
  std::ostringstream s;
  s << "PPL::Box::" << method << ":" << std::endl
    << "this->space_dimension() == " << space_dimension()
    << ", required dimension == " << required_dim << ".";
  throw std::invalid_argument(s.str());
}

template <typename ITV>
void
Box<ITV>::throw_dimension_incompatible(const char* method,
                                       const Constraint& c) const {
  std::ostringstream s;
  s << "PPL::Box::" << method << ":" << std::endl
    << "this->space_dimension() == " << space_dimension()
    << ", c->space_dimension == " << c.space_dimension() << ".";
  throw std::invalid_argument(s.str());
}

template <typename ITV>
void
Box<ITV>::throw_dimension_incompatible(const char* method,
                                       const Congruence& cg) const {
  std::ostringstream s;
  s << "PPL::Box::" << method << ":" << std::endl
    << "this->space_dimension() == " << space_dimension()
    << ", cg->space_dimension == " << cg.space_dimension() << ".";
  throw std::invalid_argument(s.str());
}

template <typename ITV>
void
Box<ITV>::throw_dimension_incompatible(const char* method,
                                       const Constraint_System& cs) const {
  std::ostringstream s;
  s << "PPL::Box::" << method << ":" << std::endl
    << "this->space_dimension() == " << space_dimension()
    << ", cs->space_dimension == " << cs.space_dimension() << ".";
  throw std::invalid_argument(s.str());
}

template <typename ITV>
void
Box<ITV>::throw_dimension_incompatible(const char* method,
                                       const Congruence_System& cgs) const {
  std::ostringstream s;
  s << "PPL::Box::" << method << ":" << std::endl
    << "this->space_dimension() == " << space_dimension()
    << ", cgs->space_dimension == " << cgs.space_dimension() << ".";
  throw std::invalid_argument(s.str());
}

template <typename ITV>
void
Box<ITV>::throw_dimension_incompatible(const char* method,
                                       const Generator& g) const {
  std::ostringstream s;
  s << "PPL::Box::" << method << ":" << std::endl
    << "this->space_dimension() == " << space_dimension()
    << ", g->space_dimension == " << g.space_dimension() << ".";
  throw std::invalid_argument(s.str());
}

template <typename ITV>
void
Box<ITV>::throw_constraint_incompatible(const char* method) {
  std::ostringstream s;
  s << "PPL::Box::" << method << ":" << std::endl
    << "the constraint is incompatible.";
  throw std::invalid_argument(s.str());
}

template <typename ITV>
void
Box<ITV>::throw_expression_too_complex(const char* method,
                                       const Linear_Expression& e) {
  using namespace IO_Operators;
  std::ostringstream s;
  s << "PPL::Box::" << method << ":" << std::endl
    << e << " is too complex.";
  throw std::invalid_argument(s.str());
}

template <typename ITV>
void
Box<ITV>::throw_dimension_incompatible(const char* method,
                                       const char* name_row,
                                       const Linear_Expression& e) const {
  std::ostringstream s;
  s << "PPL::Box::" << method << ":" << std::endl
    << "this->space_dimension() == " << space_dimension()
    << ", " << name_row << "->space_dimension() == "
    << e.space_dimension() << ".";
  throw std::invalid_argument(s.str());
}

template <typename ITV>
template <typename C>
void
Box<ITV>::throw_dimension_incompatible(const char* method,
                                       const char* name_row,
                                       const Linear_Form<C>& y) const {
  std::ostringstream s;
  s << "PPL::Box::" << method << ":\n"
    << "this->space_dimension() == " << space_dimension()
    << ", " << name_row << "->space_dimension() == "
    << y.space_dimension() << ".";
  throw std::invalid_argument(s.str());
}

template <typename ITV>
void
Box<ITV>::throw_generic(const char* method, const char* reason) {
  std::ostringstream s;
  s << "PPL::Box::" << method << ":" << std::endl
    << reason;
  throw std::invalid_argument(s.str());
}

#ifdef PPL_DOXYGEN_INCLUDE_IMPLEMENTATION_DETAILS
/*! \relates Box */
#endif // defined(PPL_DOXYGEN_INCLUDE_IMPLEMENTATION_DETAILS)
template <typename Specialization,
	  typename Temp, typename To, typename ITV>
bool
l_m_distance_assign(Checked_Number<To, Extended_Number_Policy>& r,
		    const Box<ITV>& x, const Box<ITV>& y,
		    const Rounding_Dir dir,
		    Temp& tmp0, Temp& tmp1, Temp& tmp2) {
  const dimension_type x_space_dim = x.space_dimension();
  // Dimension-compatibility check.
  if (x_space_dim != y.space_dimension())
    return false;

  // Zero-dim boxes are equal if and only if they are both empty or universe.
  if (x_space_dim == 0) {
    if (x.marked_empty() == y.marked_empty())
      assign_r(r, 0, ROUND_NOT_NEEDED);
    else
      assign_r(r, PLUS_INFINITY, ROUND_NOT_NEEDED);
    return true;
  }

  // The distance computation requires a check for emptiness.
  (void) x.is_empty();
  (void) y.is_empty();
  // If one of two boxes is empty, then they are equal if and only if
  // the other box is empty too.
  if (x.marked_empty() || y.marked_empty()) {
    if (x.marked_empty() == y.marked_empty()) {
      assign_r(r, 0, ROUND_NOT_NEEDED);
      return true;
    }
    else
      goto pinf;
  }

  assign_r(tmp0, 0, ROUND_NOT_NEEDED);
  for (dimension_type i = x_space_dim; i-- > 0; ) {
    const ITV& x_i = x.seq[i];
    const ITV& y_i = y.seq[i];
    // Dealing with the lower bounds.
    if (x_i.lower_is_boundary_infinity()) {
      if (!y_i.lower_is_boundary_infinity())
	goto pinf;
    }
    else if (y_i.lower_is_boundary_infinity())
      goto pinf;
    else {
      const Temp* tmp1p;
      const Temp* tmp2p;
      if (x_i.lower() > y_i.lower()) {
	maybe_assign(tmp1p, tmp1, x_i.lower(), dir);
	maybe_assign(tmp2p, tmp2, y_i.lower(), inverse(dir));
      }
      else {
	maybe_assign(tmp1p, tmp1, y_i.lower(), dir);
	maybe_assign(tmp2p, tmp2, x_i.lower(), inverse(dir));
      }
      sub_assign_r(tmp1, *tmp1p, *tmp2p, dir);
      PPL_ASSERT(sgn(tmp1) >= 0);
      Specialization::combine(tmp0, tmp1, dir);
    }
    // Dealing with the lower bounds.
    if (x_i.upper_is_boundary_infinity())
      if (y_i.upper_is_boundary_infinity())
	continue;
      else
	goto pinf;
    else if (y_i.upper_is_boundary_infinity())
      goto pinf;
    else {
      const Temp* tmp1p;
      const Temp* tmp2p;
      if (x_i.upper() > y_i.upper()) {
	maybe_assign(tmp1p, tmp1, x_i.upper(), dir);
	maybe_assign(tmp2p, tmp2, y_i.upper(), inverse(dir));
      }
      else {
	maybe_assign(tmp1p, tmp1, y_i.upper(), dir);
	maybe_assign(tmp2p, tmp2, x_i.upper(), inverse(dir));
      }
      sub_assign_r(tmp1, *tmp1p, *tmp2p, dir);
      PPL_ASSERT(sgn(tmp1) >= 0);
      Specialization::combine(tmp0, tmp1, dir);
    }
  }
  Specialization::finalize(tmp0, dir);
  assign_r(r, tmp0, dir);
  return true;

 pinf:
  assign_r(r, PLUS_INFINITY, ROUND_NOT_NEEDED);
  return true;
}

} // namespace Parma_Polyhedra_Library

#endif // !defined(PPL_Box_templates_hh)<|MERGE_RESOLUTION|>--- conflicted
+++ resolved
@@ -2390,28 +2390,20 @@
   }
 
   // Here constraint c is non-trivial.
-<<<<<<< HEAD
   PPL_ASSERT(last_k <= c_space_dim);
-  Result r;
-=======
-  PPL_ASSERT(last_k < c_space_dim);
->>>>>>> 3a65ba18
   Temp_Boundary_Type t_bound;
   Temp_Boundary_Type t_a;
   Temp_Boundary_Type t_x;
   Ternary open;
   const Constraint::Expression& c_e = c.expression();
   for (Constraint::Expression::const_iterator k = c_e.begin(),
-    k_end = c_e.lower_bound(Variable(last_k)); k != k_end; ++k) {
+         k_end = c_e.lower_bound(Variable(last_k)); k != k_end; ++k) {
     const Coefficient& a_k = *k;
     const Variable k_var = k.variable();
     int sgn_a_k = sgn(a_k);
-<<<<<<< HEAD
-=======
     if (sgn_a_k == 0)
       continue;
     Result r;
->>>>>>> 3a65ba18
     if (sgn_a_k > 0) {
       open = (c_type == Constraint::STRICT_INEQUALITY) ? T_YES : T_NO;
       if (open == T_NO)
@@ -2473,17 +2465,10 @@
       if (open == T_MAYBE
 	  && maybe_check_fpu_inexact<Temp_Boundary_Type>() == 1)
 	open = T_YES;
-<<<<<<< HEAD
-      seq[k_var.id()].add_constraint(i_constraint(((open == T_YES)
-                                                    ? GREATER_THAN
-                                                    : GREATER_OR_EQUAL),
-                                                  t_bound));
-=======
       {
         Relation_Symbol rel = (open == T_YES) ? GREATER_THAN : GREATER_OR_EQUAL;
-        seq[k].add_constraint(i_constraint(rel, t_bound));
+        seq[k_var.id()].add_constraint(i_constraint(rel, t_bound));
       }
->>>>>>> 3a65ba18
       reset_empty_up_to_date();
     maybe_refine_upper_1:
       if (c_type != Constraint::EQUALITY)
@@ -2547,15 +2532,8 @@
       if (open == T_MAYBE
 	  && maybe_check_fpu_inexact<Temp_Boundary_Type>() == 1)
 	open = T_YES;
-<<<<<<< HEAD
-      seq[k_var.id()].add_constraint(i_constraint(((open == T_YES)
-                                                    ? LESS_THAN
-                                                    : LESS_OR_EQUAL),
-                                                  t_bound));
-=======
       Relation_Symbol rel = (open == T_YES) ? LESS_THAN : LESS_OR_EQUAL;
-      seq[k].add_constraint(i_constraint(rel, t_bound));
->>>>>>> 3a65ba18
+      seq[k_var.id()].add_constraint(i_constraint(rel, t_bound));
       reset_empty_up_to_date();
     }
     else {
@@ -2620,17 +2598,10 @@
       if (open == T_MAYBE
 	  && maybe_check_fpu_inexact<Temp_Boundary_Type>() == 1)
 	open = T_YES;
-<<<<<<< HEAD
-      seq[k_var.id()].add_constraint(i_constraint(((open == T_YES)
-                                                    ? LESS_THAN
-                                                    : LESS_OR_EQUAL),
-                                                  t_bound));
-=======
       {
         Relation_Symbol rel = (open == T_YES) ? LESS_THAN : LESS_OR_EQUAL;
-        seq[k].add_constraint(i_constraint(rel, t_bound));
+        seq[k_var.id()].add_constraint(i_constraint(rel, t_bound));
       }
->>>>>>> 3a65ba18
       reset_empty_up_to_date();
     maybe_refine_upper_2:
       if (c_type != Constraint::EQUALITY)
@@ -2694,15 +2665,8 @@
       if (open == T_MAYBE
 	  && maybe_check_fpu_inexact<Temp_Boundary_Type>() == 1)
 	open = T_YES;
-<<<<<<< HEAD
-      seq[k_var.id()].add_constraint(i_constraint(((open == T_YES)
-                                                    ? GREATER_THAN
-                                                    : GREATER_OR_EQUAL),
-                                                  t_bound));
-=======
       Relation_Symbol rel = (open == T_YES) ? GREATER_THAN : GREATER_OR_EQUAL;
-      seq[k].add_constraint(i_constraint(rel, t_bound));
->>>>>>> 3a65ba18
+      seq[k_var.id()].add_constraint(i_constraint(rel, t_bound));
       reset_empty_up_to_date();
     }
   next_k:
@@ -3721,25 +3685,14 @@
   // to generalized_affine_image/3.
   Linear_Expression revised_lhs = lhs;
   Linear_Expression revised_rhs = rhs;
-<<<<<<< HEAD
-  PPL_DIRTY_TEMP_COEFFICIENT(tmp);
   for (Linear_Expression::const_iterator i = lhs.begin(),
-      i_end = lhs.end(); i != i_end; ++i) {
+         i_end = lhs.end(); i != i_end; ++i) {
     const Variable var = i.variable();
+    PPL_DIRTY_TEMP_COEFFICIENT(tmp);
     tmp = *i;
     tmp += rhs.coefficient(var);
     sub_mul_assign(revised_rhs, tmp, var);
     sub_mul_assign(revised_lhs, tmp, var);
-=======
-  for (dimension_type d = lhs_space_dim; d-- > 0; ) {
-    const Variable var(d);
-    if (lhs.coefficient(var) != 0) {
-      PPL_DIRTY_TEMP(Coefficient, temp);
-      temp = rhs.coefficient(var) + lhs.coefficient(var);
-      revised_rhs -= temp * var;
-      revised_lhs -= temp * var;
-    }
->>>>>>> 3a65ba18
   }
   generalized_affine_image(revised_lhs, relsym, revised_rhs);
   PPL_ASSERT(OK());
