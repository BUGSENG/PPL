/* Box class implementation: non-inline template functions.
   Copyright (C) 2001-2010 Roberto Bagnara <bagnara@cs.unipr.it>
   Copyright (C) 2010-2012 BUGSENG srl (http://bugseng.com)

This file is part of the Parma Polyhedra Library (PPL).

The PPL is free software; you can redistribute it and/or modify it
under the terms of the GNU General Public License as published by the
Free Software Foundation; either version 3 of the License, or (at your
option) any later version.

The PPL is distributed in the hope that it will be useful, but WITHOUT
ANY WARRANTY; without even the implied warranty of MERCHANTABILITY or
FITNESS FOR A PARTICULAR PURPOSE.  See the GNU General Public License
for more details.

You should have received a copy of the GNU General Public License
along with this program; if not, write to the Free Software Foundation,
Inc., 51 Franklin Street, Fifth Floor, Boston, MA 02111-1307, USA.

For the most up-to-date information see the Parma Polyhedra Library
site: http://bugseng.com/products/ppl/ . */

#ifndef PPL_Box_templates_hh
#define PPL_Box_templates_hh 1

#include "Variables_Set.defs.hh"
#include "Constraint_System.defs.hh"
#include "Constraint_System.inlines.hh"
#include "Generator_System.defs.hh"
#include "Generator_System.inlines.hh"
#include "Poly_Con_Relation.defs.hh"
#include "Poly_Gen_Relation.defs.hh"
#include "Polyhedron.defs.hh"
#include "Grid.defs.hh"
#include "Interval.defs.hh"
#include "Linear_Form.defs.hh"
#include "BD_Shape.defs.hh"
#include "Octagonal_Shape.defs.hh"
#include "MIP_Problem.defs.hh"
#include "Rational_Interval.hh"
#include <vector>
#include <map>
#include <iostream>

namespace Parma_Polyhedra_Library {

template <typename ITV>
inline
Box<ITV>::Box(dimension_type num_dimensions, Degenerate_Element kind)
  : seq(check_space_dimension_overflow(num_dimensions,
                                       max_space_dimension(),
                                       "PPL::Box::",
                                       "Box(n, k)",
                                       "n exceeds the maximum "
                                       "allowed space dimension")),
    status() {
  // In a box that is marked empty the intervals are completely
  // meaningless: we exploit this by avoiding their initialization.
  if (kind == UNIVERSE) {
    for (dimension_type i = num_dimensions; i-- > 0; )
      seq[i].assign(UNIVERSE);
    set_empty_up_to_date();
  }
  else
    set_empty();
  PPL_ASSERT(OK());
}

template <typename ITV>
inline
Box<ITV>::Box(const Constraint_System& cs)
  : seq(check_space_dimension_overflow(cs.space_dimension(),
                                       max_space_dimension(),
                                       "PPL::Box::",
                                       "Box(cs)",
                                       "cs exceeds the maximum "
                                       "allowed space dimension")),
    status() {
  // FIXME: check whether we can avoid the double initialization.
  for (dimension_type i = cs.space_dimension(); i-- > 0; )
    seq[i].assign(UNIVERSE);
  add_constraints_no_check(cs);
}

template <typename ITV>
inline
Box<ITV>::Box(const Congruence_System& cgs)
  : seq(check_space_dimension_overflow(cgs.space_dimension(),
                                       max_space_dimension(),
                                       "PPL::Box::",
                                       "Box(cgs)",
                                       "cgs exceeds the maximum "
                                       "allowed space dimension")),
    status() {
  // FIXME: check whether we can avoid the double initialization.
  for (dimension_type i = cgs.space_dimension(); i-- > 0; )
    seq[i].assign(UNIVERSE);
  add_congruences_no_check(cgs);
}

template <typename ITV>
template <typename Other_ITV>
inline
Box<ITV>::Box(const Box<Other_ITV>& y, Complexity_Class)
  : seq(y.space_dimension()),
    // FIXME: why the following does not work?
    // status(y.status) {
    status() {
  // FIXME: remove when the above is fixed.
  if (y.marked_empty())
    set_empty();

  if (!y.marked_empty())
    for (dimension_type k = y.space_dimension(); k-- > 0; )
      seq[k].assign(y.seq[k]);
  PPL_ASSERT(OK());
}

template <typename ITV>
Box<ITV>::Box(const Generator_System& gs)
  : seq(check_space_dimension_overflow(gs.space_dimension(),
                                       max_space_dimension(),
                                       "PPL::Box::",
                                       "Box(gs)",
                                       "gs exceeds the maximum "
                                       "allowed space dimension")),
    status() {
  const Generator_System::const_iterator gs_begin = gs.begin();
  const Generator_System::const_iterator gs_end = gs.end();
  if (gs_begin == gs_end) {
    // An empty generator system defines the empty box.
    set_empty();
    return;
  }

  // The empty flag will be meaningful, whatever happens from now on.
  set_empty_up_to_date();

  const dimension_type space_dim = space_dimension();
  PPL_DIRTY_TEMP(mpq_class, q);
  bool point_seen = false;
  // Going through all the points.
  for (Generator_System::const_iterator
	 gs_i = gs_begin; gs_i != gs_end; ++gs_i) {
    const Generator& g = *gs_i;
    if (g.is_point()) {
      const Coefficient& d = g.divisor();
      if (point_seen) {
	// This is not the first point: `seq' already contains valid values.
	// TODO: If the variables in the expression that have coefficient 0
        // have no effect on seq[i], this loop can be optimized using
        // Generator::Expression::const_iterator.
	for (dimension_type i = space_dim; i-- > 0; ) {
	  assign_r(q.get_num(), g.coefficient(Variable(i)), ROUND_NOT_NEEDED);
	  assign_r(q.get_den(), d, ROUND_NOT_NEEDED);
	  q.canonicalize();
	  PPL_DIRTY_TEMP(ITV, iq);
	  iq.build(i_constraint(EQUAL, q));
	  seq[i].join_assign(iq);
	}
      }
      else {
	// This is the first point seen: initialize `seq'.
	point_seen = true;
        // TODO: If the variables in the expression that have coefficient 0
        // have no effect on seq[i], this loop can be optimized using
        // Generator::Expression::const_iterator.
	for (dimension_type i = space_dim; i-- > 0; ) {
	  assign_r(q.get_num(), g.coefficient(Variable(i)), ROUND_NOT_NEEDED);
	  assign_r(q.get_den(), d, ROUND_NOT_NEEDED);
	  q.canonicalize();
	  seq[i].build(i_constraint(EQUAL, q));
	}
      }
    }
  }

  if (!point_seen)
    // The generator system is not empty, but contains no points.
    throw std::invalid_argument("PPL::Box<ITV>::Box(gs):\n"
				"the non-empty generator system gs "
				"contains no points.");

  // Going through all the lines, rays and closure points.
  ITV q_interval;
  for (Generator_System::const_iterator gs_i = gs_begin;
       gs_i != gs_end; ++gs_i) {
    const Generator& g = *gs_i;
    switch (g.type()) {
    case Generator::LINE:
      for (Generator::Expression::const_iterator i = g.expression().begin(),
              i_end = g.expression().end();
              i != i_end; ++i)
	  seq[i.variable().id()].assign(UNIVERSE);
      break;
    case Generator::RAY:
      for (Generator::Expression::const_iterator i = g.expression().begin(),
              i_end = g.expression().end();
              i != i_end; ++i)
	switch (sgn(*i)) {
	case 1:
	  seq[i.variable().id()].upper_extend();
	  break;
	case -1:
	  seq[i.variable().id()].lower_extend();
	  break;
	default:
          PPL_ASSERT(false);
	  break;
	}
      break;
    case Generator::CLOSURE_POINT:
      {
	const Coefficient& d = g.divisor();
        // TODO: If the variables in the expression that have coefficient 0
        // have no effect on seq[i], this loop can be optimized using
        // Generator::Expression::const_iterator.
	for (dimension_type i = space_dim; i-- > 0; ) {
	  assign_r(q.get_num(), g.coefficient(Variable(i)), ROUND_NOT_NEEDED);
	  assign_r(q.get_den(), d, ROUND_NOT_NEEDED);
	  q.canonicalize();
	  ITV& seq_i = seq[i];
	  seq_i.lower_extend(i_constraint(GREATER_THAN, q));
	  seq_i.upper_extend(i_constraint(LESS_THAN, q));
	}
      }
      break;
    default:
      // Points already dealt with.
      break;
    }
  }
  PPL_ASSERT(OK());
}

template <typename ITV>
template <typename T>
Box<ITV>::Box(const BD_Shape<T>& bds, Complexity_Class)
  : seq(check_space_dimension_overflow(bds.space_dimension(),
                                       max_space_dimension(),
                                       "PPL::Box::",
                                       "Box(bds)",
                                       "bds exceeds the maximum "
                                       "allowed space dimension")),
    status() {
  // Expose all the interval constraints.
  bds.shortest_path_closure_assign();
  if (bds.marked_empty()) {
    set_empty();
    PPL_ASSERT(OK());
    return;
  }

  // The empty flag will be meaningful, whatever happens from now on.
  set_empty_up_to_date();

  const dimension_type space_dim = space_dimension();
  if (space_dim == 0) {
    PPL_ASSERT(OK());
    return;
  }

  typedef typename BD_Shape<T>::coefficient_type Coeff;
  PPL_DIRTY_TEMP(Coeff, tmp);
  const DB_Row<Coeff>& dbm_0 = bds.dbm[0];
  for (dimension_type i = space_dim; i-- > 0; ) {
    I_Constraint<Coeff> lower;
    I_Constraint<Coeff> upper;
    ITV& seq_i = seq[i];

    // Set the upper bound.
    const Coeff& u = dbm_0[i+1];
    if (!is_plus_infinity(u))
      upper.set(LESS_OR_EQUAL, u, true);

    // Set the lower bound.
    const Coeff& negated_l = bds.dbm[i+1][0];
    if (!is_plus_infinity(negated_l)) {
      neg_assign_r(tmp, negated_l, ROUND_DOWN);
      lower.set(GREATER_OR_EQUAL, tmp);
    }

    seq_i.build(lower, upper);
  }
  PPL_ASSERT(OK());
}

template <typename ITV>
template <typename T>
Box<ITV>::Box(const Octagonal_Shape<T>& oct, Complexity_Class)
  : seq(check_space_dimension_overflow(oct.space_dimension(),
                                       max_space_dimension(),
                                       "PPL::Box::",
                                       "Box(oct)",
                                       "oct exceeds the maximum "
                                       "allowed space dimension")),
    status() {
  // Expose all the interval constraints.
  oct.strong_closure_assign();
  if (oct.marked_empty()) {
    set_empty();
    return;
  }

  // The empty flag will be meaningful, whatever happens from now on.
  set_empty_up_to_date();

  const dimension_type space_dim = space_dimension();
  if (space_dim == 0)
    return;

  PPL_DIRTY_TEMP(mpq_class, lower_bound);
  PPL_DIRTY_TEMP(mpq_class, upper_bound);
  for (dimension_type i = space_dim; i-- > 0; ) {
    typedef typename Octagonal_Shape<T>::coefficient_type Coeff;
    I_Constraint<mpq_class> lower;
    I_Constraint<mpq_class> upper;
    ITV& seq_i = seq[i];
    const dimension_type ii = 2*i;
    const dimension_type cii = ii + 1;

    // Set the upper bound.
    const Coeff& twice_ub = oct.matrix[cii][ii];
    if (!is_plus_infinity(twice_ub)) {
      assign_r(upper_bound, twice_ub, ROUND_NOT_NEEDED);
      div_2exp_assign_r(upper_bound, upper_bound, 1, ROUND_NOT_NEEDED);
      upper.set(LESS_OR_EQUAL, upper_bound);
    }

    // Set the lower bound.
    const Coeff& twice_lb = oct.matrix[ii][cii];
    if (!is_plus_infinity(twice_lb)) {
      assign_r(lower_bound, twice_lb, ROUND_NOT_NEEDED);
      neg_assign_r(lower_bound, lower_bound, ROUND_NOT_NEEDED);
      div_2exp_assign_r(lower_bound, lower_bound, 1, ROUND_NOT_NEEDED);
      lower.set(GREATER_OR_EQUAL, lower_bound);
    }
    seq_i.build(lower, upper);
  }
}

template <typename ITV>
Box<ITV>::Box(const Polyhedron& ph, Complexity_Class complexity)
  : seq(check_space_dimension_overflow(ph.space_dimension(),
                                       max_space_dimension(),
                                       "PPL::Box::",
                                       "Box(ph)",
                                       "ph exceeds the maximum "
                                       "allowed space dimension")),
    status() {
  // The empty flag will be meaningful, whatever happens from now on.
  set_empty_up_to_date();

  // We do not need to bother about `complexity' if:
  // a) the polyhedron is already marked empty; or ...
  if (ph.marked_empty()) {
    set_empty();
    return;
  }

  // b) the polyhedron is zero-dimensional; or ...
  const dimension_type space_dim = ph.space_dimension();
  if (space_dim == 0)
    return;

  // c) the polyhedron is already described by a generator system.
  if (ph.generators_are_up_to_date() && !ph.has_pending_constraints()) {
    Box tmp(ph.generators());
    m_swap(tmp);
    return;
  }

  // Here generators are not up-to-date or there are pending constraints.
  PPL_ASSERT(ph.constraints_are_up_to_date());

  if (complexity == POLYNOMIAL_COMPLEXITY) {
    // FIXME: is there a way to avoid this initialization?
    for (dimension_type i = space_dim; i-- > 0; )
      seq[i].assign(UNIVERSE);
    // Get a simplified version of the constraints.
    Constraint_System cs = ph.simplified_constraints();
    // Propagate easy-to-find bounds from the constraints,
    // allowing for a limited number of iterations.
    // FIXME: 20 is just a wild guess.
    const dimension_type max_iterations = 20;
    propagate_constraints_no_check(cs, max_iterations);
  }
  else if (complexity == SIMPLEX_COMPLEXITY) {
    MIP_Problem lp(space_dim);
    const Constraint_System& ph_cs = ph.constraints();
    if (!ph_cs.has_strict_inequalities())
      lp.add_constraints(ph_cs);
    else
      // Adding to `lp' a topologically closed version of `ph_cs'.
      for (Constraint_System::const_iterator i = ph_cs.begin(),
	     ph_cs_end = ph_cs.end(); i != ph_cs_end; ++i) {
	const Constraint& c = *i;
	if (c.is_strict_inequality())
	  lp.add_constraint(Linear_Expression(c) >= 0);
	else
	  lp.add_constraint(c);
      }
    // Check for unsatisfiability.
    if (!lp.is_satisfiable()) {
      set_empty();
      return;
    }
    // Get all the bounds for the space dimensions.
    Generator g(point());
    PPL_DIRTY_TEMP(mpq_class, lower_bound);
    PPL_DIRTY_TEMP(mpq_class, upper_bound);
    PPL_DIRTY_TEMP(Coefficient, bound_numer);
    PPL_DIRTY_TEMP(Coefficient, bound_denom);
    for (dimension_type i = space_dim; i-- > 0; ) {
      I_Constraint<mpq_class> lower;
      I_Constraint<mpq_class> upper;
      ITV& seq_i = seq[i];
      lp.set_objective_function(Variable(i));
      // Evaluate upper bound.
      lp.set_optimization_mode(MAXIMIZATION);
      if (lp.solve() == OPTIMIZED_MIP_PROBLEM) {
	g = lp.optimizing_point();
	lp.evaluate_objective_function(g, bound_numer, bound_denom);
	assign_r(upper_bound.get_num(), bound_numer, ROUND_NOT_NEEDED);
	assign_r(upper_bound.get_den(), bound_denom, ROUND_NOT_NEEDED);
	PPL_ASSERT(is_canonical(upper_bound));
	upper.set(LESS_OR_EQUAL, upper_bound);
      }
      // Evaluate optimal lower bound.
      lp.set_optimization_mode(MINIMIZATION);
      if (lp.solve() == OPTIMIZED_MIP_PROBLEM) {
	g = lp.optimizing_point();
	lp.evaluate_objective_function(g, bound_numer, bound_denom);
	assign_r(lower_bound.get_num(), bound_numer, ROUND_NOT_NEEDED);
	assign_r(lower_bound.get_den(), bound_denom, ROUND_NOT_NEEDED);
	PPL_ASSERT(is_canonical(lower_bound));
	lower.set(GREATER_OR_EQUAL, lower_bound);
      }
      seq_i.build(lower, upper);
    }
  }
  else {
    PPL_ASSERT(complexity == ANY_COMPLEXITY);
    if (ph.is_empty())
      set_empty();
    else {
      Box tmp(ph.generators());
      m_swap(tmp);
    }
  }
}

template <typename ITV>
Box<ITV>::Box(const Grid& gr, Complexity_Class)
  : seq(check_space_dimension_overflow(gr.space_dimension(),
                                       max_space_dimension(),
                                       "PPL::Box::",
                                       "Box(gr)",
                                       "gr exceeds the maximum "
                                       "allowed space dimension")),
    status() {

  if (gr.marked_empty()) {
    set_empty();
    return;
  }

  // The empty flag will be meaningful, whatever happens from now on.
  set_empty_up_to_date();

  const dimension_type space_dim = gr.space_dimension();

  if (space_dim == 0)
    return;

  if (!gr.generators_are_up_to_date() && !gr.update_generators()) {
    // Updating found the grid empty.
    set_empty();
    return;
  }

  PPL_ASSERT(!gr.gen_sys.empty());

  // For each dimension that is bounded by the grid, set both bounds
  // of the interval to the value of the associated coefficient in a
  // generator point.
  PPL_DIRTY_TEMP(mpq_class, bound);
  PPL_DIRTY_TEMP(Coefficient, bound_numer);
  PPL_DIRTY_TEMP(Coefficient, bound_denom);
  for (dimension_type i = space_dim; i-- > 0; ) {
    ITV& seq_i = seq[i];
    Variable var(i);
    bool max;
    if (gr.maximize(var, bound_numer, bound_denom, max)) {
      assign_r(bound.get_num(), bound_numer, ROUND_NOT_NEEDED);
      assign_r(bound.get_den(), bound_denom, ROUND_NOT_NEEDED);
      bound.canonicalize();
      seq_i.build(i_constraint(EQUAL, bound));
    }
    else
      seq_i.assign(UNIVERSE);
  }
}

template <typename ITV>
template <typename D1, typename D2, typename R>
Box<ITV>::Box(const Partially_Reduced_Product<D1, D2, R>& dp,
              Complexity_Class complexity)
  : seq(), status() {
  check_space_dimension_overflow(dp.space_dimension(),
                                 max_space_dimension(),
                                 "PPL::Box::",
                                 "Box(dp)",
                                 "dp exceeds the maximum "
                                 "allowed space dimension");
  Box tmp1(dp.domain1(), complexity);
  Box tmp2(dp.domain2(), complexity);
  tmp1.intersection_assign(tmp2);
  m_swap(tmp1);
}

template <typename ITV>
inline void
Box<ITV>::add_space_dimensions_and_embed(const dimension_type m) {
  // Adding no dimensions is a no-op.
  if (m == 0)
    return;
  check_space_dimension_overflow(m, max_space_dimension() - space_dimension(),
                                 "PPL::Box::",
                                 "add_space_dimensions_and_embed(m)",
                                 "adding m new space dimensions exceeds "
                                 "the maximum allowed space dimension");
  // To embed an n-dimension space box in a (n+m)-dimension space,
  // we just add `m' new universe elements to the sequence.
  seq.insert(seq.end(), m, ITV(UNIVERSE));
  PPL_ASSERT(OK());
}

template <typename ITV>
inline void
Box<ITV>::add_space_dimensions_and_project(const dimension_type m) {
  // Adding no dimensions is a no-op.
  if (m == 0)
    return;
  check_space_dimension_overflow(m, max_space_dimension() - space_dimension(),
                                 "PPL::Box::",
                                 "add_space_dimensions_and_project(m)",
                                 "adding m new space dimensions exceeds "
                                 "the maximum allowed space dimension");
  // Add `m' new zero elements to the sequence.
  seq.insert(seq.end(), m, ITV(0));
  PPL_ASSERT(OK());
}

template <typename ITV>
bool
operator==(const Box<ITV>& x, const Box<ITV>& y) {
  const dimension_type x_space_dim = x.space_dimension();
  if (x_space_dim != y.space_dimension())
    return false;

  if (x.is_empty())
    return y.is_empty();

  if (y.is_empty())
    return x.is_empty();

  for (dimension_type k = x_space_dim; k-- > 0; )
    if (x.seq[k] != y.seq[k])
      return false;
  return true;
}

template <typename ITV>
bool
Box<ITV>::bounds(const Linear_Expression& expr, const bool from_above) const {
  // `expr' should be dimension-compatible with `*this'.
  const dimension_type expr_space_dim = expr.space_dimension();
  const dimension_type space_dim = space_dimension();
  if (space_dim < expr_space_dim)
    throw_dimension_incompatible((from_above
				  ? "bounds_from_above(e)"
				  : "bounds_from_below(e)"), "e", expr);
  // A zero-dimensional or empty Box bounds everything.
  if (space_dim == 0 || is_empty())
    return true;

  const int from_above_sign = from_above ? 1 : -1;
  // TODO: This loop can be optimized more, if needed, exploiting the
  // (possible) sparseness of expr.
  for (Linear_Expression::const_iterator i = expr.begin(),
          i_end = expr.end(); i != i_end; ++i) {
    const Variable v = i.variable();
    switch (sgn(*i) * from_above_sign) {
    case 1:
      if (seq[v.id()].upper_is_boundary_infinity())
	return false;
      break;
    case 0:
      PPL_ASSERT(false);
      break;
    case -1:
      if (seq[v.id()].lower_is_boundary_infinity())
	return false;
      break;
    }
  }
  return true;
}

template <typename ITV>
Poly_Con_Relation
interval_relation(const ITV& i,
		  const Constraint::Type constraint_type,
		  Coefficient_traits::const_reference numer,
		  Coefficient_traits::const_reference denom) {

  if (i.is_universe())
    return Poly_Con_Relation::strictly_intersects();

  PPL_DIRTY_TEMP(mpq_class, bound);
  assign_r(bound.get_num(), numer, ROUND_NOT_NEEDED);
  assign_r(bound.get_den(), denom, ROUND_NOT_NEEDED);
  bound.canonicalize();
  neg_assign_r(bound, bound, ROUND_NOT_NEEDED);
  const bool is_lower_bound = (denom > 0);

  PPL_DIRTY_TEMP(mpq_class, bound_diff);
  if (constraint_type == Constraint::EQUALITY) {
    if (i.lower_is_boundary_infinity()) {
      PPL_ASSERT(!i.upper_is_boundary_infinity());
      assign_r(bound_diff, i.upper(), ROUND_NOT_NEEDED);
      sub_assign_r(bound_diff, bound_diff, bound, ROUND_NOT_NEEDED);
      switch (sgn(bound_diff)) {
      case 1:
	return Poly_Con_Relation::strictly_intersects();
      case 0:
	return i.upper_is_open()
	  ? Poly_Con_Relation::is_disjoint()
	  : Poly_Con_Relation::strictly_intersects();
      case -1:
	return Poly_Con_Relation::is_disjoint();
      }
    }
    else {
      assign_r(bound_diff, i.lower(), ROUND_NOT_NEEDED);
      sub_assign_r(bound_diff, bound_diff, bound, ROUND_NOT_NEEDED);
      switch (sgn(bound_diff)) {
      case 1:
	return Poly_Con_Relation::is_disjoint();
      case 0:
	if (i.lower_is_open())
	  return Poly_Con_Relation::is_disjoint();
        if (i.is_singleton())
          return Poly_Con_Relation::is_included()
            && Poly_Con_Relation::saturates();
        return Poly_Con_Relation::strictly_intersects();
      case -1:
	if (i.upper_is_boundary_infinity())
	  return Poly_Con_Relation::strictly_intersects();
	else {
	  assign_r(bound_diff, i.upper(), ROUND_NOT_NEEDED);
	  sub_assign_r(bound_diff, bound_diff, bound, ROUND_NOT_NEEDED);
	  switch (sgn(bound_diff)) {
	  case 1:
	    return Poly_Con_Relation::strictly_intersects();
	  case 0:
	    if (i.upper_is_open())
	      return Poly_Con_Relation::is_disjoint();
	    else
	      return Poly_Con_Relation::strictly_intersects();
	  case -1:
	    return Poly_Con_Relation::is_disjoint();
	  }
	}
      }
    }
  }

  PPL_ASSERT(constraint_type != Constraint::EQUALITY);
  if (is_lower_bound) {
    if (i.lower_is_boundary_infinity()) {
      PPL_ASSERT(!i.upper_is_boundary_infinity());
      assign_r(bound_diff, i.upper(), ROUND_NOT_NEEDED);
      sub_assign_r(bound_diff, bound_diff, bound, ROUND_NOT_NEEDED);
      switch (sgn(bound_diff)) {
      case 1:
	return Poly_Con_Relation::strictly_intersects();
      case 0:
	if (constraint_type == Constraint::STRICT_INEQUALITY
	    || i.upper_is_open())
	  return Poly_Con_Relation::is_disjoint();
	else
	  return Poly_Con_Relation::strictly_intersects();
      case -1:
	return Poly_Con_Relation::is_disjoint();
      }
    }
    else {
      assign_r(bound_diff, i.lower(), ROUND_NOT_NEEDED);
      sub_assign_r(bound_diff, bound_diff, bound, ROUND_NOT_NEEDED);
      switch (sgn(bound_diff)) {
      case 1:
	return Poly_Con_Relation::is_included();
      case 0:
	if (constraint_type == Constraint::NONSTRICT_INEQUALITY
	    || i.lower_is_open()) {
	  Poly_Con_Relation result = Poly_Con_Relation::is_included();
	  if (i.is_singleton())
	    result = result && Poly_Con_Relation::saturates();
	  return result;
	}
	else {
	  PPL_ASSERT(constraint_type == Constraint::STRICT_INEQUALITY
		 && !i.lower_is_open());
	  if (i.is_singleton())
	    return Poly_Con_Relation::is_disjoint()
	      && Poly_Con_Relation::saturates();
	  else
	    return Poly_Con_Relation::strictly_intersects();
	}
      case -1:
	if (i.upper_is_boundary_infinity())
	  return Poly_Con_Relation::strictly_intersects();
	else {
	  assign_r(bound_diff, i.upper(), ROUND_NOT_NEEDED);
	  sub_assign_r(bound_diff, bound_diff, bound, ROUND_NOT_NEEDED);
	  switch (sgn(bound_diff)) {
	  case 1:
	    return Poly_Con_Relation::strictly_intersects();
	  case 0:
	    if (constraint_type == Constraint::STRICT_INEQUALITY
		|| i.upper_is_open())
	      return Poly_Con_Relation::is_disjoint();
	    else
	      return Poly_Con_Relation::strictly_intersects();
	  case -1:
	    return Poly_Con_Relation::is_disjoint();
	  }
	}
      }
    }
  }
  else {
    // `c' is an upper bound.
    if (i.upper_is_boundary_infinity())
      return Poly_Con_Relation::strictly_intersects();
    else {
      assign_r(bound_diff, i.upper(), ROUND_NOT_NEEDED);
      sub_assign_r(bound_diff, bound_diff, bound, ROUND_NOT_NEEDED);
      switch (sgn(bound_diff)) {
      case -1:
	return Poly_Con_Relation::is_included();
      case 0:
	if (constraint_type == Constraint::NONSTRICT_INEQUALITY
	    || i.upper_is_open()) {
	  Poly_Con_Relation result = Poly_Con_Relation::is_included();
	  if (i.is_singleton())
	    result = result && Poly_Con_Relation::saturates();
	  return result;
	}
	else {
	  PPL_ASSERT(constraint_type == Constraint::STRICT_INEQUALITY
		 && !i.upper_is_open());
	  if (i.is_singleton())
	    return Poly_Con_Relation::is_disjoint()
	      && Poly_Con_Relation::saturates();
	  else
	    return Poly_Con_Relation::strictly_intersects();
	}
      case 1:
	if (i.lower_is_boundary_infinity())
	  return Poly_Con_Relation::strictly_intersects();
	else {
	  assign_r(bound_diff, i.lower(), ROUND_NOT_NEEDED);
	  sub_assign_r(bound_diff, bound_diff, bound, ROUND_NOT_NEEDED);
	  switch (sgn(bound_diff)) {
	  case -1:
	    return Poly_Con_Relation::strictly_intersects();
	  case 0:
	    if (constraint_type == Constraint::STRICT_INEQUALITY
		|| i.lower_is_open())
	      return Poly_Con_Relation::is_disjoint();
	    else
	      return Poly_Con_Relation::strictly_intersects();
	  case 1:
	    return Poly_Con_Relation::is_disjoint();
	  }
	}
      }
    }
  }

  // Quiet a compiler warning: this program point is unreachable.
  PPL_UNREACHABLE;
  return Poly_Con_Relation::nothing();
}

template <typename ITV>
Poly_Con_Relation
Box<ITV>::relation_with(const Congruence& cg) const {
  const dimension_type cg_space_dim = cg.space_dimension();
  const dimension_type space_dim = space_dimension();

  // Dimension-compatibility check.
  if (cg_space_dim > space_dim)
    throw_dimension_incompatible("relation_with(cg)", cg);

  if (is_empty())
    return Poly_Con_Relation::saturates()
      && Poly_Con_Relation::is_included()
      && Poly_Con_Relation::is_disjoint();

  if (space_dim == 0) {
    if (cg.is_inconsistent())
      return Poly_Con_Relation::is_disjoint();
    else
      return Poly_Con_Relation::saturates()
	&& Poly_Con_Relation::is_included();
  }

  if (cg.is_equality()) {
    const Constraint c(cg);
    return relation_with(c);
  }

  PPL_DIRTY_TEMP(Rational_Interval, r);
  PPL_DIRTY_TEMP(Rational_Interval, t);
  PPL_DIRTY_TEMP(mpq_class, m);
  r = 0;
  for (Congruence::Expression::const_iterator i = cg.expression().begin(),
      i_end = cg.expression().end(); i != i_end; ++i) {
    const Coefficient& cg_i = *i;
    const Variable v = i.variable();
    assign_r(m, cg_i, ROUND_NOT_NEEDED);
    // FIXME: an add_mul_assign() method would come handy here.
    t.build(seq[v.id()].lower_constraint(), seq[v.id()].upper_constraint());
    t *= m;
    r += t;
  }

  if (r.lower_is_boundary_infinity() || r.upper_is_boundary_infinity())
    return Poly_Con_Relation::strictly_intersects();


  // Find the value that satisfies the congruence and is
  // nearest to the lower bound such that the point lies on or above it.

  PPL_DIRTY_TEMP_COEFFICIENT(lower);
  PPL_DIRTY_TEMP_COEFFICIENT(mod);
  PPL_DIRTY_TEMP_COEFFICIENT(v);
  mod = cg.modulus();
  v = cg.inhomogeneous_term() % mod;
  assign_r(lower, r.lower(), ROUND_DOWN);
  v -= ((lower / mod) * mod);
  if (v + lower > 0)
    v -= mod;
  return interval_relation(r, Constraint::EQUALITY, v);
}

template <typename ITV>
Poly_Con_Relation
Box<ITV>::relation_with(const Constraint& c) const {
  const dimension_type c_space_dim = c.space_dimension();
  const dimension_type space_dim = space_dimension();

  // Dimension-compatibility check.
  if (c_space_dim > space_dim)
    throw_dimension_incompatible("relation_with(c)", c);

  if (is_empty())
    return Poly_Con_Relation::saturates()
      && Poly_Con_Relation::is_included()
      && Poly_Con_Relation::is_disjoint();

  if (space_dim == 0) {
    if ((c.is_equality() && c.inhomogeneous_term() != 0)
	|| (c.is_inequality() && c.inhomogeneous_term() < 0))
      return Poly_Con_Relation::is_disjoint();
    else if (c.is_strict_inequality() && c.inhomogeneous_term() == 0)
      // The constraint 0 > 0 implicitly defines the hyperplane 0 = 0;
      // thus, the zero-dimensional point also saturates it.
      return Poly_Con_Relation::saturates()
	&& Poly_Con_Relation::is_disjoint();
    else if (c.is_equality() || c.inhomogeneous_term() == 0)
      return Poly_Con_Relation::saturates()
	&& Poly_Con_Relation::is_included();
    else
      // The zero-dimensional point saturates
      // neither the positivity constraint 1 >= 0,
      // nor the strict positivity constraint 1 > 0.
      return Poly_Con_Relation::is_included();
  }

  dimension_type c_num_vars = 0;
  dimension_type c_only_var = 0;

  if (Box_Helpers::extract_interval_constraint(c, c_num_vars, c_only_var))
    if (c_num_vars == 0)
      // c is a trivial constraint.
      switch (sgn(c.inhomogeneous_term())) {
      case -1:
	return Poly_Con_Relation::is_disjoint();
      case 0:
	if (c.is_strict_inequality())
	  return Poly_Con_Relation::saturates()
	    && Poly_Con_Relation::is_disjoint();
	else
	  return Poly_Con_Relation::saturates()
	    && Poly_Con_Relation::is_included();
      case 1:
	return Poly_Con_Relation::is_included();
      }
    else {
      // c is an interval constraint.
      return interval_relation(seq[c_only_var],
			       c.type(),
			       c.inhomogeneous_term(),
			       c.coefficient(Variable(c_only_var)));
    }
  else {
    // Deal with a non-trivial and non-interval constraint.
    PPL_DIRTY_TEMP(Rational_Interval, r);
    PPL_DIRTY_TEMP(Rational_Interval, t);
    PPL_DIRTY_TEMP(mpq_class, m);
    r = 0;
    const Constraint::Expression& e = c.expression();
    for (Constraint::Expression::const_iterator i = e.begin(), i_end = e.end();
          i != i_end; ++i) {
      assign_r(m, *i, ROUND_NOT_NEEDED);
      const Variable v = i.variable();
      // FIXME: an add_mul_assign() method would come handy here.
      t.build(seq[v.id()].lower_constraint(), seq[v.id()].upper_constraint());
      t *= m;
      r += t;
    }
    return interval_relation(r,
			     c.type(),
			     c.inhomogeneous_term());
  }

  // Quiet a compiler warning: this program point is unreachable.
  PPL_UNREACHABLE;
  return Poly_Con_Relation::nothing();
}

template <typename ITV>
Poly_Gen_Relation
Box<ITV>::relation_with(const Generator& g) const {
  const dimension_type space_dim = space_dimension();
  const dimension_type g_space_dim = g.space_dimension();

  // Dimension-compatibility check.
  if (space_dim < g_space_dim)
    throw_dimension_incompatible("relation_with(g)", g);

  // The empty box cannot subsume a generator.
  if (is_empty())
    return Poly_Gen_Relation::nothing();

  // A universe box in a zero-dimensional space subsumes
  // all the generators of a zero-dimensional space.
  if (space_dim == 0)
    return Poly_Gen_Relation::subsumes();

  if (g.is_line_or_ray()) {
    if (g.is_line()) {
      const Generator::Expression& e = g.expression();
      for (Generator::Expression::const_iterator i = e.begin(), i_end = e.end();
           i != i_end; ++i)
	if (!seq[i.variable().id()].is_universe())
	  return Poly_Gen_Relation::nothing();
      return Poly_Gen_Relation::subsumes();
    }
    else {
      PPL_ASSERT(g.is_ray());
      const Generator::Expression& e = g.expression();
      for (Generator::Expression::const_iterator i = e.begin(), i_end = e.end();
           i != i_end; ++i) {
        const Variable v = i.variable();
	switch (sgn(*i)) {
	case 1:
	  if (!seq[v.id()].upper_is_boundary_infinity())
	    return Poly_Gen_Relation::nothing();
	  break;
	case 0:
          PPL_ASSERT(false);
	  break;
	case -1:
	  if (!seq[v.id()].lower_is_boundary_infinity())
	    return Poly_Gen_Relation::nothing();
	  break;
	}
      }
      return Poly_Gen_Relation::subsumes();
    }
  }

  // Here `g' is a point or closure point.
  const Coefficient& g_divisor = g.divisor();
  PPL_DIRTY_TEMP(mpq_class, g_coord);
  PPL_DIRTY_TEMP(mpq_class, bound);
  // TODO: If the variables in the expression that have coefficient 0
  // have no effect on seq[i], this loop can be optimized using
  // Generator::Expression::const_iterator.
  for (dimension_type i = g_space_dim; i-- > 0; ) {
    const ITV& seq_i = seq[i];
    if (seq_i.is_universe())
      continue;
    assign_r(g_coord.get_num(), g.coefficient(Variable(i)), ROUND_NOT_NEEDED);
    assign_r(g_coord.get_den(), g_divisor, ROUND_NOT_NEEDED);
    g_coord.canonicalize();
    // Check lower bound.
    if (!seq_i.lower_is_boundary_infinity()) {
      assign_r(bound, seq_i.lower(), ROUND_NOT_NEEDED);
      if (g_coord <= bound) {
	if (seq_i.lower_is_open()) {
	  if (g.is_point() || g_coord != bound)
	    return Poly_Gen_Relation::nothing();
	}
	else if (g_coord != bound)
	  return Poly_Gen_Relation::nothing();
      }
    }
    // Check upper bound.
    if (!seq_i.upper_is_boundary_infinity()) {
      assign_r(bound, seq_i.upper(), ROUND_NOT_NEEDED);
      if (g_coord >= bound) {
	if (seq_i.upper_is_open()) {
	  if (g.is_point() || g_coord != bound)
	    return Poly_Gen_Relation::nothing();
	}
	else if (g_coord != bound)
	  return Poly_Gen_Relation::nothing();
      }
    }
  }
  return Poly_Gen_Relation::subsumes();
}


template <typename ITV>
bool
Box<ITV>::max_min(const Linear_Expression& expr,
                  const bool maximize,
                  Coefficient& ext_n, Coefficient& ext_d,
                  bool& included) const {
  // `expr' should be dimension-compatible with `*this'.
  const dimension_type space_dim = space_dimension();
  const dimension_type expr_space_dim = expr.space_dimension();
  if (space_dim < expr_space_dim)
    throw_dimension_incompatible((maximize
				  ? "maximize(e, ...)"
				  : "minimize(e, ...)"), "e", expr);
  // Deal with zero-dim Box first.
  if (space_dim == 0) {
    if (marked_empty())
      return false;
    else {
      ext_n = expr.inhomogeneous_term();
      ext_d = 1;
      included = true;
      return true;
    }
  }

  // For an empty Box we simply return false.
  if (is_empty())
    return false;

  PPL_DIRTY_TEMP(mpq_class, result);
  assign_r(result, expr.inhomogeneous_term(), ROUND_NOT_NEEDED);
  bool is_included = true;
  const int maximize_sign = maximize ? 1 : -1;
  PPL_DIRTY_TEMP(mpq_class, bound_i);
  PPL_DIRTY_TEMP(mpq_class, expr_i);
  for (Linear_Expression::const_iterator i = expr.begin(),
          i_end = expr.end(); i != i_end; ++i) {
    const ITV& seq_i = seq[i.variable().id()];
    assign_r(expr_i, *i, ROUND_NOT_NEEDED);
    switch (sgn(expr_i) * maximize_sign) {
    case 1:
      if (seq_i.upper_is_boundary_infinity())
	return false;
      assign_r(bound_i, seq_i.upper(), ROUND_NOT_NEEDED);
      add_mul_assign_r(result, bound_i, expr_i, ROUND_NOT_NEEDED);
      if (seq_i.upper_is_open())
	is_included = false;
      break;
    case 0:
      PPL_ASSERT(false);
      break;
    case -1:
      if (seq_i.lower_is_boundary_infinity())
	return false;
      assign_r(bound_i, seq_i.lower(), ROUND_NOT_NEEDED);
      add_mul_assign_r(result, bound_i, expr_i, ROUND_NOT_NEEDED);
      if (seq_i.lower_is_open())
	is_included = false;
      break;
    }
  }
  // Extract output info.
  PPL_ASSERT(is_canonical(result));
  ext_n = result.get_num();
  ext_d = result.get_den();
  included = is_included;
  return true;
}

template <typename ITV>
bool
Box<ITV>::max_min(const Linear_Expression& expr,
                  const bool maximize,
                  Coefficient& ext_n, Coefficient& ext_d,
                  bool& included,
                  Generator& g) const {
  if (!max_min(expr, maximize, ext_n, ext_d, included))
    return false;

  // Compute generator `g'.
  Linear_Expression g_expr;
  PPL_DIRTY_TEMP(Coefficient, g_divisor);
  g_divisor = 1;
  const int maximize_sign = maximize ? 1 : -1;
  PPL_DIRTY_TEMP(mpq_class, g_coord);
  PPL_DIRTY_TEMP(Coefficient, numer);
  PPL_DIRTY_TEMP(Coefficient, denom);
  PPL_DIRTY_TEMP(Coefficient, lcm);
  PPL_DIRTY_TEMP(Coefficient, factor);
  // TODO: Check if the following loop can be optimized to exploit the
  // (possible) sparseness of expr.
  for (dimension_type i = space_dimension(); i-- > 0; ) {
    const ITV& seq_i = seq[i];
    switch (sgn(expr.coefficient(Variable(i))) * maximize_sign) {
    case 1:
      assign_r(g_coord, seq_i.upper(), ROUND_NOT_NEEDED);
      break;
    case 0:
      // If 0 belongs to the interval, choose it
      // (and directly proceed to the next iteration).
      // FIXME: name qualification issue.
      if (seq_i.contains(0))
	continue;
      if (!seq_i.lower_is_boundary_infinity())
	if (seq_i.lower_is_open())
	  if (!seq_i.upper_is_boundary_infinity())
	    if (seq_i.upper_is_open()) {
	      // Bounded and open interval: compute middle point.
	      assign_r(g_coord, seq_i.lower(), ROUND_NOT_NEEDED);
	      PPL_DIRTY_TEMP(mpq_class, q_seq_i_upper);
	      assign_r(q_seq_i_upper, seq_i.upper(), ROUND_NOT_NEEDED);
	      g_coord += q_seq_i_upper;
	      g_coord /= 2;
	    }
	    else
	      // The upper bound is in the interval.
	      assign_r(g_coord, seq_i.upper(), ROUND_NOT_NEEDED);
	  else {
	    // Lower is open, upper is unbounded.
	    assign_r(g_coord, seq_i.lower(), ROUND_NOT_NEEDED);
	    ++g_coord;
	  }
	else
	  // The lower bound is in the interval.
	  assign_r(g_coord, seq_i.lower(), ROUND_NOT_NEEDED);
      else {
	// Lower is unbounded, hence upper is bounded
	// (since we know that 0 does not belong to the interval).
	PPL_ASSERT(!seq_i.upper_is_boundary_infinity());
	assign_r(g_coord, seq_i.upper(), ROUND_NOT_NEEDED);
	if (seq_i.upper_is_open())
	  --g_coord;
      }
      break;
    case -1:
      assign_r(g_coord, seq_i.lower(), ROUND_NOT_NEEDED);
      break;
    }
    // Add g_coord * Variable(i) to the generator.
    assign_r(denom, g_coord.get_den(), ROUND_NOT_NEEDED);
    lcm_assign(lcm, g_divisor, denom);
    exact_div_assign(factor, lcm, g_divisor);
    g_expr *= factor;
    exact_div_assign(factor, lcm, denom);
    assign_r(numer, g_coord.get_num(), ROUND_NOT_NEEDED);
    numer *= factor;
    g_expr += numer * Variable(i);
    g_divisor = lcm;
  }
  g = Generator::point(g_expr, g_divisor);
  return true;
}

template <typename ITV>
bool
Box<ITV>::contains(const Box& y) const {
  const Box& x = *this;
  // Dimension-compatibility check.
  if (x.space_dimension() != y.space_dimension())
    x.throw_dimension_incompatible("contains(y)", y);

  // If `y' is empty, then `x' contains `y'.
  if (y.is_empty())
    return true;

  // If `x' is empty, then `x' cannot contain `y'.
  if (x.is_empty())
    return false;

  for (dimension_type k = x.seq.size(); k-- > 0; )
    // FIXME: fix this name qualification issue.
    if (!x.seq[k].contains(y.seq[k]))
      return false;
  return true;
}

template <typename ITV>
bool
Box<ITV>::is_disjoint_from(const Box& y) const {
  const Box& x = *this;
  // Dimension-compatibility check.
  if (x.space_dimension() != y.space_dimension())
    x.throw_dimension_incompatible("is_disjoint_from(y)", y);

  // If any of `x' or `y' is marked empty, then they are disjoint.
  // Note: no need to use `is_empty', as the following loop is anyway correct.
  if (x.marked_empty() || y.marked_empty())
    return true;

  for (dimension_type k = x.seq.size(); k-- > 0; )
    // FIXME: fix this name qualification issue.
    if (x.seq[k].is_disjoint_from(y.seq[k]))
      return true;
  return false;
}

template <typename ITV>
inline bool
Box<ITV>::upper_bound_assign_if_exact(const Box& y) {
  Box& x = *this;

  // Dimension-compatibility check.
  if (x.space_dimension() != y.space_dimension())
    x.throw_dimension_incompatible("upper_bound_assign_if_exact(y)", y);

  // The lub of a box with an empty box is equal to the first box.
  if (y.is_empty())
    return true;
  if (x.is_empty()) {
    x = y;
    return true;
  }

  bool x_j_does_not_contain_y_j = false;
  bool y_j_does_not_contain_x_j = false;

  for (dimension_type i = x.seq.size(); i-- > 0; ) {
    const ITV& x_seq_i = x.seq[i];
    const ITV& y_seq_i = y.seq[i];

    if (!x_seq_i.can_be_exactly_joined_to(y_seq_i))
      return false;

    // Note: the use of `y_i_does_not_contain_x_i' is needed
    // because we want to temporarily preserve the old value
    // of `y_j_does_not_contain_x_j'.
    bool y_i_does_not_contain_x_i = !y_seq_i.contains(x_seq_i);
    if (y_i_does_not_contain_x_i && x_j_does_not_contain_y_j)
      return false;
    if (!x_seq_i.contains(y_seq_i)) {
      if (y_j_does_not_contain_x_j)
        return false;
      else
        x_j_does_not_contain_y_j = true;
    }
    if (y_i_does_not_contain_x_i)
      y_j_does_not_contain_x_j = true;
  }

  // The upper bound is exact: compute it into *this.
  for (dimension_type k = x.seq.size(); k-- > 0; )
    x.seq[k].join_assign(y.seq[k]);
  return true;
}

template <typename ITV>
bool
Box<ITV>::OK() const {
  if (status.test_empty_up_to_date() && !status.test_empty()) {
    Box tmp = *this;
    tmp.reset_empty_up_to_date();
    if (tmp.check_empty()) {
#ifndef NDEBUG
      std::cerr << "The box is empty, but it is marked as non-empty."
		<< std::endl;
#endif // NDEBUG
      return false;
    }
  }

  // A box that is not marked empty must have meaningful intervals.
  if (!marked_empty()) {
    for (dimension_type k = seq.size(); k-- > 0; )
      if (!seq[k].OK())
	return false;
  }

  return true;
}

template <typename ITV>
dimension_type
Box<ITV>::affine_dimension() const {
  dimension_type d = space_dimension();
  // A zero-space-dim box always has affine dimension zero.
  if (d == 0)
    return 0;

  // An empty box has affine dimension zero.
  if (is_empty())
    return 0;

  for (dimension_type k = d; k-- > 0; )
    if (seq[k].is_singleton())
      --d;

  return d;
}

template <typename ITV>
bool
Box<ITV>::check_empty() const {
  PPL_ASSERT(!marked_empty());
  Box<ITV>& x = const_cast<Box<ITV>&>(*this);
  for (dimension_type k = seq.size(); k-- > 0; )
    if (seq[k].is_empty()) {
      x.set_empty();
      return true;
    }
  x.set_nonempty();
  return false;
}

template <typename ITV>
bool
Box<ITV>::is_universe() const {
  if (marked_empty())
    return false;
  for (dimension_type k = seq.size(); k-- > 0; )
    if (!seq[k].is_universe())
      return false;
  return true;
}

template <typename ITV>
bool
Box<ITV>::is_topologically_closed() const {
  if (ITV::is_always_topologically_closed() || is_empty())
    return true;

  for (dimension_type k = seq.size(); k-- > 0; )
    if (!seq[k].is_topologically_closed())
      return false;
  return true;
}

template <typename ITV>
bool
Box<ITV>::is_discrete() const {
  if (is_empty())
    return true;
  for (dimension_type k = seq.size(); k-- > 0; )
    if (!seq[k].is_singleton())
      return false;
  return true;
}

template <typename ITV>
bool
Box<ITV>::is_bounded() const {
  if (is_empty())
    return true;
  for (dimension_type k = seq.size(); k-- > 0; )
    if (!seq[k].is_bounded())
      return false;
  return true;
}

template <typename ITV>
bool
Box<ITV>::contains_integer_point() const {
  if (marked_empty())
    return false;
  for (dimension_type k = seq.size(); k-- > 0; )
    if (!seq[k].contains_integer_point())
      return false;
  return true;
}

template <typename ITV>
bool
Box<ITV>::frequency(const Linear_Expression& expr,
                  Coefficient& freq_n, Coefficient& freq_d,
                  Coefficient& val_n, Coefficient& val_d) const {
  dimension_type space_dim = space_dimension();
  // The dimension of `expr' must be at most the dimension of *this.
  if (space_dim < expr.space_dimension())
    throw_dimension_incompatible("frequency(e, ...)", "e", expr);

  // Check if `expr' has a constant value.
  // If it is constant, set the frequency `freq_n' to 0
  // and return true. Otherwise the values for \p expr
  // are not discrete so return false.

  // Space dimension is 0: if empty, then return false;
  // otherwise the frequency is 0 and the value is the inhomogeneous term.
  if (space_dim == 0) {
    if (is_empty())
      return false;
    freq_n = 0;
    freq_d = 1;
    val_n = expr.inhomogeneous_term();
    val_d = 1;
    return true;
  }

  // For an empty Box, we simply return false.
  if (is_empty())
    return false;

  // The Box has at least 1 dimension and is not empty.
  PPL_DIRTY_TEMP_COEFFICIENT(numer);
  PPL_DIRTY_TEMP_COEFFICIENT(denom);
  PPL_DIRTY_TEMP(mpq_class, tmp);
  Coefficient c = expr.inhomogeneous_term();

  PPL_DIRTY_TEMP_COEFFICIENT(val_denom);
  val_denom = 1;

  for (Linear_Expression::const_iterator i = expr.begin(), i_end = expr.end();
       i != i_end; ++i) {
    const ITV& seq_i = seq[i.variable().id()];
    // Check if `v' is constant in the BD shape.
    if (seq_i.is_singleton()) {
      // If `v' is constant, replace it in `le' by the value.
      assign_r(tmp, seq_i.lower(), ROUND_NOT_NEEDED);
      numer = tmp.get_num();
      denom = tmp.get_den();
      c *= denom;
      c += numer * val_denom * (*i);
      val_denom *= denom;
      continue;
    }
    // The expression `expr' is not constant.
    return false;
  }

  // The expression `expr' is constant.
  freq_n = 0;
  freq_d = 1;

  // Reduce `val_n' and `val_d'.
  normalize2(c, val_denom, val_n, val_d);
  return true;
}

template <typename ITV>
bool
Box<ITV>::constrains(Variable var) const {
  // `var' should be one of the dimensions of the polyhedron.
  const dimension_type var_space_dim = var.space_dimension();
  if (space_dimension() < var_space_dim)
    throw_dimension_incompatible("constrains(v)", "v", var);

  if (marked_empty() || !seq[var_space_dim-1].is_universe())
    return true;
  // Now force an emptiness check.
  return is_empty();
}

template <typename ITV>
void
Box<ITV>::unconstrain(const Variables_Set& vars) {
  // The cylindrification with respect to no dimensions is a no-op.
  // This case also captures the only legal cylindrification
  // of a box in a 0-dim space.
  if (vars.empty())
    return;

  // Dimension-compatibility check.
  const dimension_type min_space_dim = vars.space_dimension();
  if (space_dimension() < min_space_dim)
    throw_dimension_incompatible("unconstrain(vs)", min_space_dim);

  // If the box is already empty, there is nothing left to do.
  if (marked_empty())
    return;

  // Here the box might still be empty (but we haven't detected it yet):
  // check emptiness of the interval for each of the variables in
  // `vars' before cylindrification.
  for (Variables_Set::const_iterator vsi = vars.begin(),
         vsi_end = vars.end(); vsi != vsi_end; ++vsi) {
    ITV& seq_vsi = seq[*vsi];
    if (!seq_vsi.is_empty())
      seq_vsi.assign(UNIVERSE);
    else {
      set_empty();
      break;
    }
  }
  PPL_ASSERT(OK());
}

template <typename ITV>
void
Box<ITV>::topological_closure_assign() {
  if (ITV::is_always_topologically_closed() || is_empty())
    return;

  for (dimension_type k = seq.size(); k-- > 0; )
    seq[k].topological_closure_assign();
}

template <typename ITV>
void
Box<ITV>::wrap_assign(const Variables_Set& vars,
                      Bounded_Integer_Type_Width w,
                      Bounded_Integer_Type_Representation r,
                      Bounded_Integer_Type_Overflow o,
                      const Constraint_System* cs_p,
                      unsigned complexity_threshold,
                      bool wrap_individually) {
#if 0 // Generic implementation commented out.
  Implementation::wrap_assign(*this,
                              vars, w, r, o, cs_p,
                              complexity_threshold, wrap_individually,
                              "Box");
#else // Specialized implementation.
  PPL_USED(wrap_individually);
  PPL_USED(complexity_threshold);
  Box& x = *this;

  // Dimension-compatibility check for `*cs_p', if any.
  const dimension_type vars_space_dim = vars.space_dimension();
  if (cs_p != 0 && cs_p->space_dimension() > vars_space_dim) {
    std::ostringstream s;
    s << "PPL::Box<ITV>::wrap_assign(vars, w, r, o, cs_p, ...):"
      << std::endl
      << "vars.space_dimension() == " << vars_space_dim
      << ", cs_p->space_dimension() == " << cs_p->space_dimension() << ".";
    throw std::invalid_argument(s.str());
  }

  // Wrapping no variable only requires refining with *cs_p, if any.
  if (vars.empty()) {
    if (cs_p != 0)
      refine_with_constraints(*cs_p);
    return;
  }

  // Dimension-compatibility check for `vars'.
  const dimension_type space_dim = x.space_dimension();
  if (space_dim < vars_space_dim) {
    std::ostringstream s;
    s << "PPL::Box<ITV>::wrap_assign(vars, ...):"
      << std::endl
      << "this->space_dimension() == " << space_dim
      << ", required space dimension == " << vars_space_dim << ".";
    throw std::invalid_argument(s.str());
  }

  // Wrapping an empty polyhedron is a no-op.
  if (x.is_empty())
    return;

  // FIXME: temporarily (ab-) using Coefficient.
  // Set `min_value' and `max_value' to the minimum and maximum values
  // a variable of width `w' and signedness `s' can take.
  PPL_DIRTY_TEMP_COEFFICIENT(min_value);
  PPL_DIRTY_TEMP_COEFFICIENT(max_value);
  if (r == UNSIGNED) {
    min_value = 0;
    mul_2exp_assign(max_value, Coefficient_one(), w);
    --max_value;
  }
  else {
    PPL_ASSERT(r == SIGNED_2_COMPLEMENT);
    mul_2exp_assign(max_value, Coefficient_one(), w-1);
    neg_assign(min_value, max_value);
    --max_value;
  }

  // FIXME: Build the (integer) quadrant interval.
  PPL_DIRTY_TEMP(ITV, integer_quadrant_itv);
  PPL_DIRTY_TEMP(ITV, rational_quadrant_itv);
  {
    I_Constraint<Coefficient> lower = i_constraint(GREATER_OR_EQUAL, min_value);
    I_Constraint<Coefficient> upper = i_constraint(LESS_OR_EQUAL, max_value);
    integer_quadrant_itv.build(lower, upper);
    // The rational quadrant is only needed if overflow is undefined.
    if (o == OVERFLOW_UNDEFINED) {
      ++max_value;
      upper = i_constraint(LESS_THAN, max_value);
      rational_quadrant_itv.build(lower, upper);
    }
  }

  const Variables_Set::const_iterator vs_end = vars.end();

  if (cs_p == 0) {
    // No constraint refinement is needed here.
    switch (o) {
    case OVERFLOW_WRAPS:
      for (Variables_Set::const_iterator i = vars.begin(); i != vs_end; ++i)
        x.seq[*i].wrap_assign(w, r, integer_quadrant_itv);
      reset_empty_up_to_date();
      break;
    case OVERFLOW_UNDEFINED:
      for (Variables_Set::const_iterator i = vars.begin(); i != vs_end; ++i) {
        ITV& x_seq_v = x.seq[*i];
        if (!rational_quadrant_itv.contains(x_seq_v)) {
          x_seq_v.assign(integer_quadrant_itv);
        }
      }
      break;
    case OVERFLOW_IMPOSSIBLE:
      for (Variables_Set::const_iterator i = vars.begin(); i != vs_end; ++i)
        x.seq[*i].intersect_assign(integer_quadrant_itv);
      reset_empty_up_to_date();
      break;
    }
    PPL_ASSERT(x.OK());
    return;
  }

  PPL_ASSERT(cs_p != 0);
  const Constraint_System& cs = *cs_p;
  // A map associating interval constraints to variable indexes.
  typedef std::map<dimension_type, std::vector<const Constraint*> > map_type;
  map_type var_cs_map;
  for (Constraint_System::const_iterator i = cs.begin(),
         i_end = cs.end(); i != i_end; ++i) {
    const Constraint& c = *i;
    dimension_type c_num_vars = 0;
    dimension_type c_only_var = 0;
    if (Box_Helpers::extract_interval_constraint(c, c_num_vars, c_only_var)) {
      if (c_num_vars == 1) {
        // An interval constraint on variable index `c_only_var'.
        PPL_ASSERT(c_only_var < space_dim);
        // We do care about c if c_only_var is going to be wrapped.
        if (vars.find(c_only_var) != vs_end)
          var_cs_map[c_only_var].push_back(&c);
      }
      else {
        PPL_ASSERT(c_num_vars == 0);
        // Note: tautologies have been filtered out by iterators.
        PPL_ASSERT(c.is_inconsistent());
        x.set_empty();
        return;
      }
    }
  }

  PPL_DIRTY_TEMP(ITV, refinement_itv);
  const map_type::const_iterator var_cs_map_end = var_cs_map.end();
  // Loop through the variable indexes in `vars'.
  for (Variables_Set::const_iterator i = vars.begin(); i != vs_end; ++i) {
    const dimension_type v = *i;
    refinement_itv = integer_quadrant_itv;
    // Look for the refinement constraints for space dimension index `v'.
    map_type::const_iterator var_cs_map_iter = var_cs_map.find(v);
    if (var_cs_map_iter != var_cs_map_end) {
      // Refine interval for variable `v'.
      const map_type::mapped_type& var_cs = var_cs_map_iter->second;
      for (dimension_type j = var_cs.size(); j-- > 0; ) {
        const Constraint& c = *var_cs[j];
        refine_interval_no_check(refinement_itv,
                                 c.type(),
                                 c.inhomogeneous_term(),
                                 c.coefficient(Variable(v)));
      }
    }
    // Wrap space dimension index `v'.
    ITV& x_seq_v = x.seq[v];
    switch (o) {
    case OVERFLOW_WRAPS:
      x_seq_v.wrap_assign(w, r, refinement_itv);
      break;
    case OVERFLOW_UNDEFINED:
      if (!rational_quadrant_itv.contains(x_seq_v))
        x_seq_v.assign(UNIVERSE);
      break;
    case OVERFLOW_IMPOSSIBLE:
      x_seq_v.intersect_assign(refinement_itv);
      break;
    }
  }
  PPL_ASSERT(x.OK());
#endif
}

template <typename ITV>
void
Box<ITV>::drop_some_non_integer_points(Complexity_Class) {
  if (std::numeric_limits<typename ITV::boundary_type>::is_integer
      && !ITV::info_type::store_open)
    return;

  if (marked_empty())
    return;

  for (dimension_type k = seq.size(); k-- > 0; )
    seq[k].drop_some_non_integer_points();

  PPL_ASSERT(OK());
}

template <typename ITV>
void
Box<ITV>::drop_some_non_integer_points(const Variables_Set& vars,
                                       Complexity_Class) {
  // Dimension-compatibility check.
  const dimension_type min_space_dim = vars.space_dimension();
  if (space_dimension() < min_space_dim)
    throw_dimension_incompatible("drop_some_non_integer_points(vs, cmpl)",
                                 min_space_dim);

  if (std::numeric_limits<typename ITV::boundary_type>::is_integer
      && !ITV::info_type::store_open)
    return;

  if (marked_empty())
    return;

  for (Variables_Set::const_iterator v_i = vars.begin(),
         v_end = vars.end(); v_i != v_end; ++v_i)
    seq[*v_i].drop_some_non_integer_points();

  PPL_ASSERT(OK());
}

template <typename ITV>
void
Box<ITV>::intersection_assign(const Box& y) {
  Box& x = *this;
  const dimension_type space_dim = space_dimension();

  // Dimension-compatibility check.
  if (space_dim != y.space_dimension())
    x.throw_dimension_incompatible("intersection_assign(y)", y);

  // If one of the two boxes is empty, the intersection is empty.
  if (x.marked_empty())
    return;
  if (y.marked_empty()) {
    x.set_empty();
    return;
  }

  // If both boxes are zero-dimensional, then at this point they are
  // necessarily non-empty, so that their intersection is non-empty too.
  if (space_dim == 0)
    return;

  // FIXME: here we may conditionally exploit a capability of the
  // underlying interval to eagerly detect empty results.
  reset_empty_up_to_date();

  for (dimension_type k = space_dim; k-- > 0; )
    x.seq[k].intersect_assign(y.seq[k]);

  PPL_ASSERT(x.OK());
}

template <typename ITV>
void
Box<ITV>::upper_bound_assign(const Box& y) {
  Box& x = *this;

  // Dimension-compatibility check.
  if (x.space_dimension() != y.space_dimension())
    x.throw_dimension_incompatible("upper_bound_assign(y)", y);

  // The lub of a box with an empty box is equal to the first box.
  if (y.is_empty())
    return;
  if (x.is_empty()) {
    x = y;
    return;
  }

  for (dimension_type k = x.seq.size(); k-- > 0; )
    x.seq[k].join_assign(y.seq[k]);

  PPL_ASSERT(x.OK());
}

template <typename ITV>
void
Box<ITV>::concatenate_assign(const Box& y) {
  Box& x = *this;
  const dimension_type x_space_dim = x.space_dimension();
  const dimension_type y_space_dim = y.space_dimension();

  // If `y' is marked empty, the result will be empty too.
  if (y.marked_empty())
    x.set_empty();

  // If `y' is a 0-dim space box, there is nothing left to do.
  if (y_space_dim == 0)
    return;
  // The resulting space dimension must be at most the maximum.
  check_space_dimension_overflow(y.space_dimension(),
                                 max_space_dimension() - space_dimension(),
                                 "PPL::Box::",
                                 "concatenate_assign(y)",
                                 "concatenation exceeds the maximum "
                                 "allowed space dimension");
  // Here `y_space_dim > 0', so that a non-trivial concatenation will occur:
  // make sure that reallocation will occur once at most.
  x.seq.reserve(x_space_dim + y_space_dim);

  // If `x' is marked empty, then it is sufficient to adjust
  // the dimension of the vector space.
  if (x.marked_empty()) {
    x.seq.insert(x.seq.end(), y_space_dim, ITV(EMPTY));
    PPL_ASSERT(x.OK());
    return;
  }

  // Here neither `x' nor `y' are marked empty: concatenate them.
  std::copy(y.seq.begin(), y.seq.end(),
	    std::back_insert_iterator<Sequence>(x.seq));
  // Update the `empty_up_to_date' flag.
  if (!y.status.test_empty_up_to_date())
    reset_empty_up_to_date();

  PPL_ASSERT(x.OK());
}

template <typename ITV>
void
Box<ITV>::difference_assign(const Box& y) {
  const dimension_type space_dim = space_dimension();

  // Dimension-compatibility check.
  if (space_dim != y.space_dimension())
    throw_dimension_incompatible("difference_assign(y)", y);

  Box& x = *this;
  if (x.is_empty() || y.is_empty())
    return;

  switch (space_dim) {
  case 0:
    // If `x' is zero-dimensional, then at this point both `x' and `y'
    // are the universe box, so that their difference is empty.
    x.set_empty();
    break;

  case 1:
    x.seq[0].difference_assign(y.seq[0]);
    if (x.seq[0].is_empty())
      x.set_empty();
    break;

  default:
    {
      dimension_type index_non_contained = space_dim;
      dimension_type number_non_contained = 0;
      for (dimension_type i = space_dim; i-- > 0; )
        if (!y.seq[i].contains(x.seq[i])) {
          if (++number_non_contained == 1)
            index_non_contained = i;
          else
            break;
        }

      switch (number_non_contained) {
      case 0:
        // `y' covers `x': the difference is empty.
        x.set_empty();
        break;
      case 1:
        x.seq[index_non_contained]
          .difference_assign(y.seq[index_non_contained]);
        if (x.seq[index_non_contained].is_empty())
          x.set_empty();
        break;
      default:
        // Nothing to do: the difference is `x'.
        break;
      }
    }
    break;
  }
  PPL_ASSERT(OK());
}

template <typename ITV>
bool
Box<ITV>::simplify_using_context_assign(const Box& y) {
  Box& x = *this;
  const dimension_type num_dims = x.space_dimension();
  // Dimension-compatibility check.
  if (num_dims != y.space_dimension())
    x.throw_dimension_incompatible("simplify_using_context_assign(y)", y);

  // Filter away the zero-dimensional case.
  if (num_dims == 0) {
    if (y.marked_empty()) {
      x.set_nonempty();
      return false;
    }
    else
      return !x.marked_empty();
  }

  // Filter away the case when `y' is empty.
  if (y.is_empty()) {
    for (dimension_type i = num_dims; i-- > 0; )
      x.seq[i].assign(UNIVERSE);
    x.set_nonempty();
    return false;
  }

  if (x.is_empty()) {
    // Find in `y' a non-universe interval, if any.
    for (dimension_type i = 0; i < num_dims; ++i) {
      if (y.seq[i].is_universe())
        x.seq[i].assign(UNIVERSE);
      else {
        // Set x.seq[i] so as to contradict y.seq[i], if possible.
        ITV& seq_i = x.seq[i];
        seq_i.empty_intersection_assign(y.seq[i]);
        if (seq_i.is_empty()) {
          // We were not able to assign to `seq_i' a non-empty interval:
          // reset `seq_i' to the universe interval and keep searching.
          seq_i.assign(UNIVERSE);
          continue;
        }
        // We assigned to `seq_i' a non-empty interval:
        // set the other intervals to universe and return.
        for (++i; i < num_dims; ++i)
          x.seq[i].assign(UNIVERSE);
        x.set_nonempty();
        PPL_ASSERT(x.OK());
        return false;
      }
    }
    // All intervals in `y' are universe or could not be contradicted:
    // simplification can leave the empty box `x' as is.
    PPL_ASSERT(x.OK() && x.is_empty());
    return false;
  }

  // Loop index `i' is intentionally going upwards.
  for (dimension_type i = 0; i < num_dims; ++i) {
    if (!x.seq[i].simplify_using_context_assign(y.seq[i])) {
      PPL_ASSERT(!x.seq[i].is_empty());
      // The intersection of `x' and `y' is empty due to the i-th interval:
      // reset other intervals to UNIVERSE.
      for (dimension_type j = num_dims; j-- > i; )
        x.seq[j].assign(UNIVERSE);
      for (dimension_type j = i; j-- > 0; )
        x.seq[j].assign(UNIVERSE);
      PPL_ASSERT(x.OK());
      return false;
    }
  }
  PPL_ASSERT(x.OK());
  return true;
}

template <typename ITV>
void
Box<ITV>::time_elapse_assign(const Box& y) {
  Box& x = *this;
  const dimension_type x_space_dim = x.space_dimension();

  // Dimension-compatibility check.
  if (x_space_dim != y.space_dimension())
    x.throw_dimension_incompatible("time_elapse_assign(y)", y);

  // Dealing with the zero-dimensional case.
  if (x_space_dim == 0) {
    if (y.marked_empty())
      x.set_empty();
    return;
  }

  // If either one of `x' or `y' is empty, the result is empty too.
  // Note: if possible, avoid cost of checking for emptiness.
  if (x.marked_empty() || y.marked_empty()
      || x.is_empty() || y.is_empty()) {
    x.set_empty();
    return;
  }

  for (dimension_type i = x_space_dim; i-- > 0; ) {
    ITV& x_seq_i = x.seq[i];
    const ITV& y_seq_i = y.seq[i];
    if (!x_seq_i.lower_is_boundary_infinity())
      if (y_seq_i.lower_is_boundary_infinity() || y_seq_i.lower() < 0)
	x_seq_i.lower_extend();
    if (!x_seq_i.upper_is_boundary_infinity())
      if (y_seq_i.upper_is_boundary_infinity() || y_seq_i.upper() > 0)
	x_seq_i.upper_extend();
  }
  PPL_ASSERT(x.OK());
}

template <typename ITV>
inline void
Box<ITV>::remove_space_dimensions(const Variables_Set& vars) {
  // The removal of no dimensions from any box is a no-op.
  // Note that this case also captures the only legal removal of
  // space dimensions from a box in a zero-dimensional space.
  if (vars.empty()) {
    PPL_ASSERT(OK());
    return;
  }

  const dimension_type old_space_dim = space_dimension();

  // Dimension-compatibility check.
  const dimension_type vsi_space_dim = vars.space_dimension();
  if (old_space_dim < vsi_space_dim)
    throw_dimension_incompatible("remove_space_dimensions(vs)",
				 vsi_space_dim);

  const dimension_type new_space_dim = old_space_dim - vars.size();

  // If the box is empty (this must be detected), then resizing is all
  // what is needed.  If it is not empty and we are removing _all_ the
  // dimensions then, again, resizing suffices.
  if (is_empty() || new_space_dim == 0) {
    seq.resize(new_space_dim);
    PPL_ASSERT(OK());
    return;
  }

  // For each variable to be removed, we fill the corresponding interval
  // by shifting left those intervals that will not be removed.
  Variables_Set::const_iterator vsi = vars.begin();
  Variables_Set::const_iterator vsi_end = vars.end();
  dimension_type dst = *vsi;
  dimension_type src = dst + 1;
  for (++vsi; vsi != vsi_end; ++vsi) {
    const dimension_type vsi_next = *vsi;
    // All intervals in between are moved to the left.
    while (src < vsi_next)
      swap(seq[dst++], seq[src++]);
    ++src;
  }
  // Moving the remaining intervals.
  while (src < old_space_dim)
    swap(seq[dst++], seq[src++]);

  PPL_ASSERT(dst == new_space_dim);
  seq.resize(new_space_dim);

  PPL_ASSERT(OK());
}

template <typename ITV>
void
Box<ITV>::remove_higher_space_dimensions(const dimension_type new_dimension) {
  // Dimension-compatibility check: the variable having
  // maximum index is the one occurring last in the set.
  const dimension_type space_dim = space_dimension();
  if (new_dimension > space_dim)
    throw_dimension_incompatible("remove_higher_space_dimensions(nd)",
				 new_dimension);

  // The removal of no dimensions from any box is a no-op.
  // Note that this case also captures the only legal removal of
  // dimensions from a zero-dim space box.
  if (new_dimension == space_dim) {
    PPL_ASSERT(OK());
    return;
  }

  seq.resize(new_dimension);
  PPL_ASSERT(OK());
}

template <typename ITV>
template <typename Partial_Function>
void
Box<ITV>::map_space_dimensions(const Partial_Function& pfunc) {
  const dimension_type space_dim = space_dimension();
  if (space_dim == 0)
    return;

  if (pfunc.has_empty_codomain()) {
    // All dimensions vanish: the box becomes zero_dimensional.
    remove_higher_space_dimensions(0);
    return;
  }

  const dimension_type new_space_dim = pfunc.max_in_codomain() + 1;
  // If the box is empty, then simply adjust the space dimension.
  if (is_empty()) {
    remove_higher_space_dimensions(new_space_dim);
    return;
  }

  // We create a new Box with the new space dimension.
  Box<ITV> tmp(new_space_dim);
  // Map the intervals, exchanging the indexes.
  for (dimension_type i = 0; i < space_dim; ++i) {
    dimension_type new_i;
    if (pfunc.maps(i, new_i))
      swap(seq[i], tmp.seq[new_i]);
  }
  m_swap(tmp);
  PPL_ASSERT(OK());
}

template <typename ITV>
void
Box<ITV>::fold_space_dimensions(const Variables_Set& vars,
                                const Variable dest) {
  const dimension_type space_dim = space_dimension();
  // `dest' should be one of the dimensions of the box.
  if (dest.space_dimension() > space_dim)
    throw_dimension_incompatible("fold_space_dimensions(vs, v)", "v", dest);

  // The folding of no dimensions is a no-op.
  if (vars.empty())
    return;

  // All variables in `vars' should be dimensions of the box.
  if (vars.space_dimension() > space_dim)
    throw_dimension_incompatible("fold_space_dimensions(vs, v)",
				 vars.space_dimension());

  // Moreover, `dest.id()' should not occur in `vars'.
  if (vars.find(dest.id()) != vars.end())
    throw_invalid_argument("fold_space_dimensions(vs, v)",
                           "v should not occur in vs");

  // Note: the check for emptiness is needed for correctness.
  if (!is_empty()) {
    // Join the interval corresponding to variable `dest' with the intervals
    // corresponding to the variables in `vars'.
    ITV& seq_v = seq[dest.id()];
    for (Variables_Set::const_iterator i = vars.begin(),
	   vs_end = vars.end(); i != vs_end; ++i)
      seq_v.join_assign(seq[*i]);
  }
  remove_space_dimensions(vars);
}

template <typename ITV>
void
Box<ITV>::add_constraint_no_check(const Constraint& c) {
  PPL_ASSERT(c.space_dimension() <= space_dimension());

  dimension_type c_num_vars = 0;
  dimension_type c_only_var = 0;
  // Throw an exception if c is not an interval constraints.
<<<<<<< HEAD
  if (!Box_Helpers::extract_interval_constraint(c, c_num_vars, c_only_var))
    throw_generic("add_constraint(c)", "c is not an interval constraint");
=======
  if (!extract_interval_constraint(c, c_space_dim, c_num_vars, c_only_var))
    throw_invalid_argument("add_constraint(c)",
                           "c is not an interval constraint");
>>>>>>> 717a18d0

  // Throw an exception if c is a nontrivial strict constraint
  // and ITV does not support open boundaries.
  if (c.is_strict_inequality() && c_num_vars != 0
      && ITV::is_always_topologically_closed())
    throw_invalid_argument("add_constraint(c)",
                           "c is a nontrivial strict constraint");

  // Avoid doing useless work if the box is known to be empty.
  if (marked_empty())
    return;

  const Coefficient& n = c.inhomogeneous_term();
  if (c_num_vars == 0) {
    // Dealing with a trivial constraint.
    if (n < 0
        || (c.is_equality() && n != 0)
	|| (c.is_strict_inequality() && n == 0))
      set_empty();
    return;
  }

  PPL_ASSERT(c_num_vars == 1);
  const Coefficient& d = c.coefficient(Variable(c_only_var));
  add_interval_constraint_no_check(c_only_var, c.type(), n, d);
}

template <typename ITV>
void
Box<ITV>::add_constraints_no_check(const Constraint_System& cs) {
  PPL_ASSERT(cs.space_dimension() <= space_dimension());
  // Note: even when the box is known to be empty, we need to go
  // through all the constraints to fulfill the method's contract
  // for what concerns exception throwing.
  for (Constraint_System::const_iterator i = cs.begin(),
	 cs_end = cs.end(); i != cs_end; ++i)
    add_constraint_no_check(*i);
  PPL_ASSERT(OK());
}

template <typename ITV>
void
Box<ITV>::add_congruence_no_check(const Congruence& cg) {
  PPL_ASSERT(cg.space_dimension() <= space_dimension());

  // Set aside the case of proper congruences.
  if (cg.is_proper_congruence()) {
    if (cg.is_inconsistent()) {
      set_empty();
      return;
    }
    else if (cg.is_tautological())
      return;
    else
      throw_invalid_argument("add_congruence(cg)",
                             "cg is a nontrivial proper congruence");
  }

  PPL_ASSERT(cg.is_equality());
  dimension_type cg_num_vars = 0;
  dimension_type cg_only_var = 0;
  // Throw an exception if c is not an interval congruence.
<<<<<<< HEAD
  if (!Box_Helpers::extract_interval_congruence(cg, cg_num_vars, cg_only_var))
    throw_generic("add_congruence(cg)", "cg is not an interval congruence");
=======
  if (!extract_interval_congruence(cg, cg_space_dim, cg_num_vars, cg_only_var))
    throw_invalid_argument("add_congruence(cg)",
                           "cg is not an interval congruence");
>>>>>>> 717a18d0

  // Avoid doing useless work if the box is known to be empty.
  if (marked_empty())
    return;

  const Coefficient& n = cg.inhomogeneous_term();
  if (cg_num_vars == 0) {
    // Dealing with a trivial equality congruence.
    if (n != 0)
      set_empty();
    return;
  }

  PPL_ASSERT(cg_num_vars == 1);
  const Coefficient& d = cg.coefficient(Variable(cg_only_var));
  add_interval_constraint_no_check(cg_only_var, Constraint::EQUALITY, n, d);
}

template <typename ITV>
void
Box<ITV>::add_congruences_no_check(const Congruence_System& cgs) {
  PPL_ASSERT(cgs.space_dimension() <= space_dimension());
  // Note: even when the box is known to be empty, we need to go
  // through all the congruences to fulfill the method's contract
  // for what concerns exception throwing.
  for (Congruence_System::const_iterator i = cgs.begin(),
	 cgs_end = cgs.end(); i != cgs_end; ++i)
    add_congruence_no_check(*i);
  PPL_ASSERT(OK());
}

template <typename ITV>
void
Box<ITV>::refine_no_check(const Constraint& c) {
  PPL_ASSERT(c.space_dimension() <= space_dimension());
  PPL_ASSERT(!marked_empty());

  dimension_type c_num_vars = 0;
  dimension_type c_only_var = 0;
  // Non-interval constraints are approximated.
  if (!Box_Helpers::extract_interval_constraint(c, c_num_vars, c_only_var)) {
    propagate_constraint_no_check(c);
    return;
  }

  const Coefficient& n = c.inhomogeneous_term();
  if (c_num_vars == 0) {
    // Dealing with a trivial constraint.
    if (n < 0
        || (c.is_equality() && n != 0)
        || (c.is_strict_inequality() && n == 0))
      set_empty();
    return;
  }

  PPL_ASSERT(c_num_vars == 1);
  const Coefficient& d = c.coefficient(Variable(c_only_var));
  add_interval_constraint_no_check(c_only_var, c.type(), n, d);
}

template <typename ITV>
void
Box<ITV>::refine_no_check(const Constraint_System& cs) {
  PPL_ASSERT(cs.space_dimension() <= space_dimension());
  for (Constraint_System::const_iterator i = cs.begin(),
	 cs_end = cs.end(); !marked_empty() && i != cs_end; ++i)
    refine_no_check(*i);
  PPL_ASSERT(OK());
}

template <typename ITV>
void
Box<ITV>::refine_no_check(const Congruence& cg) {
  PPL_ASSERT(!marked_empty());

  PPL_ASSERT(cg.space_dimension() <= space_dimension());

  if (cg.is_proper_congruence()) {
    // A proper congruences is also an interval constraint
    // if and only if it is trivial.
    if (cg.is_inconsistent())
      set_empty();
    return;
  }

  PPL_ASSERT(cg.is_equality());
  Constraint c(cg);
  refine_no_check(c);
}

template <typename ITV>
void
Box<ITV>::refine_no_check(const Congruence_System& cgs) {
  PPL_ASSERT(cgs.space_dimension() <= space_dimension());
  for (Congruence_System::const_iterator i = cgs.begin(),
	 cgs_end = cgs.end(); !marked_empty() && i != cgs_end; ++i)
    refine_no_check(*i);
  PPL_ASSERT(OK());
}

#if 1 // Alternative implementations for propagate_constraint_no_check.
namespace Implementation {

namespace Boxes {

inline bool
propagate_constraint_check_result(Result r, Ternary& open) {
  r = result_relation_class(r);
  switch (r) {
  case V_GT_MINUS_INFINITY:
  case V_LT_PLUS_INFINITY:
    return true;
  case V_LT:
  case V_GT:
    open = T_YES;
    return false;
  case V_LE:
  case V_GE:
    if (open == T_NO)
      open = T_MAYBE;
    return false;
  case V_EQ:
    return false;
  default:
    PPL_UNREACHABLE;
    return true;
  }
}

} // namespace Boxes

} // namespace Implementation


template <typename ITV>
void
Box<ITV>::propagate_constraint_no_check(const Constraint& c) {
  using namespace Implementation::Boxes;

  PPL_ASSERT(c.space_dimension() <= space_dimension());

  typedef
    typename Select_Temp_Boundary_Type<typename ITV::boundary_type>::type
    Temp_Boundary_Type;

  const dimension_type c_space_dim = c.space_dimension();
  const Constraint::Type c_type = c.type();
  const Coefficient& c_inhomogeneous_term = c.inhomogeneous_term();

  // Find a space dimension having a non-zero coefficient (if any).
  dimension_type last_k = c.expression().last_nonzero(1, c_space_dim + 1);
  if (last_k == c_space_dim + 1) {
    // Constraint c is trivial: check if it is inconsistent.
    if (c_inhomogeneous_term < 0
        || (c_inhomogeneous_term == 0
            && c_type != Constraint::NONSTRICT_INEQUALITY))
      set_empty();
    return;
  }

  // Here constraint c is non-trivial.
  PPL_ASSERT(last_k <= c_space_dim);
  Temp_Boundary_Type t_bound;
  Temp_Boundary_Type t_a;
  Temp_Boundary_Type t_x;
  Ternary open;
  const Constraint::Expression& c_e = c.expression();
  for (Constraint::Expression::const_iterator k = c_e.begin(),
         k_end = c_e.lower_bound(Variable(last_k)); k != k_end; ++k) {
    const Coefficient& a_k = *k;
    const Variable k_var = k.variable();
    int sgn_a_k = sgn(a_k);
    if (sgn_a_k == 0)
      continue;
    Result r;
    if (sgn_a_k > 0) {
      open = (c_type == Constraint::STRICT_INEQUALITY) ? T_YES : T_NO;
      if (open == T_NO)
	maybe_reset_fpu_inexact<Temp_Boundary_Type>();
      r = assign_r(t_bound, c_inhomogeneous_term, ROUND_UP);
      if (propagate_constraint_check_result(r, open))
	goto maybe_refine_upper_1;
      r = neg_assign_r(t_bound, t_bound, ROUND_DOWN);
      if (propagate_constraint_check_result(r, open))
	goto maybe_refine_upper_1;
      for (Constraint::Expression::const_iterator i = c_e.begin(),
            i_end = c_e.lower_bound(Variable(last_k)); i != i_end; ++i) {
        const Variable i_var = i.variable();
	if (i_var.id() == k_var.id())
	  continue;
	const Coefficient& a_i = *i;
	int sgn_a_i = sgn(a_i);
	ITV& x_i = seq[i_var.id()];
	if (sgn_a_i < 0) {
	  if (x_i.lower_is_boundary_infinity())
	    goto maybe_refine_upper_1;
	  r = assign_r(t_a, a_i, ROUND_DOWN);
	  if (propagate_constraint_check_result(r, open))
	    goto maybe_refine_upper_1;
	  r = assign_r(t_x, x_i.lower(), ROUND_DOWN);
	  if (propagate_constraint_check_result(r, open))
	    goto maybe_refine_upper_1;
	  if (x_i.lower_is_open())
	    open = T_YES;
	  r = sub_mul_assign_r(t_bound, t_a, t_x, ROUND_DOWN);
	  if (propagate_constraint_check_result(r, open))
	    goto maybe_refine_upper_1;
	}
	else {
	  PPL_ASSERT(sgn_a_i > 0);
	  if (x_i.upper_is_boundary_infinity())
	    goto maybe_refine_upper_1;
	  r = assign_r(t_a, a_i, ROUND_UP);
	  if (propagate_constraint_check_result(r, open))
	    goto maybe_refine_upper_1;
	  r = assign_r(t_x, x_i.upper(), ROUND_UP);
	  if (propagate_constraint_check_result(r, open))
	    goto maybe_refine_upper_1;
	  if (x_i.upper_is_open())
	    open = T_YES;
	  r = sub_mul_assign_r(t_bound, t_a, t_x, ROUND_DOWN);
	  if (propagate_constraint_check_result(r, open))
	    goto maybe_refine_upper_1;
	}
      }
      r = assign_r(t_a, a_k, ROUND_UP);
      if (propagate_constraint_check_result(r, open))
	goto maybe_refine_upper_1;
      r = div_assign_r(t_bound, t_bound, t_a, ROUND_DOWN);
      if (propagate_constraint_check_result(r, open))
	goto maybe_refine_upper_1;

      // Refine the lower bound of `seq[k]' with `t_bound'.
      if (open == T_MAYBE
	  && maybe_check_fpu_inexact<Temp_Boundary_Type>() == 1)
	open = T_YES;
      {
        Relation_Symbol rel = (open == T_YES) ? GREATER_THAN : GREATER_OR_EQUAL;
        seq[k_var.id()].add_constraint(i_constraint(rel, t_bound));
      }
      reset_empty_up_to_date();
    maybe_refine_upper_1:
      if (c_type != Constraint::EQUALITY)
	continue;
      open = T_NO;
      maybe_reset_fpu_inexact<Temp_Boundary_Type>();
      r = assign_r(t_bound, c_inhomogeneous_term, ROUND_DOWN);
      if (propagate_constraint_check_result(r, open))
	goto next_k;
      r = neg_assign_r(t_bound, t_bound, ROUND_UP);
      if (propagate_constraint_check_result(r, open))
	goto next_k;
      for (Constraint::Expression::const_iterator i = c_e.begin(),
            i_end = c_e.lower_bound(Variable(c_space_dim)); i != i_end; ++i) {
        const Variable i_var = i.variable();
	if (i_var.id() == k_var.id())
	  continue;
	const Coefficient& a_i = *i;
	int sgn_a_i = sgn(a_i);
	ITV& x_i = seq[i_var.id()];
	if (sgn_a_i < 0) {
	  if (x_i.upper_is_boundary_infinity())
	    goto next_k;
	  r = assign_r(t_a, a_i, ROUND_UP);
	  if (propagate_constraint_check_result(r, open))
	    goto next_k;
	  r = assign_r(t_x, x_i.upper(), ROUND_UP);
	  if (propagate_constraint_check_result(r, open))
	    goto next_k;
	  if (x_i.upper_is_open())
	    open = T_YES;
	  r = sub_mul_assign_r(t_bound, t_a, t_x, ROUND_UP);
	  if (propagate_constraint_check_result(r, open))
	    goto next_k;
	}
	else {
	  PPL_ASSERT(sgn_a_i > 0);
	  if (x_i.lower_is_boundary_infinity())
	    goto next_k;
	  r = assign_r(t_a, a_i, ROUND_DOWN);
	  if (propagate_constraint_check_result(r, open))
	    goto next_k;
	  r = assign_r(t_x, x_i.lower(), ROUND_DOWN);
	  if (propagate_constraint_check_result(r, open))
	    goto next_k;
	  if (x_i.lower_is_open())
	    open = T_YES;
	  r = sub_mul_assign_r(t_bound, t_a, t_x, ROUND_UP);
	  if (propagate_constraint_check_result(r, open))
	    goto next_k;
	}
      }
      r = assign_r(t_a, a_k, ROUND_DOWN);
      if (propagate_constraint_check_result(r, open))
	goto next_k;
      r = div_assign_r(t_bound, t_bound, t_a, ROUND_UP);
      if (propagate_constraint_check_result(r, open))
	goto next_k;

      // Refine the upper bound of seq[k] with t_bound.
      if (open == T_MAYBE
	  && maybe_check_fpu_inexact<Temp_Boundary_Type>() == 1)
	open = T_YES;
      Relation_Symbol rel = (open == T_YES) ? LESS_THAN : LESS_OR_EQUAL;
      seq[k_var.id()].add_constraint(i_constraint(rel, t_bound));
      reset_empty_up_to_date();
    }
    else {
      PPL_ASSERT(sgn_a_k < 0);
      open = (c_type == Constraint::STRICT_INEQUALITY) ? T_YES : T_NO;
      if (open == T_NO)
	maybe_reset_fpu_inexact<Temp_Boundary_Type>();
      r = assign_r(t_bound, c_inhomogeneous_term, ROUND_UP);
      if (propagate_constraint_check_result(r, open))
	goto maybe_refine_upper_2;
      r = neg_assign_r(t_bound, t_bound, ROUND_DOWN);
      if (propagate_constraint_check_result(r, open))
	goto maybe_refine_upper_2;
      for (Constraint::Expression::const_iterator i = c_e.begin(),
            i_end = c_e.lower_bound(Variable(c_space_dim)); i != i_end; ++i) {
        const Variable i_var = i.variable();
	if (i_var.id() == k_var.id())
	  continue;
	const Coefficient& a_i = *i;
	int sgn_a_i = sgn(a_i);
	ITV& x_i = seq[i_var.id()];
	if (sgn_a_i < 0) {
	  if (x_i.lower_is_boundary_infinity())
	    goto maybe_refine_upper_2;
	  r = assign_r(t_a, a_i, ROUND_DOWN);
	  if (propagate_constraint_check_result(r, open))
	    goto maybe_refine_upper_2;
	  r = assign_r(t_x, x_i.lower(), ROUND_DOWN);
	  if (propagate_constraint_check_result(r, open))
	    goto maybe_refine_upper_2;
	  if (x_i.lower_is_open())
	    open = T_YES;
	  r = sub_mul_assign_r(t_bound, t_a, t_x, ROUND_UP);
	  if (propagate_constraint_check_result(r, open))
	    goto maybe_refine_upper_2;
	}
	else {
	  PPL_ASSERT(sgn_a_i > 0);
	  if (x_i.upper_is_boundary_infinity())
	    goto maybe_refine_upper_2;
	  r = assign_r(t_a, a_i, ROUND_UP);
	  if (propagate_constraint_check_result(r, open))
	    goto maybe_refine_upper_2;
	  r = assign_r(t_x, x_i.upper(), ROUND_UP);
	  if (propagate_constraint_check_result(r, open))
	    goto maybe_refine_upper_2;
	  if (x_i.upper_is_open())
	    open = T_YES;
	  r = sub_mul_assign_r(t_bound, t_a, t_x, ROUND_DOWN);
	  if (propagate_constraint_check_result(r, open))
	    goto maybe_refine_upper_2;
	}
      }
      r = assign_r(t_a, a_k, ROUND_UP);
      if (propagate_constraint_check_result(r, open))
	goto maybe_refine_upper_2;
      r = div_assign_r(t_bound, t_bound, t_a, ROUND_UP);
      if (propagate_constraint_check_result(r, open))
	goto maybe_refine_upper_2;

      // Refine the upper bound of seq[k] with t_bound.
      if (open == T_MAYBE
	  && maybe_check_fpu_inexact<Temp_Boundary_Type>() == 1)
	open = T_YES;
      {
        Relation_Symbol rel = (open == T_YES) ? LESS_THAN : LESS_OR_EQUAL;
        seq[k_var.id()].add_constraint(i_constraint(rel, t_bound));
      }
      reset_empty_up_to_date();
    maybe_refine_upper_2:
      if (c_type != Constraint::EQUALITY)
	continue;
      open = T_NO;
      maybe_reset_fpu_inexact<Temp_Boundary_Type>();
      r = assign_r(t_bound, c_inhomogeneous_term, ROUND_DOWN);
      if (propagate_constraint_check_result(r, open))
	goto next_k;
      r = neg_assign_r(t_bound, t_bound, ROUND_UP);
      if (propagate_constraint_check_result(r, open))
	goto next_k;
      for (Constraint::Expression::const_iterator i = c_e.begin(),
            i_end = c_e.lower_bound(Variable(c_space_dim)); i != i_end; ++i) {
        const Variable i_var = i.variable();
	if (i_var.id() == k_var.id())
	  continue;
	const Coefficient& a_i = *i;
	int sgn_a_i = sgn(a_i);
	ITV& x_i = seq[i_var.id()];
	if (sgn_a_i < 0) {
	  if (x_i.upper_is_boundary_infinity())
	    goto next_k;
	  r = assign_r(t_a, a_i, ROUND_UP);
	  if (propagate_constraint_check_result(r, open))
	    goto next_k;
	  r = assign_r(t_x, x_i.upper(), ROUND_UP);
	  if (propagate_constraint_check_result(r, open))
	    goto next_k;
	  if (x_i.upper_is_open())
	    open = T_YES;
	  r = sub_mul_assign_r(t_bound, t_a, t_x, ROUND_UP);
	  if (propagate_constraint_check_result(r, open))
	    goto next_k;
	}
	else {
	  PPL_ASSERT(sgn_a_i > 0);
	  if (x_i.lower_is_boundary_infinity())
	    goto next_k;
	  r = assign_r(t_a, a_i, ROUND_DOWN);
	  if (propagate_constraint_check_result(r, open))
	    goto next_k;
	  r = assign_r(t_x, x_i.lower(), ROUND_DOWN);
	  if (propagate_constraint_check_result(r, open))
	    goto next_k;
	  if (x_i.lower_is_open())
	    open = T_YES;
	  r = sub_mul_assign_r(t_bound, t_a, t_x, ROUND_UP);
	  if (propagate_constraint_check_result(r, open))
	    goto next_k;
	}
      }
      r = assign_r(t_a, a_k, ROUND_DOWN);
      if (propagate_constraint_check_result(r, open))
	goto next_k;
      r = div_assign_r(t_bound, t_bound, t_a, ROUND_DOWN);
      if (propagate_constraint_check_result(r, open))
	goto next_k;

      // Refine the lower bound of seq[k] with t_bound.
      if (open == T_MAYBE
	  && maybe_check_fpu_inexact<Temp_Boundary_Type>() == 1)
	open = T_YES;
      Relation_Symbol rel = (open == T_YES) ? GREATER_THAN : GREATER_OR_EQUAL;
      seq[k_var.id()].add_constraint(i_constraint(rel, t_bound));
      reset_empty_up_to_date();
    }
  next_k:
    ;
  }
}

#else // Alternative implementations for propagate_constraint_no_check.

template <typename ITV>
void
Box<ITV>::propagate_constraint_no_check(const Constraint& c) {
  PPL_ASSERT(c.space_dimension() <= space_dimension());

  dimension_type c_space_dim = c.space_dimension();
  ITV k[c_space_dim];
  ITV p[c_space_dim];
  for (Constraint::Expression::const_iterator i = c_e.begin(),
        i_end = c_e.lower_bound(Variable(c_space_dim)); i != i_end; ++i) {
    const Variable i_var = i.variable();
    k[i_var.id()] = *i;
    ITV& p_i = p[i_var.id()];
    p_i = seq[i_var.id()];
    p_i.mul_assign(p_i, k[i_var.id()]);
  }
  const Coefficient& inhomogeneous_term = c.inhomogeneous_term();
  for (Constraint::Expression::const_iterator i = c_e.begin(),
        i_end = c_e.lower_bound(Variable(c_space_dim)); i != i_end; ++i) {
    const Variable i_var = i.variable();
    int sgn_coefficient_i = sgn(*i);
    ITV q(inhomogeneous_term);
    for (Constraint::Expression::const_iterator j = c_e.begin(),
          j_end = c_e.lower_bound(Variable(c_space_dim)); j != j_end; ++j) {
      const Variable j_var = j.variable();
      if (i_var == j_var)
	continue;
      q.add_assign(q, p[j_var.id()]);
    }
    q.div_assign(q, k[i_var.id()]);
    q.neg_assign(q);
    Relation_Symbol rel;
    switch (c.type()) {
    case Constraint::EQUALITY:
      rel = EQUAL;
      break;
    case Constraint::NONSTRICT_INEQUALITY:
      rel = (sgn_coefficient_i > 0) ? GREATER_OR_EQUAL : LESS_OR_EQUAL;
      break;
    case Constraint::STRICT_INEQUALITY:
      rel = (sgn_coefficient_i > 0) ? GREATER_THAN : LESS_THAN;
      break;
    }
    seq[i_var.id()].add_constraint(i_constraint(rel, q));
    // FIXME: could/should we exploit the return value of add_constraint
    //        in case it is available?
    // FIXME: should we instead be lazy and do not even bother about
    //        the possibility the interval becomes empty apart from setting
    //        empty_up_to_date = false?
    if (seq[i_var.id()].is_empty()) {
      set_empty();
      break;
    }
  }

  PPL_ASSERT(OK());
}

#endif // Alternative implementations for propagate_constraint_no_check.

template <typename ITV>
void
Box<ITV>
::propagate_constraints_no_check(const Constraint_System& cs,
                                 const dimension_type max_iterations) {
  const dimension_type space_dim = space_dimension();
  PPL_ASSERT(cs.space_dimension() <= space_dim);

  const Constraint_System::const_iterator cs_begin = cs.begin();
  const Constraint_System::const_iterator cs_end = cs.end();
  const dimension_type propagation_weight
    = Implementation::num_constraints(cs) * space_dim;

  Sequence copy;
  bool changed;
  dimension_type num_iterations = 0;
  do {
    WEIGHT_BEGIN();
    ++num_iterations;
    copy = seq;
    for (Constraint_System::const_iterator i = cs_begin; i != cs_end; ++i)
      propagate_constraint_no_check(*i);

    WEIGHT_ADD_MUL(40, propagation_weight);
    // Check if the client has requested abandoning all expensive
    // computations.  If so, the exception specified by the client
    // is thrown now.
    maybe_abandon();

    // NOTE: if max_iterations == 0 (i.e., no iteration limit is set)
    // the following test will anyway trigger on wrap around.
    if (num_iterations == max_iterations)
      break;

    changed = (copy != seq);
  } while (changed);
}

template <typename ITV>
void
Box<ITV>::affine_image(const Variable var,
                       const Linear_Expression& expr,
                       Coefficient_traits::const_reference denominator) {
  // The denominator cannot be zero.
  if (denominator == 0)
    throw_invalid_argument("affine_image(v, e, d)", "d == 0");

  // Dimension-compatibility checks.
  const dimension_type space_dim = space_dimension();
  const dimension_type expr_space_dim = expr.space_dimension();
  if (space_dim < expr_space_dim)
    throw_dimension_incompatible("affine_image(v, e, d)", "e", expr);
  // `var' should be one of the dimensions of the polyhedron.
  const dimension_type var_space_dim = var.space_dimension();
  if (space_dim < var_space_dim)
    throw_dimension_incompatible("affine_image(v, e, d)", "v", var);

  if (is_empty())
    return;

  Tmp_Interval_Type expr_value, temp0, temp1;
  expr_value.assign(expr.inhomogeneous_term());
  for (Linear_Expression::const_iterator i = expr.begin(),
          i_end = expr.end(); i != i_end; ++i) {
    temp0.assign(*i);
    temp1.assign(seq[i.variable().id()]);
    temp0.mul_assign(temp0, temp1);
    expr_value.add_assign(expr_value, temp0);
  }
  if (denominator != 1) {
    temp0.assign(denominator);
    expr_value.div_assign(expr_value, temp0);
  }
  seq[var.id()].assign(expr_value);

  PPL_ASSERT(OK());
}

template <typename ITV>
void
Box<ITV>::affine_form_image(const Variable var,
                            const Linear_Form<ITV>& lf) {

  // Check that ITV has a floating point boundary type.
  PPL_COMPILE_TIME_CHECK(!std::numeric_limits<typename ITV::boundary_type>
            ::is_exact, "Box<ITV>::affine_form_image(Variable, Linear_Form):"
                        "ITV has not a floating point boundary type.");

  // Dimension-compatibility checks.
  const dimension_type space_dim = space_dimension();
  const dimension_type lf_space_dim = lf.space_dimension();
  if (space_dim < lf_space_dim)
    throw_dimension_incompatible("affine_form_image(var, lf)", "lf", lf);
  // `var' should be one of the dimensions of the polyhedron.
  const dimension_type var_space_dim = var.space_dimension();
  if (space_dim < var_space_dim)
    throw_dimension_incompatible("affine_form_image(var, lf)", "var", var);

  if (is_empty())
    return;

  // Intervalization of 'lf'.
  ITV result = lf.inhomogeneous_term();
  for (dimension_type i = 0; i < lf_space_dim; ++i) {
    ITV current_addend = lf.coefficient(Variable(i));
    const ITV& curr_int = seq[i];
    current_addend *= curr_int;
    result += current_addend;
  }

  seq[var.id()].assign(result);
  PPL_ASSERT(OK());
}

template <typename ITV>
void
Box<ITV>::affine_preimage(const Variable var,
                          const Linear_Expression& expr,
                          Coefficient_traits::const_reference
                          denominator) {
  // The denominator cannot be zero.
  if (denominator == 0)
    throw_invalid_argument("affine_preimage(v, e, d)", "d == 0");

  // Dimension-compatibility checks.
  const dimension_type x_space_dim = space_dimension();
  const dimension_type expr_space_dim = expr.space_dimension();
  if (x_space_dim < expr_space_dim)
    throw_dimension_incompatible("affine_preimage(v, e, d)", "e", expr);
  // `var' should be one of the dimensions of the polyhedron.
  const dimension_type var_space_dim = var.space_dimension();
  if (x_space_dim < var_space_dim)
    throw_dimension_incompatible("affine_preimage(v, e, d)", "v", var);

  if (is_empty())
    return;

  const Coefficient& expr_v = expr.coefficient(var);
  const bool invertible = (expr_v != 0);
  if (!invertible) {
    Tmp_Interval_Type expr_value, temp0, temp1;
    expr_value.assign(expr.inhomogeneous_term());
    for (Linear_Expression::const_iterator i = expr.begin(),
            i_end = expr.end(); i != i_end; ++i) {
      temp0.assign(*i);
      temp1.assign(seq[i.variable().id()]);
      temp0.mul_assign(temp0, temp1);
      expr_value.add_assign(expr_value, temp0);
    }
    if (denominator != 1) {
      temp0.assign(denominator);
      expr_value.div_assign(expr_value, temp0);
    }
    ITV& x_seq_v = seq[var.id()];
    expr_value.intersect_assign(x_seq_v);
    if (expr_value.is_empty())
      set_empty();
    else
      x_seq_v.assign(UNIVERSE);
  }
  else {
    // The affine transformation is invertible.
    // CHECKME: for efficiency, would it be meaningful to avoid
    // the computation of inverse by partially evaluating the call
    // to affine_image?
    Linear_Expression inverse;
    inverse -= expr;
    inverse += (expr_v + denominator) * var;
    affine_image(var, inverse, expr_v);
  }
  PPL_ASSERT(OK());
}

template <typename ITV>
void
Box<ITV>
::bounded_affine_image(const Variable var,
                       const Linear_Expression& lb_expr,
                       const Linear_Expression& ub_expr,
                       Coefficient_traits::const_reference denominator) {
  // The denominator cannot be zero.
  if (denominator == 0)
    throw_invalid_argument("bounded_affine_image(v, lb, ub, d)", "d == 0");

  // Dimension-compatibility checks.
  const dimension_type space_dim = space_dimension();
  // The dimension of `lb_expr' and `ub_expr' should not be
  // greater than the dimension of `*this'.
  const dimension_type lb_space_dim = lb_expr.space_dimension();
  if (space_dim < lb_space_dim)
    throw_dimension_incompatible("bounded_affine_image(v, lb, ub, d)",
				 "lb", lb_expr);
  const dimension_type ub_space_dim = ub_expr.space_dimension();
  if (space_dim < ub_space_dim)
    throw_dimension_incompatible("bounded_affine_image(v, lb, ub, d)",
				 "ub", ub_expr);
    // `var' should be one of the dimensions of the box.
  const dimension_type var_space_dim = var.space_dimension();
  if (space_dim < var_space_dim)
    throw_dimension_incompatible("affine_image(v, e, d)", "v", var);

  // Any image of an empty box is empty.
  if (is_empty())
    return;

  // Add the constraint implied by the `lb_expr' and `ub_expr'.
  if (denominator > 0)
    refine_with_constraint(lb_expr <= ub_expr);
  else
    refine_with_constraint(lb_expr >= ub_expr);

  // Check whether `var' occurs in `lb_expr' and/or `ub_expr'.
  if (lb_expr.coefficient(var) == 0) {
    // Here `var' can only occur in `ub_expr'.
    generalized_affine_image(var,
			     LESS_OR_EQUAL,
			     ub_expr,
			     denominator);
    if (denominator > 0)
      refine_with_constraint(lb_expr <= denominator*var);
    else
      refine_with_constraint(denominator*var <= lb_expr);
  }
  else if (ub_expr.coefficient(var) == 0) {
    // Here `var' can only occur in `lb_expr'.
    generalized_affine_image(var,
			     GREATER_OR_EQUAL,
			     lb_expr,
			     denominator);
    if (denominator > 0)
      refine_with_constraint(denominator*var <= ub_expr);
    else
      refine_with_constraint(ub_expr <= denominator*var);
  }
  else {
    // Here `var' occurs in both `lb_expr' and `ub_expr'.  As boxes
    // can only use the non-relational constraints, we find the
    // maximum/minimum values `ub_expr' and `lb_expr' obtain with the
    // box and use these instead of the `ub-expr' and `lb-expr'.
    PPL_DIRTY_TEMP(Coefficient, max_numer);
    PPL_DIRTY_TEMP(Coefficient, max_denom);
    bool max_included;
    PPL_DIRTY_TEMP(Coefficient, min_numer);
    PPL_DIRTY_TEMP(Coefficient, min_denom);
    bool min_included;
    ITV& seq_v = seq[var.id()];
    if (maximize(ub_expr, max_numer, max_denom, max_included)) {
      if (minimize(lb_expr, min_numer, min_denom, min_included)) {
	// The `ub_expr' has a maximum value and the `lb_expr'
	// has a minimum value for the box.
	// Set the bounds for `var' using the minimum for `lb_expr'.
	min_denom *= denominator;
	PPL_DIRTY_TEMP(mpq_class, q1);
	PPL_DIRTY_TEMP(mpq_class, q2);
	assign_r(q1.get_num(), min_numer, ROUND_NOT_NEEDED);
	assign_r(q1.get_den(), min_denom, ROUND_NOT_NEEDED);
	q1.canonicalize();
	// Now make the maximum of lb_expr the upper bound.  If the
	// maximum is not at a box point, then inequality is strict.
	max_denom *= denominator;
	assign_r(q2.get_num(), max_numer, ROUND_NOT_NEEDED);
	assign_r(q2.get_den(), max_denom, ROUND_NOT_NEEDED);
	q2.canonicalize();

        if (denominator > 0) {
          Relation_Symbol gr = min_included ? GREATER_OR_EQUAL : GREATER_THAN;
          Relation_Symbol lr = max_included ? LESS_OR_EQUAL : LESS_THAN;
          seq_v.build(i_constraint(gr, q1), i_constraint(lr, q2));
        }
	else {
          Relation_Symbol gr = max_included ? GREATER_OR_EQUAL : GREATER_THAN;
          Relation_Symbol lr = min_included ? LESS_OR_EQUAL : LESS_THAN;
          seq_v.build(i_constraint(gr, q2), i_constraint(lr, q1));
        }
      }
      else {
	// The `ub_expr' has a maximum value but the `lb_expr'
	// has no minimum value for the box.
	// Set the bounds for `var' using the maximum for `lb_expr'.
	PPL_DIRTY_TEMP(mpq_class, q);
	max_denom *= denominator;
	assign_r(q.get_num(), max_numer, ROUND_NOT_NEEDED);
	assign_r(q.get_den(), max_denom, ROUND_NOT_NEEDED);
	q.canonicalize();
        Relation_Symbol rel = (denominator > 0)
          ? (max_included ? LESS_OR_EQUAL : LESS_THAN)
          : (max_included ? GREATER_OR_EQUAL : GREATER_THAN);
        seq_v.build(i_constraint(rel, q));
      }
    }
    else if (minimize(lb_expr, min_numer, min_denom, min_included)) {
	// The `ub_expr' has no maximum value but the `lb_expr'
	// has a minimum value for the box.
	// Set the bounds for `var' using the minimum for `lb_expr'.
	min_denom *= denominator;
	PPL_DIRTY_TEMP(mpq_class, q);
	assign_r(q.get_num(), min_numer, ROUND_NOT_NEEDED);
	assign_r(q.get_den(), min_denom, ROUND_NOT_NEEDED);
	q.canonicalize();

        Relation_Symbol rel = (denominator > 0)
          ? (min_included ? GREATER_OR_EQUAL : GREATER_THAN)
          : (min_included ? LESS_OR_EQUAL : LESS_THAN);
        seq_v.build(i_constraint(rel, q));
    }
    else {
      // The `ub_expr' has no maximum value and the `lb_expr'
      // has no minimum value for the box.
      // So we set the bounds to be unbounded.
      seq_v.assign(UNIVERSE);
    }
  }
  PPL_ASSERT(OK());
}

template <typename ITV>
void
Box<ITV>
::bounded_affine_preimage(const Variable var,
                          const Linear_Expression& lb_expr,
                          const Linear_Expression& ub_expr,
                          Coefficient_traits::const_reference denominator) {
  // The denominator cannot be zero.
  const dimension_type space_dim = space_dimension();
  if (denominator == 0)
    throw_invalid_argument("bounded_affine_preimage(v, lb, ub, d)", "d == 0");

  // Dimension-compatibility checks.
  // `var' should be one of the dimensions of the polyhedron.
  const dimension_type var_space_dim = var.space_dimension();
  if (space_dim < var_space_dim)
    throw_dimension_incompatible("bounded_affine_preimage(v, lb, ub, d)",
				 "v", var);
  // The dimension of `lb_expr' and `ub_expr' should not be
  // greater than the dimension of `*this'.
  const dimension_type lb_space_dim = lb_expr.space_dimension();
  if (space_dim < lb_space_dim)
    throw_dimension_incompatible("bounded_affine_preimage(v, lb, ub, d)",
				 "lb", lb_expr);
  const dimension_type ub_space_dim = ub_expr.space_dimension();
  if (space_dim < ub_space_dim)
    throw_dimension_incompatible("bounded_affine_preimage(v, lb, ub, d)",
				 "ub", ub_expr);

  // Any preimage of an empty polyhedron is empty.
  if (marked_empty())
    return;

  const bool negative_denom = (denominator < 0);
  const Coefficient& lb_var_coeff = lb_expr.coefficient(var);
  const Coefficient& ub_var_coeff = ub_expr.coefficient(var);

  // If the implied constraint between `ub_expr and `lb_expr' is
  // independent of `var', then impose it now.
  if (lb_var_coeff == ub_var_coeff) {
    if (negative_denom)
      refine_with_constraint(lb_expr >= ub_expr);
    else
      refine_with_constraint(lb_expr <= ub_expr);
  }

  ITV& seq_var = seq[var.id()];
  if (!seq_var.is_universe()) {
    // We want to work with a positive denominator,
    // so the sign and its (unsigned) value are separated.
    PPL_DIRTY_TEMP_COEFFICIENT(pos_denominator);
    pos_denominator = denominator;
    if (negative_denom)
      neg_assign(pos_denominator, pos_denominator);
    // Store all the information about the upper and lower bounds
    // for `var' before making this interval unbounded.
    bool open_lower = seq_var.lower_is_open();
    bool unbounded_lower = seq_var.lower_is_boundary_infinity();
    PPL_DIRTY_TEMP(mpq_class, q_seq_var_lower);
    PPL_DIRTY_TEMP(Coefficient, numer_lower);
    PPL_DIRTY_TEMP(Coefficient, denom_lower);
    if (!unbounded_lower) {
      assign_r(q_seq_var_lower, seq_var.lower(), ROUND_NOT_NEEDED);
      assign_r(numer_lower, q_seq_var_lower.get_num(), ROUND_NOT_NEEDED);
      assign_r(denom_lower, q_seq_var_lower.get_den(), ROUND_NOT_NEEDED);
      if (negative_denom)
        neg_assign(denom_lower, denom_lower);
      numer_lower *= pos_denominator;
      seq_var.lower_extend();
    }
    bool open_upper = seq_var.upper_is_open();
    bool unbounded_upper = seq_var.upper_is_boundary_infinity();
    PPL_DIRTY_TEMP(mpq_class, q_seq_var_upper);
    PPL_DIRTY_TEMP(Coefficient, numer_upper);
    PPL_DIRTY_TEMP(Coefficient, denom_upper);
    if (!unbounded_upper) {
      assign_r(q_seq_var_upper, seq_var.upper(), ROUND_NOT_NEEDED);
      assign_r(numer_upper, q_seq_var_upper.get_num(), ROUND_NOT_NEEDED);
      assign_r(denom_upper, q_seq_var_upper.get_den(), ROUND_NOT_NEEDED);
      if (negative_denom)
        neg_assign(denom_upper, denom_upper);
      numer_upper *= pos_denominator;
      seq_var.upper_extend();
    }

    if (!unbounded_lower) {
      // `lb_expr' is revised by removing the `var' component,
      // multiplying by `-' denominator of the lower bound for `var',
      // and adding the lower bound for `var' to the inhomogeneous term.
      Linear_Expression revised_lb_expr(ub_expr);
      revised_lb_expr -= ub_var_coeff * var;
      PPL_DIRTY_TEMP(Coefficient, d);
      neg_assign(d, denom_lower);
      revised_lb_expr *= d;
      revised_lb_expr += numer_lower;

      // Find the minimum value for the revised lower bound expression
      // and use this to refine the appropriate bound.
      bool included;
      PPL_DIRTY_TEMP(Coefficient, denom);
      if (minimize(revised_lb_expr, numer_lower, denom, included)) {
        denom_lower *= (denom * ub_var_coeff);
        PPL_DIRTY_TEMP(mpq_class, q);
        assign_r(q.get_num(), numer_lower, ROUND_NOT_NEEDED);
        assign_r(q.get_den(), denom_lower, ROUND_NOT_NEEDED);
        q.canonicalize();
        if (!included)
          open_lower = true;
        Relation_Symbol rel;
        if ((ub_var_coeff >= 0) ? !negative_denom : negative_denom)
          rel = open_lower ? GREATER_THAN : GREATER_OR_EQUAL;
        else
          rel = open_lower ? LESS_THAN : LESS_OR_EQUAL;
        seq_var.add_constraint(i_constraint(rel, q));
        if (seq_var.is_empty()) {
          set_empty();
          return;
        }
      }
    }

    if (!unbounded_upper) {
      // `ub_expr' is revised by removing the `var' component,
      // multiplying by `-' denominator of the upper bound for `var',
      // and adding the upper bound for `var' to the inhomogeneous term.
      Linear_Expression revised_ub_expr(lb_expr);
      revised_ub_expr -= lb_var_coeff * var;
      PPL_DIRTY_TEMP(Coefficient, d);
      neg_assign(d, denom_upper);
      revised_ub_expr *= d;
      revised_ub_expr += numer_upper;

      // Find the maximum value for the revised upper bound expression
      // and use this to refine the appropriate bound.
      bool included;
      PPL_DIRTY_TEMP(Coefficient, denom);
      if (maximize(revised_ub_expr, numer_upper, denom, included)) {
        denom_upper *= (denom * lb_var_coeff);
        PPL_DIRTY_TEMP(mpq_class, q);
        assign_r(q.get_num(), numer_upper, ROUND_NOT_NEEDED);
        assign_r(q.get_den(), denom_upper, ROUND_NOT_NEEDED);
        q.canonicalize();
        if (!included)
          open_upper = true;
        Relation_Symbol rel;
        if ((lb_var_coeff >= 0) ? !negative_denom : negative_denom)
          rel = open_upper ? LESS_THAN : LESS_OR_EQUAL;
        else
          rel = open_upper ? GREATER_THAN : GREATER_OR_EQUAL;
        seq_var.add_constraint(i_constraint(rel, q));
        if (seq_var.is_empty()) {
          set_empty();
          return;
        }
      }
    }
  }

  // If the implied constraint between `ub_expr and `lb_expr' is
  // dependent on `var', then impose on the new box.
  if (lb_var_coeff != ub_var_coeff) {
    if (denominator > 0)
      refine_with_constraint(lb_expr <= ub_expr);
    else
      refine_with_constraint(lb_expr >= ub_expr);
  }

  PPL_ASSERT(OK());
}

template <typename ITV>
void
Box<ITV>
::generalized_affine_image(const Variable var,
                           const Relation_Symbol relsym,
                           const Linear_Expression& expr,
                           Coefficient_traits::const_reference denominator) {
  // The denominator cannot be zero.
  if (denominator == 0)
    throw_invalid_argument("generalized_affine_image(v, r, e, d)", "d == 0");

  // Dimension-compatibility checks.
  const dimension_type space_dim = space_dimension();
  // The dimension of `expr' should not be greater than the dimension
  // of `*this'.
  if (space_dim < expr.space_dimension())
    throw_dimension_incompatible("generalized_affine_image(v, r, e, d)",
				 "e", expr);
  // `var' should be one of the dimensions of the box.
  const dimension_type var_space_dim = var.space_dimension();
  if (space_dim < var_space_dim)
    throw_dimension_incompatible("generalized_affine_image(v, r, e, d)",
				 "v", var);

  // The relation symbol cannot be a disequality.
  if (relsym == NOT_EQUAL)
    throw_invalid_argument("generalized_affine_image(v, r, e, d)",
                           "r is the disequality relation symbol");

  // First compute the affine image.
  affine_image(var, expr, denominator);

  if (relsym == EQUAL)
    // The affine relation is indeed an affine function.
    return;

  // Any image of an empty box is empty.
  if (is_empty())
    return;

  ITV& seq_var = seq[var.id()];
  switch (relsym) {
  case LESS_OR_EQUAL:
    seq_var.lower_extend();
    break;
  case LESS_THAN:
    seq_var.lower_extend();
    if (!seq_var.upper_is_boundary_infinity())
      seq_var.remove_sup();
    break;
  case GREATER_OR_EQUAL:
    seq_var.upper_extend();
    break;
  case GREATER_THAN:
    seq_var.upper_extend();
    if (!seq_var.lower_is_boundary_infinity())
      seq_var.remove_inf();
    break;
  default:
    // The EQUAL and NOT_EQUAL cases have been already dealt with.
    PPL_UNREACHABLE;
    break;
  }
  PPL_ASSERT(OK());
}

template <typename ITV>
void
Box<ITV>
::generalized_affine_preimage(const Variable var,
                              const Relation_Symbol relsym,
                              const Linear_Expression& expr,
                              Coefficient_traits::const_reference denominator)
{
  // The denominator cannot be zero.
  if (denominator == 0)
    throw_invalid_argument("generalized_affine_preimage(v, r, e, d)",
                           "d == 0");

  // Dimension-compatibility checks.
  const dimension_type space_dim = space_dimension();
  // The dimension of `expr' should not be greater than the dimension
  // of `*this'.
  if (space_dim < expr.space_dimension())
    throw_dimension_incompatible("generalized_affine_preimage(v, r, e, d)",
				 "e", expr);
  // `var' should be one of the dimensions of the box.
  const dimension_type var_space_dim = var.space_dimension();
  if (space_dim < var_space_dim)
    throw_dimension_incompatible("generalized_affine_preimage(v, r, e, d)",
				 "v", var);
  // The relation symbol cannot be a disequality.
  if (relsym == NOT_EQUAL)
    throw_invalid_argument("generalized_affine_preimage(v, r, e, d)",
                           "r is the disequality relation symbol");

  // Check whether the affine relation is indeed an affine function.
  if (relsym == EQUAL) {
    affine_preimage(var, expr, denominator);
    return;
  }

  // Compute the reversed relation symbol to simplify later coding.
  Relation_Symbol reversed_relsym;
  switch (relsym) {
  case LESS_THAN:
    reversed_relsym = GREATER_THAN;
    break;
  case LESS_OR_EQUAL:
    reversed_relsym = GREATER_OR_EQUAL;
    break;
  case GREATER_OR_EQUAL:
    reversed_relsym = LESS_OR_EQUAL;
    break;
  case GREATER_THAN:
    reversed_relsym = LESS_THAN;
    break;
  default:
    // The EQUAL and NOT_EQUAL cases have been already dealt with.
    PPL_UNREACHABLE;
    break;
  }

  // Check whether the preimage of this affine relation can be easily
  // computed as the image of its inverse relation.
  const Coefficient& var_coefficient = expr.coefficient(var);
  if (var_coefficient != 0) {
    Linear_Expression inverse_expr
      = expr - (denominator + var_coefficient) * var;
    PPL_DIRTY_TEMP_COEFFICIENT(inverse_denominator);
    neg_assign(inverse_denominator, var_coefficient);
    Relation_Symbol inverse_relsym
      = (sgn(denominator) == sgn(inverse_denominator))
      ? relsym
      : reversed_relsym;
    generalized_affine_image(var, inverse_relsym, inverse_expr,
			     inverse_denominator);
    return;
  }

  // Here `var_coefficient == 0', so that the preimage cannot
  // be easily computed by inverting the affine relation.
  // Shrink the box by adding the constraint induced
  // by the affine relation.
  // First, compute the maximum and minimum value reached by
  // `denominator*var' on the box as we need to use non-relational
  // expressions.
  PPL_DIRTY_TEMP(Coefficient, max_numer);
  PPL_DIRTY_TEMP(Coefficient, max_denom);
  bool max_included;
  bool bound_above = maximize(denominator*var, max_numer, max_denom, max_included);
  PPL_DIRTY_TEMP(Coefficient, min_numer);
  PPL_DIRTY_TEMP(Coefficient, min_denom);
  bool min_included;
  bool bound_below = minimize(denominator*var, min_numer, min_denom, min_included);
  // Use the correct relation symbol
  const Relation_Symbol corrected_relsym
    = (denominator > 0) ? relsym : reversed_relsym;
  // Revise the expression to take into account the denominator of the
  // maximum/minimum value for `var'.
  Linear_Expression revised_expr;
  PPL_DIRTY_TEMP_COEFFICIENT(d);
  if (corrected_relsym == LESS_THAN || corrected_relsym == LESS_OR_EQUAL) {
    if (bound_below) {
      revised_expr = expr;
      revised_expr.set_inhomogeneous_term(Coefficient_zero());
      revised_expr *= d;
    }
  }
  else {
    if (bound_above) {
      revised_expr = expr;
      revised_expr.set_inhomogeneous_term(Coefficient_zero());
      revised_expr *= max_denom;
    }
  }

  switch (corrected_relsym) {
  case LESS_THAN:
    if (bound_below)
      refine_with_constraint(min_numer < revised_expr);
    break;
  case LESS_OR_EQUAL:
    if (bound_below)
      (min_included)
        ? refine_with_constraint(min_numer <= revised_expr)
        : refine_with_constraint(min_numer < revised_expr);
    break;
  case GREATER_OR_EQUAL:
    if (bound_above)
      (max_included)
        ? refine_with_constraint(max_numer >= revised_expr)
        : refine_with_constraint(max_numer > revised_expr);
    break;
  case GREATER_THAN:
    if (bound_above)
      refine_with_constraint(max_numer > revised_expr);
    break;
  default:
    // The EQUAL and NOT_EQUAL cases have been already dealt with.
    PPL_UNREACHABLE;
    break;
  }
  // If the shrunk box is empty, its preimage is empty too.
  if (is_empty())
    return;
  ITV& seq_v = seq[var.id()];
  seq_v.assign(UNIVERSE);
  PPL_ASSERT(OK());
}

template <typename ITV>
void
Box<ITV>
::generalized_affine_image(const Linear_Expression& lhs,
                           const Relation_Symbol relsym,
                           const Linear_Expression& rhs) {
  // Dimension-compatibility checks.
  // The dimension of `lhs' should not be greater than the dimension
  // of `*this'.
  dimension_type lhs_space_dim = lhs.space_dimension();
  const dimension_type space_dim = space_dimension();
  if (space_dim < lhs_space_dim)
    throw_dimension_incompatible("generalized_affine_image(e1, r, e2)",
				 "e1", lhs);
  // The dimension of `rhs' should not be greater than the dimension
  // of `*this'.
  const dimension_type rhs_space_dim = rhs.space_dimension();
  if (space_dim < rhs_space_dim)
    throw_dimension_incompatible("generalized_affine_image(e1, r, e2)",
				 "e2", rhs);

  // The relation symbol cannot be a disequality.
  if (relsym == NOT_EQUAL)
    throw_invalid_argument("generalized_affine_image(e1, r, e2)",
                           "r is the disequality relation symbol");

  // Any image of an empty box is empty.
  if (marked_empty())
    return;

  // Compute the maximum and minimum value reached by the rhs on the box.
  PPL_DIRTY_TEMP(Coefficient, max_numer);
  PPL_DIRTY_TEMP(Coefficient, max_denom);
  bool max_included;
  bool max_rhs = maximize(rhs, max_numer, max_denom, max_included);
  PPL_DIRTY_TEMP(Coefficient, min_numer);
  PPL_DIRTY_TEMP(Coefficient, min_denom);
  bool min_included;
  bool min_rhs = minimize(rhs, min_numer, min_denom, min_included);

  // Check whether there is 0, 1 or more than one variable in the lhs
  // and record the variable with the highest dimension; set the box
  // intervals to be unbounded for all other dimensions with non-zero
  // coefficients in the lhs.
  bool has_var = false;
  dimension_type has_var_id = lhs.last_nonzero();

  if (has_var_id != 0) {
    has_var = true;
    --has_var_id;
    dimension_type other_var = lhs.first_nonzero(1, has_var_id + 1);
    --other_var;
    if (other_var != has_var_id) {
      // There is more than one dimension with non-zero coefficient, so
      // we cannot have any information about the dimensions in the lhs.
      ITV& seq_var = seq[has_var_id];
      seq_var.assign(UNIVERSE);
      // Since all but the highest dimension with non-zero coefficient
      // in the lhs have been set unbounded, it remains to set the
      // highest dimension in the lhs unbounded.
      ITV& seq_i = seq[other_var];
      seq_i.assign(UNIVERSE);
      PPL_ASSERT(OK());
      return;
    }
  }

  if (has_var) {
    // There is exactly one dimension with non-zero coefficient.
    ITV& seq_var = seq[has_var_id];

    // Compute the new bounds for this dimension defined by the rhs
    // expression.
    const Coefficient& inhomo = lhs.inhomogeneous_term();
    const Coefficient& coeff = lhs.coefficient(Variable(has_var_id));
    PPL_DIRTY_TEMP(mpq_class, q_max);
    PPL_DIRTY_TEMP(mpq_class, q_min);
    if (max_rhs) {
      max_numer -= inhomo * max_denom;
      max_denom *= coeff;
      assign_r(q_max.get_num(), max_numer, ROUND_NOT_NEEDED);
      assign_r(q_max.get_den(), max_denom, ROUND_NOT_NEEDED);
      q_max.canonicalize();
    }
    if (min_rhs) {
      min_numer -= inhomo * min_denom;
      min_denom *= coeff;
      assign_r(q_min.get_num(), min_numer, ROUND_NOT_NEEDED);
      assign_r(q_min.get_den(), min_denom, ROUND_NOT_NEEDED);
      q_min.canonicalize();
    }

    // The choice as to which bounds should be set depends on the sign
    // of the coefficient of the dimension `has_var_id' in the lhs.
    if (coeff > 0)
      // The coefficient of the dimension in the lhs is positive.
      switch (relsym) {
      case LESS_OR_EQUAL:
        if (max_rhs) {
          Relation_Symbol rel = max_included ? LESS_OR_EQUAL : LESS_THAN;
          seq_var.build(i_constraint(rel, q_max));
        }
        else
          seq_var.assign(UNIVERSE);
        break;
      case LESS_THAN:
        if (max_rhs)
          seq_var.build(i_constraint(LESS_THAN, q_max));
        else
          seq_var.assign(UNIVERSE);
        break;
      case EQUAL:
	{
	  I_Constraint<mpq_class> l;
	  I_Constraint<mpq_class> u;
	  if (max_rhs)
	    u.set(max_included ? LESS_OR_EQUAL : LESS_THAN, q_max);
	  if (min_rhs)
	    l.set(min_included ? GREATER_OR_EQUAL : GREATER_THAN, q_min);
	  seq_var.build(l, u);
          break;
	}
      case GREATER_OR_EQUAL:
        if (min_rhs) {
          Relation_Symbol rel = min_included ? GREATER_OR_EQUAL : GREATER_THAN;
          seq_var.build(i_constraint(rel, q_min));
        }
        else
          seq_var.assign(UNIVERSE);
        break;
      case GREATER_THAN:
        if (min_rhs)
          seq_var.build(i_constraint(GREATER_THAN, q_min));
        else
          seq_var.assign(UNIVERSE);
        break;
      default:
        // The NOT_EQUAL case has been already dealt with.
        PPL_UNREACHABLE;
        break;
      }
    else
      // The coefficient of the dimension in the lhs is negative.
      switch (relsym) {
      case GREATER_OR_EQUAL:
        if (min_rhs) {
          Relation_Symbol rel = min_included ? LESS_OR_EQUAL : LESS_THAN;
          seq_var.build(i_constraint(rel, q_min));
        }
        else
          seq_var.assign(UNIVERSE);
        break;
      case GREATER_THAN:
        if (min_rhs)
          seq_var.build(i_constraint(LESS_THAN, q_min));
        else
          seq_var.assign(UNIVERSE);
        break;
      case EQUAL:
	{
	  I_Constraint<mpq_class> l;
	  I_Constraint<mpq_class> u;
	  if (max_rhs)
	    l.set(max_included ? GREATER_OR_EQUAL : GREATER_THAN, q_max);
	  if (min_rhs)
	    u.set(min_included ? LESS_OR_EQUAL : LESS_THAN, q_min);
	  seq_var.build(l, u);
          break;
	}
      case LESS_OR_EQUAL:
        if (max_rhs) {
          Relation_Symbol rel = max_included ? GREATER_OR_EQUAL : GREATER_THAN;
          seq_var.build(i_constraint(rel, q_max));
        }
        else
          seq_var.assign(UNIVERSE);
        break;
      case LESS_THAN:
        if (max_rhs)
          seq_var.build(i_constraint(GREATER_THAN, q_max));
        else
          seq_var.assign(UNIVERSE);
        break;
      default:
        // The NOT_EQUAL case has been already dealt with.
        PPL_UNREACHABLE;
        break;
      }
  }

  else {
    // The lhs is a constant value, so we just need to add the
    // appropriate constraint.
    const Coefficient& inhomo = lhs.inhomogeneous_term();
    switch (relsym) {
    case LESS_THAN:
      refine_with_constraint(inhomo < rhs);
      break;
    case LESS_OR_EQUAL:
      refine_with_constraint(inhomo <= rhs);
      break;
    case EQUAL:
      refine_with_constraint(inhomo == rhs);
      break;
    case GREATER_OR_EQUAL:
      refine_with_constraint(inhomo >= rhs);
      break;
    case GREATER_THAN:
      refine_with_constraint(inhomo > rhs);
      break;
    default:
      // The NOT_EQUAL case has been already dealt with.
      PPL_UNREACHABLE;
      break;
    }
  }
  PPL_ASSERT(OK());
}

template <typename ITV>
void
Box<ITV>::generalized_affine_preimage(const Linear_Expression& lhs,
                                      const Relation_Symbol relsym,
                                      const Linear_Expression& rhs) {
  // Dimension-compatibility checks.
  // The dimension of `lhs' should not be greater than the dimension
  // of `*this'.
  dimension_type lhs_space_dim = lhs.space_dimension();
  const dimension_type space_dim = space_dimension();
  if (space_dim < lhs_space_dim)
    throw_dimension_incompatible("generalized_affine_image(e1, r, e2)",
				 "e1", lhs);
  // The dimension of `rhs' should not be greater than the dimension
  // of `*this'.
  const dimension_type rhs_space_dim = rhs.space_dimension();
  if (space_dim < rhs_space_dim)
    throw_dimension_incompatible("generalized_affine_image(e1, r, e2)",
				 "e2", rhs);

  // The relation symbol cannot be a disequality.
  if (relsym == NOT_EQUAL)
    throw_invalid_argument("generalized_affine_image(e1, r, e2)",
                           "r is the disequality relation symbol");

  // Any image of an empty box is empty.
  if (marked_empty())
    return;

  // For any dimension occurring in the lhs, swap and change the sign
  // of this component for the rhs and lhs.  Then use these in a call
  // to generalized_affine_image/3.
  Linear_Expression revised_lhs = lhs;
  Linear_Expression revised_rhs = rhs;
  for (Linear_Expression::const_iterator i = lhs.begin(),
         i_end = lhs.end(); i != i_end; ++i) {
    const Variable var = i.variable();
    PPL_DIRTY_TEMP_COEFFICIENT(tmp);
    tmp = *i;
    tmp += rhs.coefficient(var);
    sub_mul_assign(revised_rhs, tmp, var);
    sub_mul_assign(revised_lhs, tmp, var);
  }
  generalized_affine_image(revised_lhs, relsym, revised_rhs);
  PPL_ASSERT(OK());
}

template <typename ITV>
template <typename T, typename Iterator>
typename Enable_If<Is_Same<T, Box<ITV> >::value
                   && Is_Same_Or_Derived<Interval_Base, ITV>::value,
                   void>::type
Box<ITV>::CC76_widening_assign(const T& y, Iterator first, Iterator last) {
  if (y.is_empty())
    return;

  for (dimension_type i = seq.size(); i-- > 0; )
    seq[i].CC76_widening_assign(y.seq[i], first, last);

  PPL_ASSERT(OK());
}

template <typename ITV>
template <typename T>
typename Enable_If<Is_Same<T, Box<ITV> >::value
                   && Is_Same_Or_Derived<Interval_Base, ITV>::value,
                   void>::type
Box<ITV>::CC76_widening_assign(const T& y, unsigned* tp) {
  static typename ITV::boundary_type stop_points[] = {
    typename ITV::boundary_type(-2),
    typename ITV::boundary_type(-1),
    typename ITV::boundary_type(0),
    typename ITV::boundary_type(1),
    typename ITV::boundary_type(2)
  };

  Box& x = *this;
  // If there are tokens available, work on a temporary copy.
  if (tp != 0 && *tp > 0) {
    Box<ITV> x_tmp(x);
    x_tmp.CC76_widening_assign(y, 0);
    // If the widening was not precise, use one of the available tokens.
    if (!x.contains(x_tmp))
      --(*tp);
    return;
  }
  x.CC76_widening_assign(y,
			 stop_points,
			 stop_points
			 + sizeof(stop_points)/sizeof(stop_points[0]));
}

template <typename ITV>
void
Box<ITV>::get_limiting_box(const Constraint_System& cs,
                           Box& limiting_box) const {
  // Private method: the caller has to ensure the following.
  PPL_ASSERT(cs.space_dimension() <= space_dimension());

  for (Constraint_System::const_iterator cs_i = cs.begin(),
         cs_end = cs.end(); cs_i != cs_end; ++cs_i) {
    const Constraint& c = *cs_i;
    dimension_type c_num_vars = 0;
    dimension_type c_only_var = 0;
    // Constraints that are not interval constraints are ignored.
    if (!Box_Helpers::extract_interval_constraint(c, c_num_vars, c_only_var))
      continue;
    // Trivial constraints are ignored.
    if (c_num_vars != 0) {
      // c is a non-trivial interval constraint.
      // add interval constraint to limiting box
      const Coefficient& n = c.inhomogeneous_term();
      const Coefficient& d = c.coefficient(Variable(c_only_var));
      if (interval_relation(seq[c_only_var], c.type(), n, d)
          == Poly_Con_Relation::is_included())
        limiting_box.add_interval_constraint_no_check(c_only_var, c.type(),
                                                      n, d);
    }
  }
}

template <typename ITV>
void
Box<ITV>::limited_CC76_extrapolation_assign(const Box& y,
                                            const Constraint_System& cs,
                                            unsigned* tp) {
  Box& x = *this;
  const dimension_type space_dim = x.space_dimension();

  // Dimension-compatibility check.
  if (space_dim != y.space_dimension())
    throw_dimension_incompatible("limited_CC76_extrapolation_assign(y, cs)",
                                 y);
  // `cs' must be dimension-compatible with the two boxes.
  const dimension_type cs_space_dim = cs.space_dimension();
  if (space_dim < cs_space_dim)
    throw_constraint_incompatible("limited_CC76_extrapolation_assign(y, cs)");

  // The limited CC76-extrapolation between two boxes in a
  // zero-dimensional space is also a zero-dimensional box
  if (space_dim == 0)
    return;

  // Assume `y' is contained in or equal to `*this'.
  PPL_EXPECT_HEAVY(copy_contains(*this, y));

  // If `*this' is empty, since `*this' contains `y', `y' is empty too.
  if (marked_empty())
    return;
  // If `y' is empty, we return.
  if (y.marked_empty())
    return;

  // Build a limiting box using all the constraints in cs
  // that are satisfied by *this.
  Box limiting_box(space_dim, UNIVERSE);
  get_limiting_box(cs, limiting_box);

  x.CC76_widening_assign(y, tp);

  // Intersect the widened box with the limiting box.
  intersection_assign(limiting_box);
}

template <typename ITV>
template <typename T>
typename Enable_If<Is_Same<T, Box<ITV> >::value
                   && Is_Same_Or_Derived<Interval_Base, ITV>::value,
                   void>::type
Box<ITV>::CC76_narrowing_assign(const T& y) {
  const dimension_type space_dim = space_dimension();

  // Dimension-compatibility check.
  if (space_dim != y.space_dimension())
    throw_dimension_incompatible("CC76_narrowing_assign(y)", y);

  // Assume `*this' is contained in or equal to `y'.
  PPL_EXPECT_HEAVY(copy_contains(y, *this));

  // If both boxes are zero-dimensional,
  // since `y' contains `*this', we simply return `*this'.
  if (space_dim == 0)
    return;

  // If `y' is empty, since `y' contains `this', `*this' is empty too.
  if (y.is_empty())
    return;
  // If `*this' is empty, we return.
  if (is_empty())
    return;

  // Replace each constraint in `*this' by the corresponding constraint
  // in `y' if the corresponding inhomogeneous terms are both finite.
  for (dimension_type i = space_dim; i-- > 0; ) {
    ITV& x_i = seq[i];
    const ITV& y_i = y.seq[i];
    if (!x_i.lower_is_boundary_infinity()
	&& !y_i.lower_is_boundary_infinity()
	&& x_i.lower() != y_i.lower())
      x_i.lower() = y_i.lower();
    if (!x_i.upper_is_boundary_infinity()
	&& !y_i.upper_is_boundary_infinity()
	&& x_i.upper() != y_i.upper())
      x_i.upper() = y_i.upper();
  }
  PPL_ASSERT(OK());
}

template <typename ITV>
Constraint_System
Box<ITV>::constraints() const {
  const dimension_type space_dim = space_dimension();
  Constraint_System cs;
  cs.set_space_dimension(space_dim);

  if (space_dim == 0) {
    if (marked_empty())
      cs = Constraint_System::zero_dim_empty();
    return cs;
  }

  if (marked_empty()) {
    cs.insert(Constraint::zero_dim_false());
    return cs;
  }

  for (dimension_type k = 0; k < space_dim; ++k) {
    const Variable v_k = Variable(k);
    PPL_DIRTY_TEMP(Coefficient, n);
    PPL_DIRTY_TEMP(Coefficient, d);
    bool closed = false;
    if (has_lower_bound(v_k, n, d, closed)) {
      if (closed)
        cs.insert(d * v_k >= n);
      else
        cs.insert(d * v_k > n);
    }
    if (has_upper_bound(v_k, n, d, closed)) {
      if (closed)
        cs.insert(d * v_k <= n);
      else
        cs.insert(d * v_k < n);
    }
  }
  return cs;
}

template <typename ITV>
Constraint_System
Box<ITV>::minimized_constraints() const {
  const dimension_type space_dim = space_dimension();
  Constraint_System cs;
  cs.set_space_dimension(space_dim);

  if (space_dim == 0) {
    if (marked_empty())
      cs = Constraint_System::zero_dim_empty();
    return cs;
  }

  // Make sure emptiness is detected.
  if (is_empty()) {
    cs.insert(Constraint::zero_dim_false());
    return cs;
  }

  for (dimension_type k = 0; k < space_dim; ++k) {
    const Variable v_k = Variable(k);
    PPL_DIRTY_TEMP(Coefficient, n);
    PPL_DIRTY_TEMP(Coefficient, d);
    bool closed = false;
    if (has_lower_bound(v_k, n, d, closed)) {
      if (closed)
        // Make sure equality constraints are detected.
        if (seq[k].is_singleton()) {
          cs.insert(d * v_k == n);
          continue;
        }
        else
          cs.insert(d * v_k >= n);
      else
        cs.insert(d * v_k > n);
    }
    if (has_upper_bound(v_k, n, d, closed)) {
      if (closed)
        cs.insert(d * v_k <= n);
      else
        cs.insert(d * v_k < n);
    }
  }
  return cs;
}

template <typename ITV>
Congruence_System
Box<ITV>::congruences() const {
  const dimension_type space_dim = space_dimension();
  Congruence_System cgs(space_dim);

  if (space_dim == 0) {
    if (marked_empty())
      cgs = Congruence_System::zero_dim_empty();
    return cgs;
  }

  // Make sure emptiness is detected.
  if (is_empty()) {
    cgs.insert(Congruence::zero_dim_false());
    return cgs;
  }

  for (dimension_type k = 0; k < space_dim; ++k) {
    const Variable v_k = Variable(k);
    PPL_DIRTY_TEMP(Coefficient, n);
    PPL_DIRTY_TEMP(Coefficient, d);
    bool closed = false;
    if (has_lower_bound(v_k, n, d, closed) && closed)
      // Make sure equality congruences are detected.
      if (seq[k].is_singleton())
        cgs.insert((d * v_k %= n) / 0);
  }
  return cgs;
}

template <typename ITV>
memory_size_type
Box<ITV>::external_memory_in_bytes() const {
  memory_size_type n = seq.capacity() * sizeof(ITV);
  for (dimension_type k = seq.size(); k-- > 0; )
    n += seq[k].external_memory_in_bytes();
  return n;
}

/*! \relates Parma_Polyhedra_Library::Box */
template <typename ITV>
std::ostream&
IO_Operators::operator<<(std::ostream& s, const Box<ITV>& box) {
  if (box.is_empty())
    s << "false";
  else if (box.is_universe())
    s << "true";
  else
    for (dimension_type k = 0,
	   space_dim = box.space_dimension(); k < space_dim; ) {
      s << Variable(k) << " in " << box[k];
      ++k;
      if (k < space_dim)
	s << ", ";
      else
	break;
    }
  return s;
}

template <typename ITV>
void
Box<ITV>::ascii_dump(std::ostream& s) const {
  const char separator = ' ';
  status.ascii_dump(s);
  const dimension_type space_dim = space_dimension();
  s << "space_dim" << separator << space_dim;
  s << "\n";
  for (dimension_type i = 0; i < space_dim;  ++i)
    seq[i].ascii_dump(s);
}

PPL_OUTPUT_TEMPLATE_DEFINITIONS(ITV, Box<ITV>)

template <typename ITV>
bool
Box<ITV>::ascii_load(std::istream& s) {
  if (!status.ascii_load(s))
    return false;

  std::string str;
  dimension_type space_dim;
  if (!(s >> str) || str != "space_dim")
    return false;
  if (!(s >> space_dim))
    return false;

  seq.clear();
  ITV seq_i;
  for (dimension_type i = 0; i < space_dim;  ++i) {
    if (seq_i.ascii_load(s))
      seq.push_back(seq_i);
    else
      return false;
  }

  // Check invariants.
  PPL_ASSERT(OK());
  return true;
}

template <typename ITV>
void
Box<ITV>::throw_dimension_incompatible(const char* method,
                                       const Box& y) const {
  std::ostringstream s;
  s << "PPL::Box::" << method << ":" << std::endl
    << "this->space_dimension() == " << this->space_dimension()
    << ", y->space_dimension() == " << y.space_dimension() << ".";
  throw std::invalid_argument(s.str());
}

template <typename ITV>
void
Box<ITV>
::throw_dimension_incompatible(const char* method,
			       dimension_type required_dim) const {
  std::ostringstream s;
  s << "PPL::Box::" << method << ":" << std::endl
    << "this->space_dimension() == " << space_dimension()
    << ", required dimension == " << required_dim << ".";
  throw std::invalid_argument(s.str());
}

template <typename ITV>
void
Box<ITV>::throw_dimension_incompatible(const char* method,
                                       const Constraint& c) const {
  std::ostringstream s;
  s << "PPL::Box::" << method << ":" << std::endl
    << "this->space_dimension() == " << space_dimension()
    << ", c->space_dimension == " << c.space_dimension() << ".";
  throw std::invalid_argument(s.str());
}

template <typename ITV>
void
Box<ITV>::throw_dimension_incompatible(const char* method,
                                       const Congruence& cg) const {
  std::ostringstream s;
  s << "PPL::Box::" << method << ":" << std::endl
    << "this->space_dimension() == " << space_dimension()
    << ", cg->space_dimension == " << cg.space_dimension() << ".";
  throw std::invalid_argument(s.str());
}

template <typename ITV>
void
Box<ITV>::throw_dimension_incompatible(const char* method,
                                       const Constraint_System& cs) const {
  std::ostringstream s;
  s << "PPL::Box::" << method << ":" << std::endl
    << "this->space_dimension() == " << space_dimension()
    << ", cs->space_dimension == " << cs.space_dimension() << ".";
  throw std::invalid_argument(s.str());
}

template <typename ITV>
void
Box<ITV>::throw_dimension_incompatible(const char* method,
                                       const Congruence_System& cgs) const {
  std::ostringstream s;
  s << "PPL::Box::" << method << ":" << std::endl
    << "this->space_dimension() == " << space_dimension()
    << ", cgs->space_dimension == " << cgs.space_dimension() << ".";
  throw std::invalid_argument(s.str());
}

template <typename ITV>
void
Box<ITV>::throw_dimension_incompatible(const char* method,
                                       const Generator& g) const {
  std::ostringstream s;
  s << "PPL::Box::" << method << ":" << std::endl
    << "this->space_dimension() == " << space_dimension()
    << ", g->space_dimension == " << g.space_dimension() << ".";
  throw std::invalid_argument(s.str());
}

template <typename ITV>
void
Box<ITV>::throw_constraint_incompatible(const char* method) {
  std::ostringstream s;
  s << "PPL::Box::" << method << ":" << std::endl
    << "the constraint is incompatible.";
  throw std::invalid_argument(s.str());
}

template <typename ITV>
void
Box<ITV>::throw_expression_too_complex(const char* method,
                                       const Linear_Expression& le) {
  using namespace IO_Operators;
  std::ostringstream s;
  s << "PPL::Box::" << method << ":" << std::endl
    << le << " is too complex.";
  throw std::invalid_argument(s.str());
}

template <typename ITV>
void
Box<ITV>::throw_dimension_incompatible(const char* method,
                                       const char* le_name,
                                       const Linear_Expression& le) const {
  std::ostringstream s;
  s << "PPL::Box::" << method << ":" << std::endl
    << "this->space_dimension() == " << space_dimension()
    << ", " << le_name << "->space_dimension() == "
    << le.space_dimension() << ".";
  throw std::invalid_argument(s.str());
}

template <typename ITV>
template <typename C>
void
Box<ITV>::throw_dimension_incompatible(const char* method,
                                       const char* lf_name,
                                       const Linear_Form<C>& lf) const {
  std::ostringstream s;
  s << "PPL::Box::" << method << ":\n"
    << "this->space_dimension() == " << space_dimension()
    << ", " << lf_name << "->space_dimension() == "
    << lf.space_dimension() << ".";
  throw std::invalid_argument(s.str());
}

template <typename ITV>
void
Box<ITV>::throw_invalid_argument(const char* method, const char* reason) {
  std::ostringstream s;
  s << "PPL::Box::" << method << ":" << std::endl
    << reason;
  throw std::invalid_argument(s.str());
}

#ifdef PPL_DOXYGEN_INCLUDE_IMPLEMENTATION_DETAILS
/*! \relates Box */
#endif // defined(PPL_DOXYGEN_INCLUDE_IMPLEMENTATION_DETAILS)
template <typename Specialization,
	  typename Temp, typename To, typename ITV>
bool
l_m_distance_assign(Checked_Number<To, Extended_Number_Policy>& r,
		    const Box<ITV>& x, const Box<ITV>& y,
		    const Rounding_Dir dir,
		    Temp& tmp0, Temp& tmp1, Temp& tmp2) {
  const dimension_type x_space_dim = x.space_dimension();
  // Dimension-compatibility check.
  if (x_space_dim != y.space_dimension())
    return false;

  // Zero-dim boxes are equal if and only if they are both empty or universe.
  if (x_space_dim == 0) {
    if (x.marked_empty() == y.marked_empty())
      assign_r(r, 0, ROUND_NOT_NEEDED);
    else
      assign_r(r, PLUS_INFINITY, ROUND_NOT_NEEDED);
    return true;
  }

  // The distance computation requires a check for emptiness.
  (void) x.is_empty();
  (void) y.is_empty();
  // If one of two boxes is empty, then they are equal if and only if
  // the other box is empty too.
  if (x.marked_empty() || y.marked_empty()) {
    if (x.marked_empty() == y.marked_empty()) {
      assign_r(r, 0, ROUND_NOT_NEEDED);
      return true;
    }
    else
      goto pinf;
  }

  assign_r(tmp0, 0, ROUND_NOT_NEEDED);
  for (dimension_type i = x_space_dim; i-- > 0; ) {
    const ITV& x_i = x.seq[i];
    const ITV& y_i = y.seq[i];
    // Dealing with the lower bounds.
    if (x_i.lower_is_boundary_infinity()) {
      if (!y_i.lower_is_boundary_infinity())
	goto pinf;
    }
    else if (y_i.lower_is_boundary_infinity())
      goto pinf;
    else {
      const Temp* tmp1p;
      const Temp* tmp2p;
      if (x_i.lower() > y_i.lower()) {
	maybe_assign(tmp1p, tmp1, x_i.lower(), dir);
	maybe_assign(tmp2p, tmp2, y_i.lower(), inverse(dir));
      }
      else {
	maybe_assign(tmp1p, tmp1, y_i.lower(), dir);
	maybe_assign(tmp2p, tmp2, x_i.lower(), inverse(dir));
      }
      sub_assign_r(tmp1, *tmp1p, *tmp2p, dir);
      PPL_ASSERT(sgn(tmp1) >= 0);
      Specialization::combine(tmp0, tmp1, dir);
    }
    // Dealing with the lower bounds.
    if (x_i.upper_is_boundary_infinity())
      if (y_i.upper_is_boundary_infinity())
	continue;
      else
	goto pinf;
    else if (y_i.upper_is_boundary_infinity())
      goto pinf;
    else {
      const Temp* tmp1p;
      const Temp* tmp2p;
      if (x_i.upper() > y_i.upper()) {
	maybe_assign(tmp1p, tmp1, x_i.upper(), dir);
	maybe_assign(tmp2p, tmp2, y_i.upper(), inverse(dir));
      }
      else {
	maybe_assign(tmp1p, tmp1, y_i.upper(), dir);
	maybe_assign(tmp2p, tmp2, x_i.upper(), inverse(dir));
      }
      sub_assign_r(tmp1, *tmp1p, *tmp2p, dir);
      PPL_ASSERT(sgn(tmp1) >= 0);
      Specialization::combine(tmp0, tmp1, dir);
    }
  }
  Specialization::finalize(tmp0, dir);
  assign_r(r, tmp0, dir);
  return true;

 pinf:
  assign_r(r, PLUS_INFINITY, ROUND_NOT_NEEDED);
  return true;
}

} // namespace Parma_Polyhedra_Library

#endif // !defined(PPL_Box_templates_hh)<|MERGE_RESOLUTION|>--- conflicted
+++ resolved
@@ -2164,14 +2164,9 @@
   dimension_type c_num_vars = 0;
   dimension_type c_only_var = 0;
   // Throw an exception if c is not an interval constraints.
-<<<<<<< HEAD
   if (!Box_Helpers::extract_interval_constraint(c, c_num_vars, c_only_var))
-    throw_generic("add_constraint(c)", "c is not an interval constraint");
-=======
-  if (!extract_interval_constraint(c, c_space_dim, c_num_vars, c_only_var))
     throw_invalid_argument("add_constraint(c)",
                            "c is not an interval constraint");
->>>>>>> 717a18d0
 
   // Throw an exception if c is a nontrivial strict constraint
   // and ITV does not support open boundaries.
@@ -2234,14 +2229,9 @@
   dimension_type cg_num_vars = 0;
   dimension_type cg_only_var = 0;
   // Throw an exception if c is not an interval congruence.
-<<<<<<< HEAD
   if (!Box_Helpers::extract_interval_congruence(cg, cg_num_vars, cg_only_var))
-    throw_generic("add_congruence(cg)", "cg is not an interval congruence");
-=======
-  if (!extract_interval_congruence(cg, cg_space_dim, cg_num_vars, cg_only_var))
     throw_invalid_argument("add_congruence(cg)",
                            "cg is not an interval congruence");
->>>>>>> 717a18d0
 
   // Avoid doing useless work if the box is known to be empty.
   if (marked_empty())
