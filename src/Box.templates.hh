--- conflicted
+++ resolved
@@ -1435,20 +1435,11 @@
     if (seq_i.is_singleton()) {
       // If `v' is constant, replace it in `le' by the value.
       assign_r(tmp, seq_i.lower(), ROUND_NOT_NEEDED);
-<<<<<<< HEAD
-      num = tmp.get_num();
-      den = tmp.get_den();
-      c *= den;
-      c += num * val_den * (*i);
-      val_den *= den;
-=======
       numer = tmp.get_num();
       denom = tmp.get_den();
-      le -= coeff*v;
-      le *= denom;
-      le += numer*coeff;
+      c *= denom;
+      c += numer * val_denom * (*i);
       val_denom *= denom;
->>>>>>> a9a6632b
       continue;
     }
     // The expression `expr' is not constant.
@@ -1460,11 +1451,7 @@
   freq_d = 1;
 
   // Reduce `val_n' and `val_d'.
-<<<<<<< HEAD
-  normalize2(c, val_den, val_n, val_d);
-=======
-  normalize2(le.inhomogeneous_term(), val_denom, val_n, val_d);
->>>>>>> a9a6632b
+  normalize2(c, val_denom, val_n, val_d);
   return true;
 }
 
@@ -3373,30 +3360,16 @@
   PPL_DIRTY_TEMP_COEFFICIENT(d);
   if (corrected_relsym == LESS_THAN || corrected_relsym == LESS_OR_EQUAL) {
     if (bound_below) {
-<<<<<<< HEAD
       revised_expr = expr;
       revised_expr.set_inhomogeneous_term(Coefficient_zero());
       revised_expr *= d;
-=======
-      for ( ; dim > 0; dim--) {
-        d = min_denom * expr.coefficient(Variable(dim - 1));
-        revised_expr += d * Variable(dim - 1);
-      }
->>>>>>> a9a6632b
     }
   }
   else {
     if (bound_above) {
-<<<<<<< HEAD
       revised_expr = expr;
       revised_expr.set_inhomogeneous_term(Coefficient_zero());
-      revised_expr *= max_den;
-=======
-      for ( ; dim > 0; dim--) {
-        d = max_denom * expr.coefficient(Variable(dim - 1));
-        revised_expr += d * Variable(dim - 1);
-      }
->>>>>>> a9a6632b
+      revised_expr *= max_denom;
     }
   }
 
