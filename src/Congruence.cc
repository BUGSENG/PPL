/* Congruence class implementation (non-inline functions).
   Copyright (C) 2001-2010 Roberto Bagnara <bagnara@cs.unipr.it>
   Copyright (C) 2010-2011 BUGSENG srl (http://bugseng.com)

This file is part of the Parma Polyhedra Library (PPL).

The PPL is free software; you can redistribute it and/or modify it
under the terms of the GNU General Public License as published by the
Free Software Foundation; either version 3 of the License, or (at your
option) any later version.

The PPL is distributed in the hope that it will be useful, but WITHOUT
ANY WARRANTY; without even the implied warranty of MERCHANTABILITY or
FITNESS FOR A PARTICULAR PURPOSE.  See the GNU General Public License
for more details.

You should have received a copy of the GNU General Public License
along with this program; if not, write to the Free Software Foundation,
Inc., 51 Franklin Street, Fifth Floor, Boston, MA 02111-1307, USA.

For the most up-to-date information see the Parma Polyhedra Library
site: http://bugseng.com/products/ppl/ . */

#include "ppl-config.h"
#include "Congruence.defs.hh"
#include "Variable.defs.hh"
#include "assert.hh"
#include <iostream>
#include <sstream>
#include <stdexcept>
#include <string>

namespace PPL = Parma_Polyhedra_Library;

PPL::Congruence::Congruence(const Constraint& c)
  : expr(c.expression(), c.space_dimension()),
    modulus_(0) {
  if (!c.is_equality())
    throw_invalid_argument("Congruence(c)",
                           "constraint c must be an equality.");
}

PPL::Congruence::Congruence(const Constraint& c,
                            dimension_type new_space_dimension)
  : expr(c.expression(), new_space_dimension),
    modulus_(0) {
  if (!c.is_equality())
    throw_invalid_argument("Congruence(c, space_dim)",
                           "constraint c must be an equality.");
}

void
PPL::Congruence::sign_normalize() {
  expr.sign_normalize();
}

void
PPL::Congruence::normalize() {
  PPL_ASSERT(OK());
  sign_normalize();

  if (modulus_ == 0)
    return;

  PPL_DIRTY_TEMP_COEFFICIENT(c);
  c = expr.inhomogeneous_term();
  // Factor the modulus out of the inhomogeneous term.
  c %= modulus_;
  if (c < 0)
    // Make inhomogeneous term positive.
    c += modulus_;
  expr.set_inhomogeneous_term(c);

  PPL_ASSERT(OK());
}

void
PPL::Congruence::strong_normalize() {
  normalize();
  
  Coefficient gcd = expr.gcd(0, expr.space_dimension() + 1);
  if (gcd == 0)
    gcd = modulus_;
  else
    gcd_assign(gcd, modulus_, gcd);
  
  if (gcd != 0 && gcd != 1) {
    expr /= gcd;
    modulus_ /= gcd;
  }
  PPL_ASSERT(OK());
}

void
PPL::Congruence::scale(Coefficient_traits::const_reference factor) {
  if (factor == 1)
    // Nothing to do.
    return;
  
  expr *= factor;
  modulus_ *= factor;
}

void
PPL::Congruence
::affine_preimage(Variable v, const Linear_Expression& e,
                  Coefficient_traits::const_reference denominator) {
  PPL_DIRTY_TEMP_COEFFICIENT(c);
  c = expr.get(v);

  if (c == 0)
    return;

  scale(denominator);

  expr.linear_combine(e, 1, c, 0, e.space_dimension() + 1);

  if (v.space_dimension() > e.space_dimension() || e.get(v) == 0)
    // Not invertible
    expr.set(v, Coefficient_zero());
  else {
    c *= e.get(v);
    expr.set(v, c);
  }
}

PPL::Congruence
PPL::Congruence::create(const Linear_Expression& e1,
			const Linear_Expression& e2) {
  if (e1.space_dimension() >= e2.space_dimension()) {
    Linear_Expression e(e1, e1.space_dimension());
    e -= e2;
    return Congruence(e, 1, Recycle_Input());
  } else {
    Linear_Expression e(e2, e2.space_dimension());
    neg_assign(e);
    e += e1;
    return Congruence(e, 1, Recycle_Input());
  }
}

void
PPL::Congruence::throw_invalid_argument(const char* method,
					const char* message) const {
  std::ostringstream s;
  s << "PPL::Congruence::" << method << ":" << std::endl
    << message;
  throw std::invalid_argument(s.str());
}

void
PPL::Congruence::throw_dimension_incompatible(const char* method,
					      const char* v_name,
					      const Variable v) const {
  std::ostringstream s;
  s << "this->space_dimension() == " << space_dimension() << ", "
    << v_name << ".space_dimension() == " << v.space_dimension() << ".";
  std::string str = s.str();
  throw_invalid_argument(method, str.c_str());
}

/*! \relates Parma_Polyhedra_Library::Congruence */
std::ostream&
PPL::IO_Operators::operator<<(std::ostream& s, const Congruence& c) {
  const dimension_type num_variables = c.space_dimension();
  PPL_DIRTY_TEMP_COEFFICIENT(cv);
  bool first = true;
  for (Linear_Expression::const_iterator i = c.expression().begin(),
        i_end = c.expression().lower_bound(Variable(num_variables)); i != i_end; ++i) {
    cv = *i;
    if (!first) {
      if (cv > 0)
        s << " + ";
      else {
        s << " - ";
        neg_assign(cv);
      }
    }
    else
      first = false;
    if (cv == -1)
      s << "-";
    else if (cv != 1)
      s << cv << "*";
    s << i.variable();
  }
  if (first)
    s << Coefficient_zero();
  s << " = " << -c.inhomogeneous_term();
  if (c.is_proper_congruence())
    s << " (mod " << c.modulus() << ")";
  return s;
}

bool
PPL::Congruence::is_tautological() const {
<<<<<<< HEAD
  if (is_equality())
    return (inhomogeneous_term() == 0) && expr.all_homogeneous_terms_are_zero();
  
  return (inhomogeneous_term() % modulus() == 0) && expr.all_homogeneous_terms_are_zero();
=======
  if ((is_equality() && inhomogeneous_term() == 0)
      || (is_proper_congruence()
	  && (inhomogeneous_term() % modulus() == 0))) {
    for (dimension_type i = space_dimension(); i > 0; --i)
      if ((*this)[i] != 0)
	return false;
    return true;
  }
  return false;
>>>>>>> a6e77756
}

bool
PPL::Congruence::is_inconsistent() const {
<<<<<<< HEAD
  if (is_equality())
    return (inhomogeneous_term() != 0) && expr.all_homogeneous_terms_are_zero();
  
  return (inhomogeneous_term() % modulus() != 0) && expr.all_homogeneous_terms_are_zero();
=======
  if (inhomogeneous_term() == 0
      || (is_proper_congruence()
	  && ((inhomogeneous_term() % modulus()) == 0)))
    return false;
  for (dimension_type i = space_dimension(); i > 0; --i)
    if ((*this)[i] != 0)
      return false;
  return true;
>>>>>>> a6e77756
}

void
PPL::Congruence::ascii_dump(std::ostream& s) const {
  expr.ascii_dump(s);
  s << " m " << modulus_ << std::endl;
}

PPL_OUTPUT_DEFINITIONS(Congruence)

bool
PPL::Congruence::ascii_load(std::istream& s) {
  expr.ascii_load(s);
  
  std::string str;
  if (!(s >> str) || str != "m")
    return false;

  if (!(s >> modulus_))
    return false;

  PPL_ASSERT(OK());
  return true;
}

bool
PPL::Congruence::OK() const {
  // Modulus check.
  if (modulus() < 0) {
#ifndef NDEBUG
    std::cerr << "Congruence has a negative modulus " << modulus() << "."
	      << std::endl;
#endif
    return false;
  }

  // All tests passed.
  return true;
}

PPL::Congruence&
PPL::operator+=(Congruence& c1, const Congruence& c2) {
  // TODO: Check this assertion. The contract seems different.
  PPL_ASSERT(c1.is_proper_congruence() || c2.is_proper_congruence());
  c1.expr += c2.expr;
  if (c1.is_equality())
    c1.modulus() = c2.modulus();
  return c1;
}

PPL::Congruence&
PPL::operator-=(Congruence& c1, const Congruence& c2) {
  // TODO: Check this assertion. The contract seems different.
  PPL_ASSERT(c1.is_proper_congruence() || c2.is_proper_congruence());
  c1.expr -= c2.expr;
  if (c1.modulus() == 0)
    c1.modulus() = c2.modulus();
  return c1;
}

void
PPL::add_mul_assign(Congruence& c1,
                    Coefficient_traits::const_reference factor,
                    const Congruence& c2) {
  // TODO: Check this assertion. The contract seems different.
  PPL_ASSERT(c1.is_proper_congruence() || c2.is_proper_congruence());
  add_mul_assign(c1.expr, factor, c2.expr);
  if (c1.modulus() == 0)
    c1.modulus() = c2.modulus();
}

void
PPL::sub_mul_assign(Congruence& c1,
                    Coefficient_traits::const_reference factor,
                    const Congruence& c2) {
  // TODO: Check this assertion. The contract seems different.
  PPL_ASSERT(c1.is_proper_congruence() || c2.is_proper_congruence());
  sub_mul_assign(c1.expr, factor, c2.expr);
  if (c1.modulus() == 0)
    c1.modulus() = c2.modulus();
}

const PPL::Congruence* PPL::Congruence::zero_dim_false_p = 0;
const PPL::Congruence* PPL::Congruence::zero_dim_integrality_p = 0;

void
PPL::Congruence::initialize() {
  PPL_ASSERT(zero_dim_false_p == 0);
  zero_dim_false_p
    = new Congruence((Linear_Expression::zero() %= Coefficient(-1)) / 0);

  PPL_ASSERT(zero_dim_integrality_p == 0);
  zero_dim_integrality_p
    = new Congruence(Linear_Expression::zero() %= Coefficient(-1));
}

void
PPL::Congruence::finalize() {
  PPL_ASSERT(zero_dim_false_p != 0);
  delete zero_dim_false_p;
  zero_dim_false_p = 0;

  PPL_ASSERT(zero_dim_integrality_p != 0);
  delete zero_dim_integrality_p;
  zero_dim_integrality_p = 0;
}<|MERGE_RESOLUTION|>--- conflicted
+++ resolved
@@ -194,41 +194,18 @@
 
 bool
 PPL::Congruence::is_tautological() const {
-<<<<<<< HEAD
   if (is_equality())
     return (inhomogeneous_term() == 0) && expr.all_homogeneous_terms_are_zero();
   
   return (inhomogeneous_term() % modulus() == 0) && expr.all_homogeneous_terms_are_zero();
-=======
-  if ((is_equality() && inhomogeneous_term() == 0)
-      || (is_proper_congruence()
-	  && (inhomogeneous_term() % modulus() == 0))) {
-    for (dimension_type i = space_dimension(); i > 0; --i)
-      if ((*this)[i] != 0)
-	return false;
-    return true;
-  }
-  return false;
->>>>>>> a6e77756
 }
 
 bool
 PPL::Congruence::is_inconsistent() const {
-<<<<<<< HEAD
   if (is_equality())
     return (inhomogeneous_term() != 0) && expr.all_homogeneous_terms_are_zero();
   
   return (inhomogeneous_term() % modulus() != 0) && expr.all_homogeneous_terms_are_zero();
-=======
-  if (inhomogeneous_term() == 0
-      || (is_proper_congruence()
-	  && ((inhomogeneous_term() % modulus()) == 0)))
-    return false;
-  for (dimension_type i = space_dimension(); i > 0; --i)
-    if ((*this)[i] != 0)
-      return false;
-  return true;
->>>>>>> a6e77756
 }
 
 void
