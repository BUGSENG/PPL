/* BD_Shape class implementation: non-inline template functions.
   Copyright (C) 2001-2010 Roberto Bagnara <bagnara@cs.unipr.it>
   Copyright (C) 2010-2012 BUGSENG srl (http://bugseng.com)

This file is part of the Parma Polyhedra Library (PPL).

The PPL is free software; you can redistribute it and/or modify it
under the terms of the GNU General Public License as published by the
Free Software Foundation; either version 3 of the License, or (at your
option) any later version.

The PPL is distributed in the hope that it will be useful, but WITHOUT
ANY WARRANTY; without even the implied warranty of MERCHANTABILITY or
FITNESS FOR A PARTICULAR PURPOSE.  See the GNU General Public License
for more details.

You should have received a copy of the GNU General Public License
along with this program; if not, write to the Free Software Foundation,
Inc., 51 Franklin Street, Fifth Floor, Boston, MA 02111-1307, USA.

For the most up-to-date information see the Parma Polyhedra Library
site: http://bugseng.com/products/ppl/ . */

#ifndef PPL_BD_Shape_templates_hh
#define PPL_BD_Shape_templates_hh 1

#include "Generator_System.defs.hh"
#include "Generator_System.inlines.hh"
#include "Congruence_System.inlines.hh"
#include "Congruence_System.defs.hh"
#include "Interval.defs.hh"
#include "Linear_Form.defs.hh"
#include "Poly_Con_Relation.defs.hh"
#include "Poly_Gen_Relation.defs.hh"
#include "MIP_Problem.defs.hh"
#include "Variables_Set.defs.hh"
#include "Bit_Row.defs.hh"
#include "Temp.defs.hh"
#include "assert.hh"
#include <vector>
#include <deque>
#include <iostream>
#include <sstream>
#include <stdexcept>
#include <algorithm>

namespace Parma_Polyhedra_Library {

template <typename T>
BD_Shape<T>::BD_Shape(const Congruence_System& cgs)
  : dbm(cgs.space_dimension() + 1),
    status(),
    redundancy_dbm() {
  add_congruences(cgs);
}

template <typename T>
BD_Shape<T>::BD_Shape(const Generator_System& gs)
  : dbm(gs.space_dimension() + 1), status(), redundancy_dbm() {
  const Generator_System::const_iterator gs_begin = gs.begin();
  const Generator_System::const_iterator gs_end = gs.end();
  if (gs_begin == gs_end) {
    // An empty generator system defines the empty BD shape.
    set_empty();
    return;
  }

  const dimension_type space_dim = space_dimension();
  DB_Row<N>& dbm_0 = dbm[0];
  PPL_DIRTY_TEMP(N, tmp);

  bool dbm_initialized = false;
  bool point_seen = false;
  // Going through all the points and closure points.
  for (Generator_System::const_iterator gs_i = gs_begin;
       gs_i != gs_end; ++gs_i) {
    const Generator& g = *gs_i;
    switch (g.type()) {
    case Generator::POINT:
      point_seen = true;
      // Intentionally fall through.
    case Generator::CLOSURE_POINT:
      if (!dbm_initialized) {
        // When handling the first (closure) point, we initialize the DBM.
        dbm_initialized = true;
        const Coefficient& d = g.divisor();
        // TODO: Check if the following loop can be optimized used
        // Generator::Expression::const_iterator.
        for (dimension_type i = space_dim; i > 0; --i) {
          const Coefficient& g_i = g.expression().get(Variable(i - 1));
          DB_Row<N>& dbm_i = dbm[i];
          for (dimension_type j = space_dim; j > 0; --j)
            if (i != j)
              div_round_up(dbm_i[j], g.expression().get(Variable(j - 1)) - g_i, d);
          div_round_up(dbm_i[0], -g_i, d);
        }
        for (dimension_type j = space_dim; j > 0; --j)
          div_round_up(dbm_0[j], g.expression().get(Variable(j - 1)), d);
        // Note: no need to initialize the first element of the main diagonal.
      }
      else {
        // This is not the first point: the DBM already contains
        // valid values and we must compute maxima.
        const Coefficient& d = g.divisor();
        // TODO: Check if the following loop can be optimized used
        // Generator::Expression::const_iterator.
        for (dimension_type i = space_dim; i > 0; --i) {
          const Coefficient& g_i = g.expression().get(Variable(i - 1));
          DB_Row<N>& dbm_i = dbm[i];
          // The loop correctly handles the case when i == j.
          for (dimension_type j = space_dim; j > 0; --j) {
            div_round_up(tmp, g.expression().get(Variable(j - 1)) - g_i, d);
            max_assign(dbm_i[j], tmp);
          }
          div_round_up(tmp, -g_i, d);
          max_assign(dbm_i[0], tmp);
        }
        for (dimension_type j = space_dim; j > 0; --j) {
          div_round_up(tmp, g.expression().get(Variable(j - 1)), d);
          max_assign(dbm_0[j], tmp);
        }
      }
      break;
    default:
      // Lines and rays temporarily ignored.
      break;
    }
  }

  if (!point_seen)
    // The generator system is not empty, but contains no points.
    throw_invalid_argument("BD_Shape(gs)",
                           "the non-empty generator system gs "
                           "contains no points.");

  // Going through all the lines and rays.
  for (Generator_System::const_iterator gs_i = gs_begin;
       gs_i != gs_end; ++gs_i) {
    const Generator& g = *gs_i;
    switch (g.type()) {
    case Generator::LINE:
      // TODO: Check if the following loop can be optimized used
      // Generator::Expression::const_iterator.
      for (dimension_type i = space_dim; i > 0; --i) {
        const Coefficient& g_i = g.expression().get(Variable(i - 1));
        DB_Row<N>& dbm_i = dbm[i];
        // The loop correctly handles the case when i == j.
        for (dimension_type j = space_dim; j > 0; --j)
          if (g_i != g.expression().get(Variable(j - 1)))
            assign_r(dbm_i[j], PLUS_INFINITY, ROUND_NOT_NEEDED);
        if (g_i != 0)
          assign_r(dbm_i[0], PLUS_INFINITY, ROUND_NOT_NEEDED);
      }
      for (Generator::Expression::const_iterator i = g.expression().begin(),
            i_end = g.expression().end(); i != i_end; ++i)
        assign_r(dbm_0[i.variable().space_dimension()],
                 PLUS_INFINITY, ROUND_NOT_NEEDED);
      break;
    case Generator::RAY:
      // TODO: Check if the following loop can be optimized used
      // Generator::Expression::const_iterator.
      for (dimension_type i = space_dim; i > 0; --i) {
        const Coefficient& g_i = g.expression().get(Variable(i - 1));
        DB_Row<N>& dbm_i = dbm[i];
        // The loop correctly handles the case when i == j.
        for (dimension_type j = space_dim; j > 0; --j)
          if (g_i < g.expression().get(Variable(j - 1)))
            assign_r(dbm_i[j], PLUS_INFINITY, ROUND_NOT_NEEDED);
        if (g_i < 0)
          assign_r(dbm_i[0], PLUS_INFINITY, ROUND_NOT_NEEDED);
      }
      for (Generator::Expression::const_iterator i = g.expression().begin(),
            i_end = g.expression().end(); i != i_end; ++i)
        if (*i > 0)
          assign_r(dbm_0[i.variable().space_dimension()],
                   PLUS_INFINITY, ROUND_NOT_NEEDED);
      break;
    default:
      // Points and closure points already dealt with.
      break;
    }
  }
  set_shortest_path_closed();
  PPL_ASSERT(OK());
}

template <typename T>
BD_Shape<T>::BD_Shape(const Polyhedron& ph, const Complexity_Class complexity)
  : dbm(), status(), redundancy_dbm() {
  const dimension_type num_dimensions = ph.space_dimension();

  if (ph.marked_empty()) {
    *this = BD_Shape<T>(num_dimensions, EMPTY);
    return;
  }

  if (num_dimensions == 0) {
    *this = BD_Shape<T>(num_dimensions, UNIVERSE);
    return;
  }

  // Build from generators when we do not care about complexity
  // or when the process has polynomial complexity.
  if (complexity == ANY_COMPLEXITY
      || (!ph.has_pending_constraints() && ph.generators_are_up_to_date())) {
    *this = BD_Shape<T>(ph.generators());
    return;
  }

  // We cannot afford exponential complexity, we do not have a complete set
  // of generators for the polyhedron, and the polyhedron is not trivially
  // empty or zero-dimensional.  Constraints, however, are up to date.
  PPL_ASSERT(ph.constraints_are_up_to_date());

  if (!ph.has_something_pending() && ph.constraints_are_minimized()) {
    // If the constraint system of the polyhedron is minimized,
    // the test `is_universe()' has polynomial complexity.
    if (ph.is_universe()) {
      *this = BD_Shape<T>(num_dimensions, UNIVERSE);
      return;
    }
  }

  // See if there is at least one inconsistent constraint in `ph.con_sys'.
  for (Constraint_System::const_iterator i = ph.con_sys.begin(),
         cs_end = ph.con_sys.end(); i != cs_end; ++i)
    if (i->is_inconsistent()) {
      *this = BD_Shape<T>(num_dimensions, EMPTY);
      return;
    }

  // If `complexity' allows it, use simplex to derive the exact (modulo
  // the fact that our BDSs are topologically closed) variable bounds.
  if (complexity == SIMPLEX_COMPLEXITY) {
    MIP_Problem lp(num_dimensions);
    lp.set_optimization_mode(MAXIMIZATION);

    const Constraint_System& ph_cs = ph.constraints();
    if (!ph_cs.has_strict_inequalities())
      lp.add_constraints(ph_cs);
    else
      // Adding to `lp' a topologically closed version of `ph_cs'.
      for (Constraint_System::const_iterator i = ph_cs.begin(),
             ph_cs_end = ph_cs.end(); i != ph_cs_end; ++i) {
        const Constraint& c = *i;
        if (c.is_strict_inequality())
          lp.add_constraint(Linear_Expression(c) >= 0);
        else
          lp.add_constraint(c);
      }

    // Check for unsatisfiability.
    if (!lp.is_satisfiable()) {
      *this = BD_Shape<T>(num_dimensions, EMPTY);
      return;
    }

    // Start with a universe BDS that will be refined by the simplex.
    *this = BD_Shape<T>(num_dimensions, UNIVERSE);
    // Get all the upper bounds.
    Generator g(point());
    PPL_DIRTY_TEMP_COEFFICIENT(numer);
    PPL_DIRTY_TEMP_COEFFICIENT(denom);
    for (dimension_type i = 1; i <= num_dimensions; ++i) {
      Variable x(i-1);
      // Evaluate optimal upper bound for `x <= ub'.
      lp.set_objective_function(x);
      if (lp.solve() == OPTIMIZED_MIP_PROBLEM) {
        g = lp.optimizing_point();
        lp.evaluate_objective_function(g, numer, denom);
        div_round_up(dbm[0][i], numer, denom);
      }
      // Evaluate optimal upper bound for `x - y <= ub'.
      for (dimension_type j = 1; j <= num_dimensions; ++j) {
        if (i == j)
          continue;
        Variable y(j-1);
        lp.set_objective_function(x - y);
        if (lp.solve() == OPTIMIZED_MIP_PROBLEM) {
          g = lp.optimizing_point();
          lp.evaluate_objective_function(g, numer, denom);
          div_round_up(dbm[j][i], numer, denom);
        }
      }
      // Evaluate optimal upper bound for `-x <= ub'.
      lp.set_objective_function(-x);
      if (lp.solve() == OPTIMIZED_MIP_PROBLEM) {
        g = lp.optimizing_point();
        lp.evaluate_objective_function(g, numer, denom);
        div_round_up(dbm[i][0], numer, denom);
      }
    }
    set_shortest_path_closed();
    PPL_ASSERT(OK());
    return;
  }

  // Extract easy-to-find bounds from constraints.
  PPL_ASSERT(complexity == POLYNOMIAL_COMPLEXITY);
  *this = BD_Shape<T>(num_dimensions, UNIVERSE);
  refine_with_constraints(ph.constraints());
}

template <typename T>
dimension_type
BD_Shape<T>::affine_dimension() const {
  const dimension_type space_dim = space_dimension();
  // A zero-space-dim shape always has affine dimension zero.
  if (space_dim == 0)
    return 0;

  // Shortest-path closure is necessary to detect emptiness
  // and all (possibly implicit) equalities.
  shortest_path_closure_assign();
  if (marked_empty())
    return 0;

  // The vector `predecessor' is used to represent equivalence classes:
  // `predecessor[i] == i' if and only if `i' is the leader of its
  // equivalence class (i.e., the minimum index in the class).
  std::vector<dimension_type> predecessor;
  compute_predecessors(predecessor);

  // Due to the fictitious variable `0', the affine dimension is one
  // less the number of equivalence classes.
  dimension_type affine_dim = 0;
  // Note: disregard the first equivalence class.
  for (dimension_type i = 1; i <= space_dim; ++i)
    if (predecessor[i] == i)
      ++affine_dim;

  return affine_dim;
}

template <typename T>
Congruence_System
BD_Shape<T>::minimized_congruences() const {
  // Shortest-path closure is necessary to detect emptiness
  // and all (possibly implicit) equalities.
  shortest_path_closure_assign();

  const dimension_type space_dim = space_dimension();
  Congruence_System cgs(space_dim);

  if (space_dim == 0) {
    if (marked_empty())
      cgs = Congruence_System::zero_dim_empty();
    return cgs;
  }

  if (marked_empty()) {
    cgs.insert(Congruence::zero_dim_false());
    return cgs;
  }

  PPL_DIRTY_TEMP_COEFFICIENT(numer);
  PPL_DIRTY_TEMP_COEFFICIENT(denom);

  // Compute leader information.
  std::vector<dimension_type> leaders;
  compute_leaders(leaders);

  // Go through the non-leaders to generate equality constraints.
  const DB_Row<N>& dbm_0 = dbm[0];
  for (dimension_type i = 1; i <= space_dim; ++i) {
    const dimension_type leader = leaders[i];
    if (i != leader) {
      // Generate the constraint relating `i' and its leader.
      if (leader == 0) {
        // A unary equality has to be generated.
        PPL_ASSERT(!is_plus_infinity(dbm_0[i]));
        numer_denom(dbm_0[i], numer, denom);
        cgs.insert(denom*Variable(i-1) == numer);
      }
      else {
        // A binary equality has to be generated.
        PPL_ASSERT(!is_plus_infinity(dbm[i][leader]));
        numer_denom(dbm[i][leader], numer, denom);
        cgs.insert(denom*Variable(leader-1) - denom*Variable(i-1) == numer);
      }
    }
  }
  return cgs;
}

template <typename T>
void
BD_Shape<T>::add_constraint(const Constraint& c) {
  // Dimension-compatibility check.
  if (c.space_dimension() > space_dimension())
    throw_dimension_incompatible("add_constraint(c)", c);

  // Get rid of strict inequalities.
  if (c.is_strict_inequality()) {
    if (c.is_inconsistent()) {
      set_empty();
      return;
    }
    if (c.is_tautological())
      return;
    // Nontrivial strict inequalities are not allowed.
    throw_invalid_argument("add_constraint(c)",
                           "strict inequalities are not allowed");
  }

  dimension_type num_vars = 0;
  dimension_type i = 0;
  dimension_type j = 0;
  PPL_DIRTY_TEMP_COEFFICIENT(coeff);
  // Constraints that are not bounded differences are not allowed.
<<<<<<< HEAD
  if (!BD_Shape_Helpers::extract_bounded_difference(c, num_vars, i, j, coeff))
    throw_generic("add_constraint(c)",
                  "c is not a bounded difference constraint");
=======
  if (!extract_bounded_difference(c, c_space_dim, num_vars, i, j, coeff))
    throw_invalid_argument("add_constraint(c)",
                           "c is not a bounded difference constraint");
>>>>>>> 717a18d0

  const Coefficient& inhomo = c.inhomogeneous_term();
  if (num_vars == 0) {
    // Dealing with a trivial constraint (not a strict inequality).
    if (inhomo < 0
        || (inhomo != 0 && c.is_equality()))
      set_empty();
    return;
  }

  // Select the cell to be modified for the "<=" part of the constraint,
  // and set `coeff' to the absolute value of itself.
  const bool negative = (coeff < 0);
  if (negative)
    neg_assign(coeff);

  bool changed = false;
  N& x = negative ? dbm[i][j] : dbm[j][i];
  // Compute the bound for `x', rounding towards plus infinity.
  PPL_DIRTY_TEMP(N, d);
  div_round_up(d, inhomo, coeff);
  if (x > d) {
    x = d;
    changed = true;
  }

  if (c.is_equality()) {
    N& y = negative ? dbm[j][i] : dbm[i][j];
    // Also compute the bound for `y', rounding towards plus infinity.
    PPL_DIRTY_TEMP_COEFFICIENT(minus_c_term);
    neg_assign(minus_c_term, inhomo);
    div_round_up(d, minus_c_term, coeff);
    if (y > d) {
      y = d;
      changed = true;
    }
  }

  // In general, adding a constraint does not preserve the shortest-path
  // closure or reduction of the bounded difference shape.
  if (changed && marked_shortest_path_closed())
    reset_shortest_path_closed();
  PPL_ASSERT(OK());
}

template <typename T>
void
BD_Shape<T>::add_congruence(const Congruence& cg) {
  const dimension_type cg_space_dim = cg.space_dimension();
  // Dimension-compatibility check:
  // the dimension of `cg' can not be greater than space_dim.
  if (space_dimension() < cg_space_dim)
    throw_dimension_incompatible("add_congruence(cg)", cg);

  // Handle the case of proper congruences first.
  if (cg.is_proper_congruence()) {
    if (cg.is_tautological())
      return;
    if (cg.is_inconsistent()) {
      set_empty();
      return;
    }
    // Non-trivial and proper congruences are not allowed.
    throw_invalid_argument("add_congruence(cg)",
                           "cg is a non-trivial, proper congruence");
  }

  PPL_ASSERT(cg.is_equality());
  Constraint c(cg);
  add_constraint(c);
}

template <typename T>
void
BD_Shape<T>::refine_no_check(const Constraint& c) {
  PPL_ASSERT(!marked_empty());
  PPL_ASSERT(c.space_dimension() <= space_dimension());

  dimension_type num_vars = 0;
  dimension_type i = 0;
  dimension_type j = 0;
  PPL_DIRTY_TEMP_COEFFICIENT(coeff);
  // Constraints that are not bounded differences are ignored.
  if (!BD_Shape_Helpers::extract_bounded_difference(c, num_vars, i, j, coeff))
    return;

  const Coefficient& inhomo = c.inhomogeneous_term();
  if (num_vars == 0) {
    // Dealing with a trivial constraint (might be a strict inequality).
    if (inhomo < 0
        || (c.is_equality() && inhomo != 0)
        || (c.is_strict_inequality() && inhomo == 0))
      set_empty();
    return;
  }

  // Select the cell to be modified for the "<=" part of the constraint,
  // and set `coeff' to the absolute value of itself.
  const bool negative = (coeff < 0);
  N& x = negative ? dbm[i][j] : dbm[j][i];
  N& y = negative ? dbm[j][i] : dbm[i][j];
  if (negative)
    neg_assign(coeff);

  bool changed = false;
  // Compute the bound for `x', rounding towards plus infinity.
  PPL_DIRTY_TEMP(N, d);
  div_round_up(d, inhomo, coeff);
  if (x > d) {
    x = d;
    changed = true;
  }

  if (c.is_equality()) {
    // Also compute the bound for `y', rounding towards plus infinity.
    PPL_DIRTY_TEMP_COEFFICIENT(minus_c_term);
    neg_assign(minus_c_term, inhomo);
    div_round_up(d, minus_c_term, coeff);
    if (y > d) {
      y = d;
      changed = true;
    }
  }

  // In general, adding a constraint does not preserve the shortest-path
  // closure or reduction of the bounded difference shape.
  if (changed && marked_shortest_path_closed())
    reset_shortest_path_closed();
  PPL_ASSERT(OK());
}

template <typename T>
void
BD_Shape<T>::concatenate_assign(const BD_Shape& y) {
  BD_Shape& x = *this;

  const dimension_type x_space_dim = x.space_dimension();
  const dimension_type y_space_dim = y.space_dimension();

  // If `y' is an empty 0-dim space bounded difference shape,
  // let `*this' become empty.
  if (y_space_dim == 0 && y.marked_empty()) {
    set_empty();
    return;
  }

  // If `x' is an empty 0-dim space BDS, then it is sufficient to adjust
  // the dimension of the vector space.
  if (x_space_dim == 0 && marked_empty()) {
    dbm.grow(y_space_dim + 1);
    PPL_ASSERT(OK());
    return;
  }
  // First we increase the space dimension of `x' by adding
  // `y.space_dimension()' new dimensions.
  // The matrix for the new system of constraints is obtained
  // by leaving the old system of constraints in the upper left-hand side
  // and placing the constraints of `y' in the lower right-hand side,
  // except the constraints as `y(i) >= cost' or `y(i) <= cost', that are
  // placed in the right position on the new matrix.
  add_space_dimensions_and_embed(y_space_dim);
  const dimension_type new_space_dim = x_space_dim + y_space_dim;
  for (dimension_type i = x_space_dim + 1; i <= new_space_dim; ++i) {
    DB_Row<N>& dbm_i = dbm[i];
    dbm_i[0] = y.dbm[i - x_space_dim][0];
    dbm[0][i] = y.dbm[0][i - x_space_dim];
    for (dimension_type j = x_space_dim + 1; j <= new_space_dim; ++j)
      dbm_i[j] = y.dbm[i - x_space_dim][j - x_space_dim];
  }

  if (marked_shortest_path_closed())
    reset_shortest_path_closed();
  PPL_ASSERT(OK());
}

template <typename T>
bool
BD_Shape<T>::contains(const BD_Shape& y) const {
  const BD_Shape<T>& x = *this;
  const dimension_type x_space_dim = x.space_dimension();

  // Dimension-compatibility check.
  if (x_space_dim != y.space_dimension())
    throw_dimension_incompatible("contains(y)", y);

  // The zero-dimensional universe shape contains any other
  // dimension-compatible shape.
  // The zero-dimensional empty shape only contains another
  // zero-dimensional empty shape.
  if (x_space_dim == 0) {
    if (!marked_empty())
      return true;
    else
      return y.marked_empty();
  }

  /*
    The `y' bounded difference shape must be closed.  As an example,
    consider the case where in `*this' we have the constraints

    x1 - x2 <= 1,
    x1      <= 3,
    x2      <= 2,

    and in `y' the constraints are

    x1 - x2 <= 0,
    x2      <= 1.

    Without closure the (erroneous) analysis of the inhomogeneous terms
    would conclude containment does not hold.  Closing `y' results into
    the "discovery" of the implicit constraint

    x1      <= 1,

    at which point the inhomogeneous terms can be examined to determine
    that containment does hold.
  */
  y.shortest_path_closure_assign();

  // An empty shape is contained in any other dimension-compatible shapes.
  if (y.marked_empty())
    return true;

  // `*this' contains `y' if and only if every cell of `dbm'
  // is greater than or equal to the correspondent one of `y.dbm'.
  for (dimension_type i = x_space_dim + 1; i-- > 0; ) {
    const DB_Row<N>& x_dbm_i = x.dbm[i];
    const DB_Row<N>& y_dbm_i = y.dbm[i];
    for (dimension_type j = x_space_dim + 1; j-- > 0; )
      if (x_dbm_i[j] < y_dbm_i[j])
        return false;
  }
  return true;
}

template <typename T>
bool
BD_Shape<T>::is_disjoint_from(const BD_Shape& y) const {
  const dimension_type space_dim = space_dimension();
  // Dimension-compatibility check.
  if (space_dim != y.space_dimension())
    throw_dimension_incompatible("is_disjoint_from(y)", y);

  // If one of the two bounded difference shape is empty,
  // then the two bounded difference shape are disjoint.
  shortest_path_closure_assign();
  if (marked_empty())
    return true;
  y.shortest_path_closure_assign();
  if (y.marked_empty())
    return true;

  // Two BDSs are disjoint when their intersection is empty.
  // That is if and only if there exists at least a bounded difference
  // such that the upper bound of the bounded difference in the first
  // BD_Shape is strictly less than the lower bound of
  // the corresponding bounded difference in the second BD_Shape
  // or vice versa.
  // For example: let be
  // in `*this':    -a_j_i <= v_j - v_i <= a_i_j;
  // and in `y':    -b_j_i <= v_j - v_i <= b_i_j;
  // `*this' and `y' are disjoint if
  // 1.) a_i_j < -b_j_i or
  // 2.) b_i_j < -a_j_i.
  PPL_DIRTY_TEMP(N, tmp);
  for (dimension_type i = space_dim+1; i-- > 0; ) {
    const DB_Row<N>& x_i = dbm[i];
    for (dimension_type j = space_dim+1; j-- > 0; ) {
      neg_assign_r(tmp, y.dbm[j][i], ROUND_UP);
      if (x_i[j] < tmp)
        return true;
    }
  }

  return false;
}

template <typename T>
bool
BD_Shape<T>::is_universe() const {
  if (marked_empty())
    return false;

  const dimension_type space_dim = space_dimension();
  // If the BDS is non-empty and zero-dimensional,
  // then it is necessarily the universe BDS.
  if (space_dim == 0)
    return true;

  // A bounded difference shape defining the universe BDS can only
  // contain trivial constraints.
  for (dimension_type i = space_dim + 1; i-- > 0; ) {
    const DB_Row<N>& dbm_i = dbm[i];
    for (dimension_type j = space_dim + 1; j-- > 0; )
      if (!is_plus_infinity(dbm_i[j]))
        return false;
  }
  return true;
}

template <typename T>
bool
BD_Shape<T>::is_bounded() const {
  shortest_path_closure_assign();
  const dimension_type space_dim = space_dimension();
  // A zero-dimensional or empty BDS is bounded.
  if (marked_empty() || space_dim == 0)
    return true;

  // A bounded difference shape defining the bounded BDS never can
  // contain trivial constraints.
  for (dimension_type i = space_dim + 1; i-- > 0; ) {
    const DB_Row<N>& dbm_i = dbm[i];
    for (dimension_type j = space_dim + 1; j-- > 0; )
      if (i != j)
        if (is_plus_infinity(dbm_i[j]))
          return false;
  }

  return true;
}

template <typename T>
bool
BD_Shape<T>::contains_integer_point() const {
  // Force shortest-path closure.
  if (is_empty())
    return false;

  const dimension_type space_dim = space_dimension();
  if (space_dim == 0)
    return true;

  // A non-empty BD_Shape defined by integer constraints
  // necessarily contains an integer point.
  if (std::numeric_limits<T>::is_integer)
    return true;

  // Build an integer BD_Shape z with bounds at least as tight as
  // those in *this and then recheck for emptiness.
  BD_Shape<mpz_class> bds_z(space_dim);
  typedef BD_Shape<mpz_class>::N Z;
  bds_z.reset_shortest_path_closed();
  PPL_DIRTY_TEMP(N, tmp);
  bool all_integers = true;
  for (dimension_type i = space_dim + 1; i-- > 0; ) {
    DB_Row<Z>& z_i = bds_z.dbm[i];
    const DB_Row<N>& dbm_i = dbm[i];
    for (dimension_type j = space_dim + 1; j-- > 0; ) {
      const N& dbm_i_j = dbm_i[j];
      if (is_plus_infinity(dbm_i_j))
        continue;
      if (is_integer(dbm_i_j))
        assign_r(z_i[j], dbm_i_j, ROUND_NOT_NEEDED);
      else {
        all_integers = false;
        Z& z_i_j = z_i[j];
        // Copy dbm_i_j into z_i_j, but rounding downwards.
        neg_assign_r(tmp, dbm_i_j, ROUND_NOT_NEEDED);
        assign_r(z_i_j, tmp, ROUND_UP);
        neg_assign_r(z_i_j, z_i_j, ROUND_NOT_NEEDED);
      }
    }
  }
  return all_integers || !bds_z.is_empty();
}

template <typename T>
bool
BD_Shape<T>::frequency(const Linear_Expression& expr,
                       Coefficient& freq_n, Coefficient& freq_d,
                       Coefficient& val_n, Coefficient& val_d) const {
  dimension_type space_dim = space_dimension();
  // The dimension of `expr' must be at most the dimension of *this.
  if (space_dim < expr.space_dimension())
    throw_dimension_incompatible("frequency(e, ...)", "e", expr);

  // Check if `expr' has a constant value.
  // If it is constant, set the frequency `freq_n' to 0
  // and return true. Otherwise the values for \p expr
  // are not discrete so return false.

  // Space dimension is 0: if empty, then return false;
  // otherwise the frequency is 0 and the value is the inhomogeneous term.
  if (space_dim == 0) {
    if (is_empty())
      return false;
    freq_n = 0;
    freq_d = 1;
    val_n = expr.inhomogeneous_term();
    val_d = 1;
    return true;
  }

  shortest_path_closure_assign();
  // For an empty BD shape, we simply return false.
  if (marked_empty())
    return false;

  // The BD shape has at least 1 dimension and is not empty.
  PPL_DIRTY_TEMP_COEFFICIENT(coeff);
  PPL_DIRTY_TEMP_COEFFICIENT(numer);
  PPL_DIRTY_TEMP_COEFFICIENT(denom);
  PPL_DIRTY_TEMP(N, tmp);
  Linear_Expression le = expr;
  // Boolean to keep track of a variable `v' in expression `le'.
  // If we can replace `v' by an expression using variables other
  // than `v' and are already in `le', then this is set to true.

  PPL_DIRTY_TEMP_COEFFICIENT(val_denom);
  val_denom = 1;

  // TODO: This loop can be optimized more, if needed, exploiting the
  // (possible) sparseness of le.
  for (dimension_type i = dbm.num_rows(); i-- > 1; ) {
    const Variable v(i-1);
    coeff = le.coefficient(v);
    if (coeff == 0)
      continue;

    const DB_Row<N>& dbm_i = dbm[i];
    // Check if `v' is constant in the BD shape.
    assign_r(tmp, dbm_i[0], ROUND_NOT_NEEDED);
    if (is_additive_inverse(dbm[0][i], tmp)) {
      // If `v' is constant, replace it in `le' by the value.
      numer_denom(tmp, numer, denom);
      sub_mul_assign(le, coeff, v);
      le *= denom;
      le -= numer*coeff;
      val_denom *= denom;
      continue;
    }
    // Check the bounded differences with the other dimensions that
    // have non-zero coefficient in `le'.
    else {
      bool constant_v = false;
      for (Linear_Expression::const_iterator j = le.begin(),
            j_end = le.lower_bound(Variable(i - 1)); j != j_end; ++j) {
        const Variable vj = j.variable();
        const dimension_type j_dim = vj.space_dimension();
        assign_r(tmp, dbm_i[j_dim], ROUND_NOT_NEEDED);
        if (is_additive_inverse(dbm[j_dim][i], tmp)) {
          // The coefficient for `vj' in `le' is not 0
          // and the difference with `v' in the BD shape is constant.
          // So apply this equality to eliminate `v' in `le'.
          numer_denom(tmp, numer, denom);
          // Modifying le invalidates the iterators, but it's not a problem
          // since we are going to exit the loop.
          sub_mul_assign(le, coeff, v);
          add_mul_assign(le, coeff, vj);
          le *= denom;
          le -= numer*coeff;
          val_denom *= denom;
          constant_v = true;
          break;
        }
      }
      if (!constant_v)
        // The expression `expr' is not constant.
        return false;
    }
  }

  // The expression `expr' is constant.
  freq_n = 0;
  freq_d = 1;

  // Reduce `val_n' and `val_d'.
  normalize2(le.inhomogeneous_term(), val_denom, val_n, val_d);
  return true;
}

template <typename T>
bool
BD_Shape<T>::constrains(const Variable var) const {
  // `var' should be one of the dimensions of the BD shape.
  const dimension_type var_space_dim = var.space_dimension();
  if (space_dimension() < var_space_dim)
    throw_dimension_incompatible("constrains(v)", "v", var);

  shortest_path_closure_assign();
  // A BD shape known to be empty constrains all variables.
  // (Note: do not force emptiness check _yet_)
  if (marked_empty())
    return true;

  // Check whether `var' is syntactically constrained.
  const DB_Row<N>& dbm_v = dbm[var_space_dim];
  for (dimension_type i = dbm.num_rows(); i-- > 0; ) {
    if (!is_plus_infinity(dbm_v[i])
        || !is_plus_infinity(dbm[i][var_space_dim]))
      return true;
  }

  // `var' is not syntactically constrained:
  // now force an emptiness check.
  return is_empty();
}

template <typename T>
void
BD_Shape<T>
::compute_predecessors(std::vector<dimension_type>& predecessor) const {
  PPL_ASSERT(!marked_empty() && marked_shortest_path_closed());
  PPL_ASSERT(predecessor.size() == 0);
  // Variables are ordered according to their index.
  // The vector `predecessor' is used to indicate which variable
  // immediately precedes a given one in the corresponding equivalence class.
  // The `leader' of an equivalence class is the element having minimum
  // index: leaders are their own predecessors.
  const dimension_type predecessor_size = dbm.num_rows();
  // Initially, each variable is leader of its own zero-equivalence class.
  predecessor.reserve(predecessor_size);
  for (dimension_type i = 0; i < predecessor_size; ++i)
    predecessor.push_back(i);
  // Now compute actual predecessors.
  for (dimension_type i = predecessor_size; i-- > 1; )
    if (i == predecessor[i]) {
      const DB_Row<N>& dbm_i = dbm[i];
      for (dimension_type j = i; j-- > 0; )
        if (j == predecessor[j]
            && is_additive_inverse(dbm[j][i], dbm_i[j])) {
          // Choose as predecessor the variable having the smaller index.
          predecessor[i] = j;
          break;
        }
    }
}

template <typename T>
void
BD_Shape<T>::compute_leaders(std::vector<dimension_type>& leaders) const {
  PPL_ASSERT(!marked_empty() && marked_shortest_path_closed());
  PPL_ASSERT(leaders.size() == 0);
  // Compute predecessor information.
  compute_predecessors(leaders);
  // Flatten the predecessor chains so as to obtain leaders.
  PPL_ASSERT(leaders[0] == 0);
  for (dimension_type i = 1, l_size = leaders.size(); i != l_size; ++i) {
    const dimension_type leaders_i = leaders[i];
    PPL_ASSERT(leaders_i <= i);
    if (leaders_i != i) {
      const dimension_type leaders_leaders_i = leaders[leaders_i];
      PPL_ASSERT(leaders_leaders_i == leaders[leaders_leaders_i]);
      leaders[i] = leaders_leaders_i;
    }
  }
}

template <typename T>
bool
BD_Shape<T>::is_shortest_path_reduced() const {
  // If the BDS is empty, it is also reduced.
  if (marked_empty())
    return true;

  const dimension_type space_dim = space_dimension();
  // Zero-dimensional BDSs are necessarily reduced.
  if (space_dim == 0)
    return true;

  // A shortest-path reduced dbm is just a dbm with an indication of
  // those constraints that are redundant. If there is no indication
  // of the redundant constraints, then it cannot be reduced.
  if (!marked_shortest_path_reduced())
    return false;

  const BD_Shape x_copy = *this;
  x_copy.shortest_path_closure_assign();
  // If we just discovered emptiness, it cannot be reduced.
  if (x_copy.marked_empty())
    return false;

  // The vector `leader' is used to indicate which variables are equivalent.
  std::vector<dimension_type> leader(space_dim + 1);

  // We store the leader.
  for (dimension_type i = space_dim + 1; i-- > 0; )
    leader[i] = i;

  // Step 1: we store really the leader with the corrected value.
  // We search for the equivalent or zero-equivalent variables.
  // The variable(i-1) and variable(j-1) are equivalent if and only if
  // m_i_j == -(m_j_i).
  for (dimension_type i = 0; i < space_dim; ++i) {
    const DB_Row<N>& x_copy_dbm_i = x_copy.dbm[i];
    for (dimension_type j = i + 1; j <= space_dim; ++j)
      if (is_additive_inverse(x_copy.dbm[j][i], x_copy_dbm_i[j]))
        // Two equivalent variables have got the same leader
        // (the smaller variable).
        leader[j] = leader[i];
  }

  // Step 2: we check if there are redundant constraints in the zero_cycle
  // free bounded difference shape, considering only the leaders.
  // A constraint `c' is redundant, when there are two constraints such that
  // their sum is the same constraint with the inhomogeneous term
  // less than or equal to the `c' one.
  PPL_DIRTY_TEMP(N, c);
  for (dimension_type k = 0; k <= space_dim; ++k)
    if (leader[k] == k) {
      const DB_Row<N>& x_k = x_copy.dbm[k];
      for (dimension_type i = 0; i <= space_dim; ++i)
        if (leader[i] == i) {
          const DB_Row<N>& x_i = x_copy.dbm[i];
          const Bit_Row& redundancy_i = redundancy_dbm[i];
          const N& x_i_k = x_i[k];
          for (dimension_type j = 0; j <= space_dim; ++j)
            if (leader[j] == j) {
              const N& x_i_j = x_i[j];
              if (!is_plus_infinity(x_i_j)) {
                add_assign_r(c, x_i_k, x_k[j], ROUND_UP);
                if (x_i_j >= c && !redundancy_i[j])
                  return false;
              }
            }
        }
    }

  // The vector `var_conn' is used to check if there is a single cycle
  // that connected all zero-equivalent variables between them.
  // The value `space_dim + 1' is used to indicate that the equivalence
  // class contains a single variable.
  std::vector<dimension_type> var_conn(space_dim + 1);
  for (dimension_type i = space_dim + 1; i-- > 0; )
    var_conn[i] = space_dim + 1;

  // Step 3: we store really the `var_conn' with the right value, putting
  // the variable with the selected variable is connected:
  // we check the row of each variable:
  // a- each leader could be connected with only zero-equivalent one,
  // b- each non-leader with only another zero-equivalent one.
  for (dimension_type i = 0; i <= space_dim; ++i) {
    // It count with how many variables the selected variable is
    // connected.
    dimension_type t = 0;
    dimension_type leader_i = leader[i];
    // Case a: leader.
    if (leader_i == i) {
      for (dimension_type j = 0; j <= space_dim; ++j) {
        dimension_type leader_j = leader[j];
        // Only the connectedness with equivalent variables
        // is considered.
        if (j != leader_j)
          if (!redundancy_dbm[i][j]) {
            if (t == 1)
              // Two non-leaders cannot be connected with the same leader.
              return false;
            else
              if (leader_j != i)
                // The variables are not in the same equivalence class.
                return false;
              else {
                ++t;
                var_conn[i] = j;
              }
          }
      }
    }
    // Case b: non-leader.
    else {
      for (dimension_type j = 0; j <= space_dim; ++j) {
        if (!redundancy_dbm[i][j]) {
          dimension_type leader_j = leader[j];
          if (leader_i != leader_j)
            // The variables are not in the same equivalence class.
            return false;
          else {
            if (t == 1)
              // The variables cannot be connected with the same leader.
              return false;
            else {
              ++t;
              var_conn[i] = j;
            }
          }
          // A non-leader must be connected with
          // another variable.
          if (t == 0)
            return false;
        }
      }
    }
  }

  // The vector `just_checked' is used to check if
  // a variable is already checked.
  std::vector<bool> just_checked(space_dim + 1);
  for (dimension_type i = space_dim + 1; i-- > 0; )
    just_checked[i] = false;

  // Step 4: we check if there are single cycles that
  // connected all the zero-equivalent variables between them.
  for (dimension_type i = 0; i <= space_dim; ++i) {
    // We do not re-check the already considered single cycles.
    if (!just_checked[i]) {
      dimension_type v_con = var_conn[i];
      // We consider only the equivalence classes with
      // 2 or plus variables.
      if (v_con != space_dim + 1) {
        // There is a single cycle if taken a variable,
        // we return to this same variable.
        while (v_con != i) {
          just_checked[v_con] = true;
          v_con = var_conn[v_con];
          // If we re-pass to an already considered variable,
          // then we haven't a single cycle.
          if (just_checked[v_con])
            return false;
        }
      }
    }
    just_checked[i] = true;
  }

  // The system bounded differences is just reduced.
  return true;
}

template <typename T>
bool
BD_Shape<T>::bounds(const Linear_Expression& expr,
                    const bool from_above) const {
  // The dimension of `expr' should not be greater than the dimension
  // of `*this'.
  const dimension_type expr_space_dim = expr.space_dimension();
  const dimension_type space_dim = space_dimension();
  if (space_dim < expr_space_dim)
    throw_dimension_incompatible((from_above
                                  ? "bounds_from_above(e)"
                                  : "bounds_from_below(e)"), "e", expr);

  shortest_path_closure_assign();
  // A zero-dimensional or empty BDS bounds everything.
  if (space_dim == 0 || marked_empty())
    return true;

  // The constraint `c' is used to check if `expr' is a difference
  // bounded and, in this case, to select the cell.
  const Constraint& c = from_above ? expr <= 0 : expr >= 0;
  dimension_type num_vars = 0;
  dimension_type i = 0;
  dimension_type j = 0;
  PPL_DIRTY_TEMP_COEFFICIENT(coeff);
  // Check if `c' is a BD constraint.
  if (BD_Shape_Helpers::extract_bounded_difference(c, num_vars, i, j, coeff)) {
    if (num_vars == 0)
      // Dealing with a trivial constraint.
      return true;
    // Select the cell to be checked.
    const N& x = (coeff < 0) ? dbm[i][j] : dbm[j][i];
    return !is_plus_infinity(x);
  }
  else {
    // Not a DB constraint: use the MIP solver.
    Optimization_Mode mode_bounds
      = from_above ? MAXIMIZATION : MINIMIZATION;
    MIP_Problem mip(space_dim, constraints(), expr, mode_bounds);
    // Problem is known to be feasible.
    return mip.solve() == OPTIMIZED_MIP_PROBLEM;
  }
}

template <typename T>
bool
BD_Shape<T>::max_min(const Linear_Expression& expr,
                     const bool maximize,
                     Coefficient& ext_n, Coefficient& ext_d,
                     bool& included) const {
  // The dimension of `expr' should not be greater than the dimension
  // of `*this'.
  const dimension_type space_dim = space_dimension();
  const dimension_type expr_space_dim = expr.space_dimension();
  if (space_dim < expr_space_dim)
    throw_dimension_incompatible((maximize
                                  ? "maximize(e, ...)"
                                  : "minimize(e, ...)"), "e", expr);
  // Deal with zero-dim BDS first.
  if (space_dim == 0) {
    if (marked_empty())
      return false;
    else {
      ext_n = expr.inhomogeneous_term();
      ext_d = 1;
      included = true;
      return true;
    }
  }

  shortest_path_closure_assign();
  // For an empty BDS we simply return false.
  if (marked_empty())
    return false;

  // The constraint `c' is used to check if `expr' is a difference
  // bounded and, in this case, to select the cell.
  const Constraint& c = maximize ? expr <= 0 : expr >= 0;
  dimension_type num_vars = 0;
  dimension_type i = 0;
  dimension_type j = 0;
  PPL_DIRTY_TEMP_COEFFICIENT(coeff);
  // Check if `c' is a BD constraint.
  if (!BD_Shape_Helpers::extract_bounded_difference(c, num_vars, i, j, coeff)) {
    Optimization_Mode mode_max_min
      = maximize ? MAXIMIZATION : MINIMIZATION;
    MIP_Problem mip(space_dim, constraints(), expr, mode_max_min);
    if (mip.solve() == OPTIMIZED_MIP_PROBLEM) {
      mip.optimal_value(ext_n, ext_d);
      included = true;
      return true;
    }
    else
      // Here`expr' is unbounded in `*this'.
      return false;
  }
  else {
    // Here `expr' is a bounded difference.
    if (num_vars == 0) {
      // Dealing with a trivial expression.
      ext_n = expr.inhomogeneous_term();
      ext_d = 1;
      included = true;
      return true;
    }

    // Select the cell to be checked.
    const N& x = (coeff < 0) ? dbm[i][j] : dbm[j][i];
    if (!is_plus_infinity(x)) {
      // Compute the maximize/minimize of `expr'.
      PPL_DIRTY_TEMP(N, d);
      const Coefficient& b = expr.inhomogeneous_term();
      PPL_DIRTY_TEMP_COEFFICIENT(minus_b);
      neg_assign(minus_b, b);
      const Coefficient& sc_b = maximize ? b : minus_b;
      assign_r(d, sc_b, ROUND_UP);
      // Set `coeff_expr' to the absolute value of coefficient of
      // a variable in `expr'.
      PPL_DIRTY_TEMP(N, coeff_expr);
      PPL_ASSERT(i != 0);
      const Coefficient& coeff_i = expr.get(Variable(i - 1));
      const int sign_i = sgn(coeff_i);
      if (sign_i > 0)
        assign_r(coeff_expr, coeff_i, ROUND_UP);
      else {
        PPL_DIRTY_TEMP_COEFFICIENT(minus_coeff_i);
        neg_assign(minus_coeff_i, coeff_i);
        assign_r(coeff_expr, minus_coeff_i, ROUND_UP);
      }
      // Approximating the maximum/minimum of `expr'.
      add_mul_assign_r(d, coeff_expr, x, ROUND_UP);
      numer_denom(d, ext_n, ext_d);
      if (!maximize)
        neg_assign(ext_n);
      included = true;
      return true;
    }

    // `expr' is unbounded.
    return false;
  }
}

template <typename T>
bool
BD_Shape<T>::max_min(const Linear_Expression& expr,
                     const bool maximize,
                     Coefficient& ext_n, Coefficient& ext_d,
                     bool& included,
                     Generator& g) const {
  // The dimension of `expr' should not be greater than the dimension
  // of `*this'.
  const dimension_type space_dim = space_dimension();
  const dimension_type expr_space_dim = expr.space_dimension();
  if (space_dim < expr_space_dim)
    throw_dimension_incompatible((maximize
                                  ? "maximize(e, ...)"
                                  : "minimize(e, ...)"), "e", expr);
  // Deal with zero-dim BDS first.
  if (space_dim == 0) {
    if (marked_empty())
      return false;
    else {
      ext_n = expr.inhomogeneous_term();
      ext_d = 1;
      included = true;
      g = point();
      return true;
    }
  }

  shortest_path_closure_assign();
  // For an empty BDS we simply return false.
  if (marked_empty())
    return false;

  Optimization_Mode mode_max_min
    = maximize ? MAXIMIZATION : MINIMIZATION;
  MIP_Problem mip(space_dim, constraints(), expr, mode_max_min);
  if (mip.solve() == OPTIMIZED_MIP_PROBLEM) {
    g = mip.optimizing_point();
    mip.evaluate_objective_function(g, ext_n, ext_d);
    included = true;
    return true;
  }
  // Here `expr' is unbounded in `*this'.
  return false;
}

template <typename T>
Poly_Con_Relation
BD_Shape<T>::relation_with(const Congruence& cg) const {
  const dimension_type space_dim = space_dimension();

  // Dimension-compatibility check.
  if (cg.space_dimension() > space_dim)
    throw_dimension_incompatible("relation_with(cg)", cg);

  // If the congruence is an equality, find the relation with
  // the equivalent equality constraint.
  if (cg.is_equality()) {
    Constraint c(cg);
    return relation_with(c);
  }

  shortest_path_closure_assign();

  if (marked_empty())
    return Poly_Con_Relation::saturates()
      && Poly_Con_Relation::is_included()
      && Poly_Con_Relation::is_disjoint();

  if (space_dim == 0) {
    if (cg.is_inconsistent())
      return Poly_Con_Relation::is_disjoint();
    else
      return Poly_Con_Relation::saturates()
        && Poly_Con_Relation::is_included();
  }

  // Find the lower bound for a hyperplane with direction
  // defined by the congruence.
  Linear_Expression le = Linear_Expression(cg);
  PPL_DIRTY_TEMP_COEFFICIENT(min_numer);
  PPL_DIRTY_TEMP_COEFFICIENT(min_denom);
  bool min_included;
  bool bounded_below = minimize(le, min_numer, min_denom, min_included);

  // If there is no lower bound, then some of the hyperplanes defined by
  // the congruence will strictly intersect the shape.
  if (!bounded_below)
    return Poly_Con_Relation::strictly_intersects();

  // TODO: Consider adding a max_and_min() method, performing both
  // maximization and minimization so as to possibly exploit
  // incrementality of the MIP solver.

  // Find the upper bound for a hyperplane with direction
  // defined by the congruence.
  PPL_DIRTY_TEMP_COEFFICIENT(max_numer);
  PPL_DIRTY_TEMP_COEFFICIENT(max_denom);
  bool max_included;
  bool bounded_above = maximize(le, max_numer, max_denom, max_included);

  // If there is no upper bound, then some of the hyperplanes defined by
  // the congruence will strictly intersect the shape.
  if (!bounded_above)
    return Poly_Con_Relation::strictly_intersects();

  PPL_DIRTY_TEMP_COEFFICIENT(signed_distance);

  // Find the position value for the hyperplane that satisfies the congruence
  // and is above the lower bound for the shape.
  PPL_DIRTY_TEMP_COEFFICIENT(min_value);
  min_value = min_numer / min_denom;
  const Coefficient& modulus = cg.modulus();
  signed_distance = min_value % modulus;
  min_value -= signed_distance;
  if (min_value * min_denom < min_numer)
    min_value += modulus;

  // Find the position value for the hyperplane that satisfies the congruence
  // and is below the upper bound for the shape.
  PPL_DIRTY_TEMP_COEFFICIENT(max_value);
  max_value = max_numer / max_denom;
  signed_distance = max_value % modulus;
  max_value += signed_distance;
  if (max_value * max_denom > max_numer)
    max_value -= modulus;

  // If the upper bound value is less than the lower bound value,
  // then there is an empty intersection with the congruence;
  // otherwise it will strictly intersect.
  if (max_value < min_value)
    return Poly_Con_Relation::is_disjoint();
  else
    return Poly_Con_Relation::strictly_intersects();
}


template <typename T>
Poly_Con_Relation
BD_Shape<T>::relation_with(const Constraint& c) const {
  const dimension_type c_space_dim = c.space_dimension();
  const dimension_type space_dim = space_dimension();

  // Dimension-compatibility check.
  if (c_space_dim > space_dim)
    throw_dimension_incompatible("relation_with(c)", c);

  shortest_path_closure_assign();

  if (marked_empty())
    return Poly_Con_Relation::saturates()
      && Poly_Con_Relation::is_included()
      && Poly_Con_Relation::is_disjoint();

  if (space_dim == 0) {
    if ((c.is_equality() && c.inhomogeneous_term() != 0)
        || (c.is_inequality() && c.inhomogeneous_term() < 0))
      return Poly_Con_Relation::is_disjoint();
    else if (c.is_strict_inequality() && c.inhomogeneous_term() == 0)
      // The constraint 0 > 0 implicitly defines the hyperplane 0 = 0;
      // thus, the zero-dimensional point also saturates it.
      return Poly_Con_Relation::saturates()
        && Poly_Con_Relation::is_disjoint();
    else if (c.is_equality() || c.inhomogeneous_term() == 0)
      return Poly_Con_Relation::saturates()
        && Poly_Con_Relation::is_included();
    else
      // The zero-dimensional point saturates
      // neither the positivity constraint 1 >= 0,
      // nor the strict positivity constraint 1 > 0.
      return Poly_Con_Relation::is_included();
  }

  dimension_type num_vars = 0;
  dimension_type i = 0;
  dimension_type j = 0;
  PPL_DIRTY_TEMP_COEFFICIENT(coeff);
  if (!BD_Shape_Helpers::extract_bounded_difference(c, num_vars, i, j, coeff)) {
    // Constraints that are not bounded differences.
    // Use maximize() and minimize() to do much of the work.

    // Find the linear expression for the constraint and use that to
    // find if the expression is bounded from above or below and if it
    // is, find the maximum and minimum values.
    Linear_Expression le(c);
    le.set_inhomogeneous_term(Coefficient_zero());

    PPL_DIRTY_TEMP(Coefficient, max_numer);
    PPL_DIRTY_TEMP(Coefficient, max_denom);
    bool max_included;
    PPL_DIRTY_TEMP(Coefficient, min_numer);
    PPL_DIRTY_TEMP(Coefficient, min_denom);
    bool min_included;
    bool bounded_above = maximize(le, max_numer, max_denom, max_included);
    bool bounded_below = minimize(le, min_numer, min_denom, min_included);
    if (!bounded_above) {
      if (!bounded_below)
        return Poly_Con_Relation::strictly_intersects();
      min_numer += c.inhomogeneous_term() * min_denom;
      switch (sgn(min_numer)) {
      case 1:
        if (c.is_equality())
          return Poly_Con_Relation::is_disjoint();
        return Poly_Con_Relation::is_included();
      case 0:
        if (c.is_strict_inequality() || c.is_equality())
          return Poly_Con_Relation::strictly_intersects();
        return Poly_Con_Relation::is_included();
      case -1:
        return Poly_Con_Relation::strictly_intersects();
      }
    }
    if (!bounded_below) {
      max_numer += c.inhomogeneous_term() * max_denom;
      switch (sgn(max_numer)) {
      case 1:
        return Poly_Con_Relation::strictly_intersects();
      case 0:
        if (c.is_strict_inequality())
          return Poly_Con_Relation::is_disjoint();
        return Poly_Con_Relation::strictly_intersects();
      case -1:
        return Poly_Con_Relation::is_disjoint();
      }
    }
    else {
      max_numer += c.inhomogeneous_term() * max_denom;
      min_numer += c.inhomogeneous_term() * min_denom;
      switch (sgn(max_numer)) {
      case 1:
        switch (sgn(min_numer)) {
        case 1:
          if (c.is_equality())
            return Poly_Con_Relation::is_disjoint();
          return Poly_Con_Relation::is_included();
        case 0:
          if (c.is_equality())
            return Poly_Con_Relation::strictly_intersects();
          if (c.is_strict_inequality())
            return Poly_Con_Relation::strictly_intersects();
          return Poly_Con_Relation::is_included();
        case -1:
          return Poly_Con_Relation::strictly_intersects();
        }
        PPL_UNREACHABLE;
        break;
      case 0:
        if (min_numer == 0) {
          if (c.is_strict_inequality())
            return Poly_Con_Relation::is_disjoint()
              && Poly_Con_Relation::saturates();
          return Poly_Con_Relation::is_included()
            && Poly_Con_Relation::saturates();
        }
        if (c.is_strict_inequality())
          return Poly_Con_Relation::is_disjoint();
        return Poly_Con_Relation::strictly_intersects();
      case -1:
        return Poly_Con_Relation::is_disjoint();
      }
    }
  }

  // Constraints that are bounded differences.
  if (num_vars == 0) {
    // Dealing with a trivial constraint.
    switch (sgn(c.inhomogeneous_term())) {
    case -1:
      return Poly_Con_Relation::is_disjoint();
    case 0:
      if (c.is_strict_inequality())
        return Poly_Con_Relation::saturates()
          && Poly_Con_Relation::is_disjoint();
      else
        return Poly_Con_Relation::saturates()
          && Poly_Con_Relation::is_included();
    case 1:
      if (c.is_equality())
        return Poly_Con_Relation::is_disjoint();
      else
        return Poly_Con_Relation::is_included();
    }
  }

  // Select the cell to be checked for the "<=" part of the constraint,
  // and set `coeff' to the absolute value of itself.
  const bool negative = (coeff < 0);
  const N& x = negative ? dbm[i][j] : dbm[j][i];
  const N& y = negative ? dbm[j][i] : dbm[i][j];
  if (negative)
    neg_assign(coeff);
  // Deduce the relation/s of the constraint `c' of the form
  // `coeff*v - coeff*u </<=/== c.inhomogeneous_term()'
  // with the respectively constraints in `*this'
  // `-y <= v - u <= x'.
  // Let `d == c.inhomogeneous_term()/coeff'
  // and `d1 == -c.inhomogeneous_term()/coeff'.
  // The following variables of mpq_class type are used to be precise
  // when the bds is defined by integer constraints.
  PPL_DIRTY_TEMP(mpq_class, q_x);
  PPL_DIRTY_TEMP(mpq_class, q_y);
  PPL_DIRTY_TEMP(mpq_class, d);
  PPL_DIRTY_TEMP(mpq_class, d1);
  PPL_DIRTY_TEMP(mpq_class, c_denom);
  PPL_DIRTY_TEMP(mpq_class, q_denom);
  assign_r(c_denom, coeff, ROUND_NOT_NEEDED);
  assign_r(d, c.inhomogeneous_term(), ROUND_NOT_NEEDED);
  neg_assign_r(d1, d, ROUND_NOT_NEEDED);
  div_assign_r(d, d, c_denom, ROUND_NOT_NEEDED);
  div_assign_r(d1, d1, c_denom, ROUND_NOT_NEEDED);

  if (is_plus_infinity(x)) {
    if (!is_plus_infinity(y)) {
      // `*this' is in the following form:
      // `-y <= v - u'.
      // In this case `*this' is disjoint from `c' if
      // `-y > d' (`-y >= d' if c is a strict equality), i.e. if
      // `y < d1' (`y <= d1' if c is a strict equality).
      PPL_DIRTY_TEMP_COEFFICIENT(numer);
      PPL_DIRTY_TEMP_COEFFICIENT(denom);
      numer_denom(y, numer, denom);
      assign_r(q_denom, denom, ROUND_NOT_NEEDED);
      assign_r(q_y, numer, ROUND_NOT_NEEDED);
      div_assign_r(q_y, q_y, q_denom, ROUND_NOT_NEEDED);
      if (q_y < d1)
        return Poly_Con_Relation::is_disjoint();
      if (q_y == d1 && c.is_strict_inequality())
        return Poly_Con_Relation::is_disjoint();
    }

    // In all other cases `*this' intersects `c'.
    return Poly_Con_Relation::strictly_intersects();
  }

  // Here `x' is not plus-infinity.
  PPL_DIRTY_TEMP_COEFFICIENT(numer);
  PPL_DIRTY_TEMP_COEFFICIENT(denom);
  numer_denom(x, numer, denom);
  assign_r(q_denom, denom, ROUND_NOT_NEEDED);
  assign_r(q_x, numer, ROUND_NOT_NEEDED);
  div_assign_r(q_x, q_x, q_denom, ROUND_NOT_NEEDED);

  if (!is_plus_infinity(y)) {
    numer_denom(y, numer, denom);
    assign_r(q_denom, denom, ROUND_NOT_NEEDED);
    assign_r(q_y, numer, ROUND_NOT_NEEDED);
    div_assign_r(q_y, q_y, q_denom, ROUND_NOT_NEEDED);
    if (q_x == d && q_y == d1) {
      if (c.is_strict_inequality())
        return Poly_Con_Relation::saturates()
          && Poly_Con_Relation::is_disjoint();
      else
        return Poly_Con_Relation::saturates()
          && Poly_Con_Relation::is_included();
    }
    // `*this' is disjoint from `c' when
    // `-y > d' (`-y >= d' if c is a strict equality), i.e. if
    // `y < d1' (`y <= d1' if c is a strict equality).
    if (q_y < d1)
      return Poly_Con_Relation::is_disjoint();
    if (q_y == d1 && c.is_strict_inequality())
      return Poly_Con_Relation::is_disjoint();
  }

  // Here `y' can be also plus-infinity.
  // If `c' is an equality, `*this' is disjoint from `c' if
  // `x < d'.
  if (d > q_x) {
    if (c.is_equality())
      return Poly_Con_Relation::is_disjoint();
    else
      return Poly_Con_Relation::is_included();
  }

  if (d == q_x && c.is_nonstrict_inequality())
    return Poly_Con_Relation::is_included();

  // In all other cases `*this' intersects `c'.
  return Poly_Con_Relation::strictly_intersects();
}

template <typename T>
Poly_Gen_Relation
BD_Shape<T>::relation_with(const Generator& g) const {
  const dimension_type space_dim = space_dimension();
  const dimension_type g_space_dim = g.space_dimension();

  // Dimension-compatibility check.
  if (space_dim < g_space_dim)
    throw_dimension_incompatible("relation_with(g)", g);

  shortest_path_closure_assign();
  // The empty BDS cannot subsume a generator.
  if (marked_empty())
    return Poly_Gen_Relation::nothing();

  // A universe BDS in a zero-dimensional space subsumes
  // all the generators of a zero-dimensional space.
  if (space_dim == 0)
    return Poly_Gen_Relation::subsumes();

  const bool is_line = g.is_line();
  const bool is_line_or_ray = g.is_line_or_ray();

  // The relation between the BDS and the given generator is obtained
  // checking if the generator satisfies all the constraints in the BDS.
  // To check if the generator satisfies all the constraints it's enough
  // studying the sign of the scalar product between the generator and
  // all the constraints in the BDS.

  // Allocation of temporaries done once and for all.
  PPL_DIRTY_TEMP_COEFFICIENT(numer);
  PPL_DIRTY_TEMP_COEFFICIENT(denom);
  PPL_DIRTY_TEMP_COEFFICIENT(product);
  // We find in `*this' all the constraints.
  // TODO: This loop can be optimized more, if needed.
  for (dimension_type i = 0; i <= space_dim; ++i) {
    const Coefficient& g_coeff_y = (i > g_space_dim || i == 0)
      ? Coefficient_zero() : g.coefficient(Variable(i-1));
    const DB_Row<N>& dbm_i = dbm[i];
    for (dimension_type j = i + 1; j <= space_dim; ++j) {
      const Coefficient& g_coeff_x = (j > g_space_dim)
        ? Coefficient_zero() : g.coefficient(Variable(j-1));
      const N& dbm_ij = dbm_i[j];
      const N& dbm_ji = dbm[j][i];
      if (is_additive_inverse(dbm_ji, dbm_ij)) {
        // We have one equality constraint: denom*x - denom*y = numer.
        // Compute the scalar product.
        numer_denom(dbm_ij, numer, denom);
        product = g_coeff_y;
        product -= g_coeff_x;
        product *= denom;
        if (!is_line_or_ray)
          add_mul_assign(product, numer, g.divisor());
        if (product != 0)
          return Poly_Gen_Relation::nothing();
      }
      else {
        // We have 0, 1 or 2 binary inequality constraint/s.
        if (!is_plus_infinity(dbm_ij)) {
          // We have the binary inequality constraint:
          // denom*x - denom*y <= numer.
          // Compute the scalar product.
          numer_denom(dbm_ij, numer, denom);
          product = g_coeff_y;
          product -= g_coeff_x;
          product *= denom;
          if (!is_line_or_ray)
            add_mul_assign(product, numer, g.divisor());
          if (is_line) {
            if (product != 0)
              // Lines must saturate all constraints.
              return Poly_Gen_Relation::nothing();
          }
          else
            // `g' is either a ray, a point or a closure point.
            if (product < 0)
              return Poly_Gen_Relation::nothing();
        }

        if (!is_plus_infinity(dbm_ji)) {
          // We have the binary inequality constraint: denom*y - denom*x <= b.
          // Compute the scalar product.
          numer_denom(dbm_ji, numer, denom);
          product = 0;
          add_mul_assign(product, denom, g_coeff_x);
          add_mul_assign(product, -denom, g_coeff_y);
          if (!is_line_or_ray)
            add_mul_assign(product, numer, g.divisor());
          if (is_line) {
            if (product != 0)
              // Lines must saturate all constraints.
              return Poly_Gen_Relation::nothing();
          }
          else
            // `g' is either a ray, a point or a closure point.
            if (product < 0)
              return Poly_Gen_Relation::nothing();
        }
      }
    }
  }

  // The generator satisfies all the constraints.
  return Poly_Gen_Relation::subsumes();
}

template <typename T>
void
BD_Shape<T>::shortest_path_closure_assign() const {
  // Do something only if necessary.
  if (marked_empty() || marked_shortest_path_closed())
    return;
  const dimension_type num_dimensions = space_dimension();
  // Zero-dimensional BDSs are necessarily shortest-path closed.
  if (num_dimensions == 0)
    return;

  // Even though the BDS will not change, its internal representation
  // is going to be modified by the Floyd-Warshall algorithm.
  BD_Shape& x = const_cast<BD_Shape<T>&>(*this);

  // Fill the main diagonal with zeros.
  for (dimension_type h = num_dimensions + 1; h-- > 0; ) {
    PPL_ASSERT(is_plus_infinity(x.dbm[h][h]));
    assign_r(x.dbm[h][h], 0, ROUND_NOT_NEEDED);
  }

  PPL_DIRTY_TEMP(N, sum);
  for (dimension_type k = num_dimensions + 1; k-- > 0; ) {
    const DB_Row<N>& x_dbm_k = x.dbm[k];
    for (dimension_type i = num_dimensions + 1; i-- > 0; ) {
      DB_Row<N>& x_dbm_i = x.dbm[i];
      const N& x_dbm_i_k = x_dbm_i[k];
      if (!is_plus_infinity(x_dbm_i_k))
        for (dimension_type j = num_dimensions + 1; j-- > 0; ) {
          const N& x_dbm_k_j = x_dbm_k[j];
          if (!is_plus_infinity(x_dbm_k_j)) {
            // Rounding upward for correctness.
            add_assign_r(sum, x_dbm_i_k, x_dbm_k_j, ROUND_UP);
            min_assign(x_dbm_i[j], sum);
          }
        }
    }
  }

  // Check for emptiness: the BDS is empty if and only if there is a
  // negative value on the main diagonal of `dbm'.
  for (dimension_type h = num_dimensions + 1; h-- > 0; ) {
    N& x_dbm_hh = x.dbm[h][h];
    if (sgn(x_dbm_hh) < 0) {
      x.set_empty();
      return;
    }
    else {
      PPL_ASSERT(sgn(x_dbm_hh) == 0);
      // Restore PLUS_INFINITY on the main diagonal.
      assign_r(x_dbm_hh, PLUS_INFINITY, ROUND_NOT_NEEDED);
    }
  }

  // The BDS is not empty and it is now shortest-path closed.
  x.set_shortest_path_closed();
}

template <typename T>
void
BD_Shape<T>::incremental_shortest_path_closure_assign(Variable var) const {
  // Do something only if necessary.
  if (marked_empty() || marked_shortest_path_closed())
    return;
  const dimension_type num_dimensions = space_dimension();
  PPL_ASSERT(var.id() < num_dimensions);

  // Even though the BDS will not change, its internal representation
  // is going to be modified by the incremental Floyd-Warshall algorithm.
  BD_Shape& x = const_cast<BD_Shape&>(*this);

  // Fill the main diagonal with zeros.
  for (dimension_type h = num_dimensions + 1; h-- > 0; ) {
    PPL_ASSERT(is_plus_infinity(x.dbm[h][h]));
    assign_r(x.dbm[h][h], 0, ROUND_NOT_NEEDED);
  }

  // Using the incremental Floyd-Warshall algorithm.
  PPL_DIRTY_TEMP(N, sum);
  const dimension_type v = var.id() + 1;
  DB_Row<N>& x_v = x.dbm[v];
  // Step 1: Improve all constraints on variable `var'.
  for (dimension_type k = num_dimensions + 1; k-- > 0; ) {
    DB_Row<N>& x_k = x.dbm[k];
    const N& x_v_k = x_v[k];
    const N& x_k_v = x_k[v];
    const bool x_v_k_finite = !is_plus_infinity(x_v_k);
    const bool x_k_v_finite = !is_plus_infinity(x_k_v);
    // Specialize inner loop based on finiteness info.
    if (x_v_k_finite) {
      if (x_k_v_finite) {
        // Here both x_v_k and x_k_v are finite.
        for (dimension_type i = num_dimensions + 1; i-- > 0; ) {
          DB_Row<N>& x_i = x.dbm[i];
          const N& x_i_k = x_i[k];
          if (!is_plus_infinity(x_i_k)) {
            add_assign_r(sum, x_i_k, x_k_v, ROUND_UP);
            min_assign(x_i[v], sum);
          }
          const N& x_k_i = x_k[i];
          if (!is_plus_infinity(x_k_i)) {
            add_assign_r(sum, x_v_k, x_k_i, ROUND_UP);
            min_assign(x_v[i], sum);
          }
        }
      }
      else {
        // Here x_v_k is finite, but x_k_v is not.
        for (dimension_type i = num_dimensions + 1; i-- > 0; ) {
          const N& x_k_i = x_k[i];
          if (!is_plus_infinity(x_k_i)) {
            add_assign_r(sum, x_v_k, x_k_i, ROUND_UP);
            min_assign(x_v[i], sum);
          }
        }
      }
    }
    else if (x_k_v_finite) {
      // Here x_v_k is infinite, but x_k_v is finite.
      for (dimension_type i = num_dimensions + 1; i-- > 0; ) {
        DB_Row<N>& x_i = x.dbm[i];
        const N& x_i_k = x_i[k];
        if (!is_plus_infinity(x_i_k)) {
          add_assign_r(sum, x_i_k, x_k_v, ROUND_UP);
          min_assign(x_i[v], sum);
        }
      }
    }
    else
      // Here both x_v_k and x_k_v are infinite.
      continue;
  }

  // Step 2: improve the other bounds by using the precise bounds
  // for the constraints on `var'.
  for (dimension_type i = num_dimensions + 1; i-- > 0; ) {
    DB_Row<N>& x_i = x.dbm[i];
    const N& x_i_v = x_i[v];
    if (!is_plus_infinity(x_i_v)) {
      for (dimension_type j = num_dimensions + 1; j-- > 0; ) {
        const N& x_v_j = x_v[j];
        if (!is_plus_infinity(x_v_j)) {
          add_assign_r(sum, x_i_v, x_v_j, ROUND_UP);
          min_assign(x_i[j], sum);
        }
      }
    }
  }

  // Check for emptiness: the BDS is empty if and only if there is a
  // negative value on the main diagonal of `dbm'.
  for (dimension_type h = num_dimensions + 1; h-- > 0; ) {
    N& x_dbm_hh = x.dbm[h][h];
    if (sgn(x_dbm_hh) < 0) {
      x.set_empty();
      return;
    }
    else {
      PPL_ASSERT(sgn(x_dbm_hh) == 0);
      // Restore PLUS_INFINITY on the main diagonal.
      assign_r(x_dbm_hh, PLUS_INFINITY, ROUND_NOT_NEEDED);
    }
  }

  // The BDS is not empty and it is now shortest-path closed.
  x.set_shortest_path_closed();
}

template <typename T>
void
BD_Shape<T>::shortest_path_reduction_assign() const {
  // Do something only if necessary.
  if (marked_shortest_path_reduced())
    return;

  const dimension_type space_dim = space_dimension();
  // Zero-dimensional BDSs are necessarily reduced.
  if (space_dim == 0)
    return;

  // First find the tightest constraints for this BDS.
  shortest_path_closure_assign();

  // If `*this' is empty, then there is nothing to reduce.
  if (marked_empty())
    return;

  // Step 1: compute zero-equivalence classes.
  // Variables corresponding to indices `i' and `j' are zero-equivalent
  // if they lie on a zero-weight loop; since the matrix is shortest-path
  // closed, this happens if and only if dbm[i][j] == -dbm[j][i].
  std::vector<dimension_type> predecessor;
  compute_predecessors(predecessor);
  std::vector<dimension_type> leaders;
  compute_leader_indices(predecessor, leaders);
  const dimension_type num_leaders = leaders.size();

  Bit_Matrix redundancy(space_dim + 1, space_dim + 1);
  // Init all constraints to be redundant.
  // TODO: provide an appropriate method to set multiple bits.
  Bit_Row& red_0 = redundancy[0];
  for (dimension_type j = space_dim + 1; j-- > 0; )
    red_0.set(j);
  for (dimension_type i = space_dim + 1; i-- > 0; )
    redundancy[i] = red_0;

  // Step 2: flag non-redundant constraints in the (zero-cycle-free)
  // subsystem of bounded differences having only leaders as variables.
  PPL_DIRTY_TEMP(N, c);
  for (dimension_type l_i = 0; l_i < num_leaders; ++l_i) {
    const dimension_type i = leaders[l_i];
    const DB_Row<N>& dbm_i = dbm[i];
    Bit_Row& redundancy_i = redundancy[i];
    for (dimension_type l_j = 0; l_j < num_leaders; ++l_j) {
      const dimension_type j = leaders[l_j];
      if (redundancy_i[j]) {
        const N& dbm_i_j = dbm_i[j];
        redundancy_i.clear(j);
        for (dimension_type l_k = 0; l_k < num_leaders; ++l_k) {
          const dimension_type k = leaders[l_k];
          add_assign_r(c, dbm_i[k], dbm[k][j], ROUND_UP);
          if (dbm_i_j >= c) {
            redundancy_i.set(j);
            break;
          }
        }
      }
    }
  }

  // Step 3: flag non-redundant constraints in zero-equivalence classes.
  // Each equivalence class must have a single 0-cycle connecting
  // all the equivalent variables in increasing order.
  std::deque<bool> dealt_with(space_dim + 1, false);
  for (dimension_type i = space_dim + 1; i-- > 0; )
    // We only need to deal with non-singleton zero-equivalence classes
    // that haven't already been dealt with.
    if (i != predecessor[i] && !dealt_with[i]) {
      dimension_type j = i;
      while (true) {
        const dimension_type predecessor_j = predecessor[j];
        if (j == predecessor_j) {
          // We finally found the leader of `i'.
          PPL_ASSERT(redundancy[i][j]);
          redundancy[i].clear(j);
          // Here we dealt with `j' (i.e., `predecessor_j'), but it is useless
          // to update `dealt_with' because `j' is a leader.
          break;
        }
        // We haven't found the leader of `i' yet.
        PPL_ASSERT(redundancy[predecessor_j][j]);
        redundancy[predecessor_j].clear(j);
        dealt_with[predecessor_j] = true;
        j = predecessor_j;
      }
    }

  // Even though shortest-path reduction is not going to change the BDS,
  // it might change its internal representation.
  BD_Shape<T>& x = const_cast<BD_Shape<T>&>(*this);
  using std::swap;
  swap(x.redundancy_dbm, redundancy);
  x.set_shortest_path_reduced();

  PPL_ASSERT(is_shortest_path_reduced());
}

template <typename T>
void
BD_Shape<T>::upper_bound_assign(const BD_Shape& y) {
  const dimension_type space_dim = space_dimension();

  // Dimension-compatibility check.
  if (space_dim != y.space_dimension())
    throw_dimension_incompatible("upper_bound_assign(y)", y);

  // The upper bound of a BD shape `bd' with an empty shape is `bd'.
  y.shortest_path_closure_assign();
  if (y.marked_empty())
    return;
  shortest_path_closure_assign();
  if (marked_empty()) {
    *this = y;
    return;
  }

  // The bds-hull consists in constructing `*this' with the maximum
  // elements selected from `*this' and `y'.
  PPL_ASSERT(space_dim == 0 || marked_shortest_path_closed());
  for (dimension_type i = space_dim + 1; i-- > 0; ) {
    DB_Row<N>& dbm_i = dbm[i];
    const DB_Row<N>& y_dbm_i = y.dbm[i];
    for (dimension_type j = space_dim + 1; j-- > 0; ) {
      N& dbm_ij = dbm_i[j];
      const N& y_dbm_ij = y_dbm_i[j];
      if (dbm_ij < y_dbm_ij)
        dbm_ij = y_dbm_ij;
    }
  }
  // Shortest-path closure is maintained (if it was holding).
  // TODO: see whether reduction can be (efficiently!) maintained too.
  if (marked_shortest_path_reduced())
    reset_shortest_path_reduced();
  PPL_ASSERT(OK());
}

template <typename T>
bool
BD_Shape<T>::BFT00_upper_bound_assign_if_exact(const BD_Shape& y) {
  // Declare a const reference to *this (to avoid accidental modifications).
  const BD_Shape& x = *this;
  const dimension_type x_space_dim = x.space_dimension();

  // Private method: the caller must ensure the following.
  PPL_ASSERT(x_space_dim == y.space_dimension());

  // The zero-dim case is trivial.
  if (x_space_dim == 0) {
    upper_bound_assign(y);
    return true;
  }
  // If `x' or `y' is (known to be) empty, the upper bound is exact.
  if (x.marked_empty()) {
    *this = y;
    return true;
  }
  else if (y.is_empty())
    return true;
  else if (x.is_empty()) {
    *this = y;
    return true;
  }

  // Here both `x' and `y' are known to be non-empty.
  // Implementation based on Algorithm 4.1 (page 6) in [BemporadFT00TR],
  // tailored to the special case of BD shapes.

  Variable epsilon(x_space_dim);
  Linear_Expression zero_expr;
  zero_expr.set_space_dimension(x_space_dim + 1);
  Linear_Expression db_expr;
  PPL_DIRTY_TEMP_COEFFICIENT(numer);
  PPL_DIRTY_TEMP_COEFFICIENT(denom);

  // Step 1: compute the constraint system for the envelope env(x,y)
  // and put into x_cs_removed and y_cs_removed those non-redundant
  // constraints that are not in the constraint system for env(x,y).
  // While at it, also add the additional space dimension (epsilon).
  Constraint_System env_cs;
  Constraint_System x_cs_removed;
  Constraint_System y_cs_removed;
  x.shortest_path_reduction_assign();
  y.shortest_path_reduction_assign();
  for (dimension_type i = x_space_dim + 1; i-- > 0; ) {
    const Bit_Row& x_red_i = x.redundancy_dbm[i];
    const Bit_Row& y_red_i = y.redundancy_dbm[i];
    const DB_Row<N>& x_dbm_i = x.dbm[i];
    const DB_Row<N>& y_dbm_i = y.dbm[i];
    for (dimension_type j = x_space_dim + 1; j-- > 0; ) {
      if (x_red_i[j] && y_red_i[j])
        continue;
      if (!x_red_i[j]) {
        const N& x_dbm_ij = x_dbm_i[j];
        PPL_ASSERT(!is_plus_infinity(x_dbm_ij));
        numer_denom(x_dbm_ij, numer, denom);
        // Build skeleton DB constraint (having the right space dimension).
        db_expr = zero_expr;
        if (i > 0)
          db_expr += Variable(i-1);
        if (j > 0)
          db_expr -= Variable(j-1);
        if (denom != 1)
          db_expr *= denom;
        db_expr += numer;
        if (x_dbm_ij >= y_dbm_i[j])
          env_cs.insert(db_expr >= 0);
        else {
          db_expr += epsilon;
          x_cs_removed.insert(db_expr == 0);
        }
      }
      if (!y_red_i[j]) {
        const N& y_dbm_ij = y_dbm_i[j];
        const N& x_dbm_ij = x_dbm_i[j];
        PPL_ASSERT(!is_plus_infinity(y_dbm_ij));
        numer_denom(y_dbm_ij, numer, denom);
        // Build skeleton DB constraint (having the right space dimension).
        db_expr = zero_expr;
        if (i > 0)
          db_expr += Variable(i-1);
        if (j > 0)
          db_expr -= Variable(j-1);
        if (denom != 1)
          db_expr *= denom;
        db_expr += numer;
        if (y_dbm_ij >= x_dbm_ij) {
          // Check if same constraint was added when considering x_dbm_ij.
          if (!x_red_i[j] && x_dbm_ij == y_dbm_ij)
            continue;
          env_cs.insert(db_expr >= 0);
        }
        else {
          db_expr += epsilon;
          y_cs_removed.insert(db_expr == 0);
        }
      }
    }
  }

  if (x_cs_removed.empty())
    // No constraint of x was removed: y is included in x.
    return true;
  if (y_cs_removed.empty()) {
    // No constraint of y was removed: x is included in y.
    *this = y;
    return true;
  }

  // In preparation to Step 4: build the common part of LP problems,
  // i.e., the constraints corresponding to env(x,y),
  // where the additional space dimension (epsilon) has to be maximized.
  MIP_Problem env_lp(x_space_dim + 1, env_cs, epsilon, MAXIMIZATION);
  // Pre-solve `env_lp' to later exploit incrementality.
  env_lp.solve();
  PPL_ASSERT(env_lp.solve() != UNFEASIBLE_MIP_PROBLEM);

  // Implementing loop in Steps 3-6.
  for (Constraint_System::const_iterator i = x_cs_removed.begin(),
         i_end = x_cs_removed.end(); i != i_end; ++i) {
    MIP_Problem lp_i(env_lp);
    lp_i.add_constraint(*i);
    // Pre-solve to exploit incrementality.
    if (lp_i.solve() == UNFEASIBLE_MIP_PROBLEM)
      continue;
    for (Constraint_System::const_iterator j = y_cs_removed.begin(),
           j_end = y_cs_removed.end(); j != j_end; ++j) {
      MIP_Problem lp_ij(lp_i);
      lp_ij.add_constraint(*j);
      // Solve and check for a positive optimal value.
      switch (lp_ij.solve()) {
      case UNFEASIBLE_MIP_PROBLEM:
        // CHECKME: is the following actually impossible?
        PPL_UNREACHABLE;
        return false;
      case UNBOUNDED_MIP_PROBLEM:
        return false;
      case OPTIMIZED_MIP_PROBLEM:
        lp_ij.optimal_value(numer, denom);
        if (numer > 0)
          return false;
        break;
      }
    }
  }

  // The upper bound of x and y is indeed exact.
  upper_bound_assign(y);
  PPL_ASSERT(OK());
  return true;
}

template <typename T>
template <bool integer_upper_bound>
bool
BD_Shape<T>::BHZ09_upper_bound_assign_if_exact(const BD_Shape& y) {
  PPL_COMPILE_TIME_CHECK(!integer_upper_bound
                         || std::numeric_limits<T>::is_integer,
                         "BD_Shape<T>::BHZ09_upper_bound_assign_if_exact(y):"
                         " instantiating for integer upper bound,"
                         " but T in not an integer datatype.");

  // FIXME, CHECKME: what about inexact computations?
  // Declare a const reference to *this (to avoid accidental modifications).
  const BD_Shape& x = *this;
  const dimension_type x_space_dim = x.space_dimension();

  // Private method: the caller must ensure the following.
  PPL_ASSERT(x_space_dim == y.space_dimension());

  // The zero-dim case is trivial.
  if (x_space_dim == 0) {
    upper_bound_assign(y);
    return true;
  }
  // If `x' or `y' is (known to be) empty, the upper bound is exact.
  if (x.marked_empty()) {
    *this = y;
    return true;
  }
  else if (y.is_empty())
    return true;
  else if (x.is_empty()) {
    *this = y;
    return true;
  }

  // Here both `x' and `y' are known to be non-empty.
  x.shortest_path_reduction_assign();
  y.shortest_path_reduction_assign();
  PPL_ASSERT(x.marked_shortest_path_closed());
  PPL_ASSERT(y.marked_shortest_path_closed());
  // Pre-compute the upper bound of `x' and `y'.
  BD_Shape<T> ub(x);
  ub.upper_bound_assign(y);

  PPL_DIRTY_TEMP(N, lhs);
  PPL_DIRTY_TEMP(N, rhs);
  PPL_DIRTY_TEMP(N, temp_zero);
  assign_r(temp_zero, 0, ROUND_NOT_NEEDED);
  PPL_DIRTY_TEMP(N, temp_one);
  if (integer_upper_bound)
    assign_r(temp_one, 1, ROUND_NOT_NEEDED);

  for (dimension_type i = x_space_dim + 1; i-- > 0; ) {
    const DB_Row<N>& x_i = x.dbm[i];
    const Bit_Row& x_red_i = x.redundancy_dbm[i];
    const DB_Row<N>& y_i = y.dbm[i];
    const DB_Row<N>& ub_i = ub.dbm[i];
    for (dimension_type j = x_space_dim + 1; j-- > 0; ) {
      // Check redundancy of x_i_j.
      if (x_red_i[j])
        continue;
      // By non-redundancy, we know that i != j.
      PPL_ASSERT(i != j);
      const N& x_i_j = x_i[j];
      if (x_i_j < y_i[j]) {
        for (dimension_type k = x_space_dim + 1; k-- > 0; ) {
          const DB_Row<N>& x_k = x.dbm[k];
          const DB_Row<N>& y_k = y.dbm[k];
          const Bit_Row& y_red_k = y.redundancy_dbm[k];
          const DB_Row<N>& ub_k = ub.dbm[k];
          const N& ub_k_j = (k == j) ? temp_zero : ub_k[j];
          for (dimension_type ell = x_space_dim + 1; ell-- > 0; ) {
            // Check redundancy of y_k_ell.
            if (y_red_k[ell])
              continue;
            // By non-redundancy, we know that k != ell.
            PPL_ASSERT(k != ell);
            const N& y_k_ell = y_k[ell];
            if (y_k_ell < x_k[ell]) {
              // The first condition in BHZ09 theorem holds;
              // now check for the second condition.
              add_assign_r(lhs, x_i_j, y_k_ell, ROUND_UP);
              const N& ub_i_ell = (i == ell) ? temp_zero : ub_i[ell];
              add_assign_r(rhs, ub_i_ell, ub_k_j, ROUND_UP);
              if (integer_upper_bound) {
                // Note: adding 1 rather than 2 (as in Theorem 5.3)
                // so as to later test for < rather than <=.
                add_assign_r(lhs, lhs, temp_one, ROUND_NOT_NEEDED);
              }
              // Testing for < in both the rational and integer case.
              if (lhs < rhs)
                return false;
            }
          }
        }
      }
    }
  }
  // The upper bound of x and y is indeed exact.
  m_swap(ub);
  PPL_ASSERT(OK());
  return true;
}

template <typename T>
void
BD_Shape<T>::difference_assign(const BD_Shape& y) {
  const dimension_type space_dim = space_dimension();

  // Dimension-compatibility check.
  if (space_dim != y.space_dimension())
    throw_dimension_incompatible("difference_assign(y)", y);

  BD_Shape new_bd_shape(space_dim, EMPTY);

  BD_Shape& x = *this;

  x.shortest_path_closure_assign();
  // The difference of an empty bounded difference shape
  // and of a bounded difference shape `p' is empty.
  if (x.marked_empty())
    return;
  y.shortest_path_closure_assign();
  // The difference of a bounded difference shape `p'
  // and an empty bounded difference shape is `p'.
  if (y.marked_empty())
    return;

  // If both bounded difference shapes are zero-dimensional,
  // then at this point they are necessarily universe system of
  // bounded differences, so that their difference is empty.
  if (space_dim == 0) {
    x.set_empty();
    return;
  }

  // TODO: This is just an executable specification.
  //       Have to find a more efficient method.
  if (y.contains(x)) {
    x.set_empty();
    return;
  }

  // We take a constraint of the system y at the time and we
  // consider its complementary. Then we intersect the union
  // of these complementary constraints with the system x.
  const Constraint_System& y_cs = y.constraints();
  for (Constraint_System::const_iterator i = y_cs.begin(),
         y_cs_end = y_cs.end(); i != y_cs_end; ++i) {
    const Constraint& c = *i;
    // If the bounded difference shape `x' is included
    // in the bounded difference shape defined by `c',
    // then `c' _must_ be skipped, as adding its complement to `x'
    // would result in the empty bounded difference shape,
    // and as we would obtain a result that is less precise
    // than the bds-difference.
    if (x.relation_with(c).implies(Poly_Con_Relation::is_included()))
      continue;
    BD_Shape z = x;
    const Linear_Expression e = Linear_Expression(c);
    z.add_constraint(e <= 0);
    if (!z.is_empty())
      new_bd_shape.upper_bound_assign(z);
    if (c.is_equality()) {
      z = x;
      z.add_constraint(e >= 0);
      if (!z.is_empty())
        new_bd_shape.upper_bound_assign(z);
    }
  }
  *this = new_bd_shape;
  PPL_ASSERT(OK());
}

template <typename T>
bool
BD_Shape<T>::simplify_using_context_assign(const BD_Shape& y) {
  BD_Shape& x = *this;
  const dimension_type dim = x.space_dimension();
  // Dimension-compatibility check.
  if (dim != y.space_dimension())
    throw_dimension_incompatible("simplify_using_context_assign(y)", y);

  // Filter away the zero-dimensional case.
  if (dim == 0) {
    if (y.marked_empty()) {
      x.set_zero_dim_univ();
      return false;
    }
    else
      return !x.marked_empty();
  }

  // Filter away the case where `x' contains `y'
  // (this subsumes the case when `y' is empty).
  y.shortest_path_closure_assign();
  if (x.contains(y)) {
    BD_Shape<T> res(dim, UNIVERSE);
    x.m_swap(res);
    return false;
  }

  // Filter away the case where `x' is empty.
  x.shortest_path_closure_assign();
  if (x.marked_empty()) {
    // Search for a constraint of `y' that is not a tautology.
    dimension_type i;
    dimension_type j;
    // Prefer unary constraints.
    i = 0;
    const DB_Row<N>& y_dbm_0 = y.dbm[0];
    for (j = 1; j <= dim; ++j) {
      if (!is_plus_infinity(y_dbm_0[j]))
        // FIXME: if N is a float or bounded integer type, then
        // we also need to check that we are actually able to construct
        // a constraint inconsistent with respect to this one.
        goto found;
    }
    j = 0;
    for (i = 1; i <= dim; ++i) {
      if (!is_plus_infinity(y.dbm[i][0]))
        // FIXME: if N is a float or bounded integer type, then
        // we also need to check that we are actually able to construct
        // a constraint inconsistent with respect to this one.
        goto found;
    }
    // Then search binary constraints.
    for (i = 1; i <= dim; ++i) {
      const DB_Row<N>& y_dbm_i = y.dbm[i];
      for (j = 1; j <= dim; ++j)
        if (!is_plus_infinity(y_dbm_i[j]))
          // FIXME: if N is a float or bounded integer type, then
          // we also need to check that we are actually able to construct
          // a constraint inconsistent with respect to this one.
          goto found;
    }
    // Not found: we were not able to build a constraint contradicting
    // one of the constraints in `y': `x' cannot be enlarged.
    return false;

  found:
    // Found: build a new BDS contradicting the constraint found.
    PPL_ASSERT(i <= dim && j <= dim && (i > 0 || j > 0));
    BD_Shape<T> res(dim, UNIVERSE);
    PPL_DIRTY_TEMP(N, tmp);
    assign_r(tmp, 1, ROUND_UP);
    add_assign_r(tmp, tmp, y.dbm[i][j], ROUND_UP);
    PPL_ASSERT(!is_plus_infinity(tmp));
    // CHECKME: round down is really meant.
    neg_assign_r(res.dbm[j][i], tmp, ROUND_DOWN);
    x.m_swap(res);
    return false;
  }

  // Here `x' and `y' are not empty and shortest-path closed;
  // also, `x' does not contain `y'.
  // Let `target' be the intersection of `x' and `y'.
  BD_Shape<T> target = x;
  target.intersection_assign(y);
  const bool bool_result = !target.is_empty();

  // Compute a reduced dbm for `x' and ...
  x.shortest_path_reduction_assign();
  // ... count the non-redundant constraints.
  dimension_type x_num_non_redundant = (dim+1)*(dim+1);
  for (dimension_type i = dim + 1; i-- > 0; )
    x_num_non_redundant -= x.redundancy_dbm[i].count_ones();
  PPL_ASSERT(x_num_non_redundant > 0);

  // Let `yy' be a copy of `y': we will keep adding to `yy'
  // the non-redundant constraints of `x',
  // stopping as soon as `yy' becomes equal to `target'.
  BD_Shape<T> yy = y;

  // The constraints added to `yy' will be recorded in `res' ...
  BD_Shape<T> res(dim, UNIVERSE);
  // ... and we will count them too.
  dimension_type res_num_non_redundant = 0;

  // Compute leader information for `x'.
  std::vector<dimension_type> x_leaders;
  x.compute_leaders(x_leaders);

  // First go through the unary equality constraints.
  const DB_Row<N>& x_dbm_0 = x.dbm[0];
  DB_Row<N>& yy_dbm_0 = yy.dbm[0];
  DB_Row<N>& res_dbm_0 = res.dbm[0];
  for (dimension_type j = 1; j <= dim; ++j) {
    // Unary equality constraints are encoded in entries dbm_0j and dbm_j0
    // provided index j has special variable index 0 as its leader.
    if (x_leaders[j] != 0)
      continue;
    PPL_ASSERT(!is_plus_infinity(x_dbm_0[j]));
    if (x_dbm_0[j] < yy_dbm_0[j]) {
      res_dbm_0[j] = x_dbm_0[j];
      ++res_num_non_redundant;
      // Tighten context `yy' using the newly added constraint.
      yy_dbm_0[j] = x_dbm_0[j];
      yy.reset_shortest_path_closed();
    }
    PPL_ASSERT(!is_plus_infinity(x.dbm[j][0]));
    if (x.dbm[j][0] < yy.dbm[j][0]) {
      res.dbm[j][0] = x.dbm[j][0];
      ++res_num_non_redundant;
      // Tighten context `yy' using the newly added constraint.
      yy.dbm[j][0] = x.dbm[j][0];
      yy.reset_shortest_path_closed();
    }
    // Restore shortest-path closure, if it was lost.
    if (!yy.marked_shortest_path_closed()) {
      Variable var_j(j-1);
      yy.incremental_shortest_path_closure_assign(var_j);
      if (target.contains(yy)) {
        // Target reached: swap `x' and `res' if needed.
        if (res_num_non_redundant < x_num_non_redundant) {
          res.reset_shortest_path_closed();
          x.m_swap(res);
        }
        return bool_result;
      }
    }
  }

  // Go through the binary equality constraints.
  // Note: no need to consider the case i == 1.
  for (dimension_type i = 2; i <= dim; ++i) {
    const dimension_type j = x_leaders[i];
    if (j == i || j == 0)
      continue;
    PPL_ASSERT(!is_plus_infinity(x.dbm[i][j]));
    if (x.dbm[i][j] < yy.dbm[i][j]) {
      res.dbm[i][j] = x.dbm[i][j];
      ++res_num_non_redundant;
      // Tighten context `yy' using the newly added constraint.
      yy.dbm[i][j] = x.dbm[i][j];
      yy.reset_shortest_path_closed();
    }
    PPL_ASSERT(!is_plus_infinity(x.dbm[j][i]));
    if (x.dbm[j][i] < yy.dbm[j][i]) {
      res.dbm[j][i] = x.dbm[j][i];
      ++res_num_non_redundant;
      // Tighten context `yy' using the newly added constraint.
      yy.dbm[j][i] = x.dbm[j][i];
      yy.reset_shortest_path_closed();
    }
    // Restore shortest-path closure, if it was lost.
    if (!yy.marked_shortest_path_closed()) {
      Variable var_j(j-1);
      yy.incremental_shortest_path_closure_assign(var_j);
      if (target.contains(yy)) {
        // Target reached: swap `x' and `res' if needed.
        if (res_num_non_redundant < x_num_non_redundant) {
          res.reset_shortest_path_closed();
          x.m_swap(res);
        }
        return bool_result;
      }
    }
  }

  // Finally go through the (proper) inequality constraints:
  // both indices i and j should be leaders.
  for (dimension_type i = 0; i <= dim; ++i) {
    if (i != x_leaders[i])
      continue;
    const DB_Row<N>& x_dbm_i = x.dbm[i];
    const Bit_Row& x_redundancy_dbm_i = x.redundancy_dbm[i];
    DB_Row<N>& yy_dbm_i = yy.dbm[i];
    DB_Row<N>& res_dbm_i = res.dbm[i];
    for (dimension_type j = 0; j <= dim; ++j) {
      if (j != x_leaders[j] || x_redundancy_dbm_i[j])
        continue;
      N& yy_dbm_ij = yy_dbm_i[j];
      const N& x_dbm_ij = x_dbm_i[j];
      if (x_dbm_ij < yy_dbm_ij) {
        res_dbm_i[j] = x_dbm_ij;
        ++res_num_non_redundant;
        // Tighten context `yy' using the newly added constraint.
        yy_dbm_ij = x_dbm_ij;
        yy.reset_shortest_path_closed();
        PPL_ASSERT(i > 0 || j > 0);
        Variable var(((i > 0) ? i : j) - 1);
        yy.incremental_shortest_path_closure_assign(var);
        if (target.contains(yy)) {
          // Target reached: swap `x' and `res' if needed.
          if (res_num_non_redundant < x_num_non_redundant) {
            res.reset_shortest_path_closed();
            x.m_swap(res);
          }
          return bool_result;
        }
      }
    }
  }
  // This point should be unreachable.
  PPL_UNREACHABLE;
  return false;
}

template <typename T>
void
BD_Shape<T>::add_space_dimensions_and_embed(const dimension_type m) {
  // Adding no dimensions is a no-op.
  if (m == 0)
    return;

  const dimension_type space_dim = space_dimension();
  const dimension_type new_space_dim = space_dim + m;
  const bool was_zero_dim_univ = (!marked_empty() && space_dim == 0);

  // To embed an n-dimension space BDS in a (n+m)-dimension space,
  // we just add `m' rows and columns in the bounded difference shape,
  // initialized to PLUS_INFINITY.
  dbm.grow(new_space_dim + 1);

  // Shortest-path closure is maintained (if it was holding).
  // TODO: see whether reduction can be (efficiently!) maintained too.
  if (marked_shortest_path_reduced())
    reset_shortest_path_reduced();

  // If `*this' was the zero-dim space universe BDS,
  // the we can set the shortest-path closure flag.
  if (was_zero_dim_univ)
    set_shortest_path_closed();

  PPL_ASSERT(OK());
}

template <typename T>
void
BD_Shape<T>::add_space_dimensions_and_project(const dimension_type m) {
  // Adding no dimensions is a no-op.
  if (m == 0)
    return;

  const dimension_type space_dim = space_dimension();

  // If `*this' was zero-dimensional, then we add `m' rows and columns.
  // If it also was non-empty, then we zero all the added elements
  // and set the flag for shortest-path closure.
  if (space_dim == 0) {
    dbm.grow(m + 1);
    if (!marked_empty()) {
      for (dimension_type i = m + 1; i-- > 0; ) {
        DB_Row<N>& dbm_i = dbm[i];
        for (dimension_type j = m + 1; j-- > 0; )
          if (i != j)
            assign_r(dbm_i[j], 0, ROUND_NOT_NEEDED);
      }
      set_shortest_path_closed();
    }
    PPL_ASSERT(OK());
    return;
  }

  // To project an n-dimension space bounded difference shape
  // in a (n+m)-dimension space, we add `m' rows and columns.
  // In the first row and column of the matrix we add `zero' from
  // the (n+1)-th position to the end.
  const dimension_type new_space_dim = space_dim + m;
  dbm.grow(new_space_dim + 1);

  // Bottom of the matrix and first row.
  DB_Row<N>& dbm_0 = dbm[0];
  for (dimension_type i = space_dim + 1; i <= new_space_dim; ++i) {
    assign_r(dbm[i][0], 0, ROUND_NOT_NEEDED);
    assign_r(dbm_0[i], 0, ROUND_NOT_NEEDED);
  }

  if (marked_shortest_path_closed())
    reset_shortest_path_closed();
  PPL_ASSERT(OK());
}

template <typename T>
void
BD_Shape<T>::remove_space_dimensions(const Variables_Set& vars) {
  // The removal of no dimensions from any BDS is a no-op.
  // Note that this case also captures the only legal removal of
  // space dimensions from a BDS in a 0-dim space.
  if (vars.empty()) {
    PPL_ASSERT(OK());
    return;
  }

  const dimension_type old_space_dim = space_dimension();

  // Dimension-compatibility check.
  const dimension_type min_space_dim = vars.space_dimension();
  if (old_space_dim < min_space_dim)
    throw_dimension_incompatible("remove_space_dimensions(vs)", min_space_dim);

  // Shortest-path closure is necessary to keep precision.
  shortest_path_closure_assign();

  // When removing _all_ dimensions from a BDS, we obtain the
  // zero-dimensional BDS.
  const dimension_type new_space_dim = old_space_dim - vars.size();
  if (new_space_dim == 0) {
    dbm.resize_no_copy(1);
    if (!marked_empty())
      // We set the zero_dim_univ flag.
      set_zero_dim_univ();
    PPL_ASSERT(OK());
    return;
  }

  // Handle the case of an empty BD_Shape.
  if (marked_empty()) {
    dbm.resize_no_copy(new_space_dim + 1);
    PPL_ASSERT(OK());
    return;
  }

  // Shortest-path closure is maintained.
  // TODO: see whether reduction can be (efficiently!) maintained too.
  if (marked_shortest_path_reduced())
    reset_shortest_path_reduced();

  // For each variable to remove, we fill the corresponding column and
  // row by shifting respectively left and above those
  // columns and rows, that will not be removed.
  Variables_Set::const_iterator vsi = vars.begin();
  Variables_Set::const_iterator vsi_end = vars.end();
  dimension_type dst = *vsi + 1;
  dimension_type src = dst + 1;
  for (++vsi; vsi != vsi_end; ++vsi) {
    const dimension_type vsi_next = *vsi + 1;
    // All other columns and rows are moved respectively to the left
    // and above.
    while (src < vsi_next) {
      using std::swap;
      swap(dbm[dst], dbm[src]);
      for (dimension_type i = old_space_dim + 1; i-- > 0; ) {
        DB_Row<N>& dbm_i = dbm[i];
        assign_or_swap(dbm_i[dst], dbm_i[src]);
      }
      ++dst;
      ++src;
    }
    ++src;
  }

  // Moving the remaining rows and columns.
  while (src <= old_space_dim) {
    using std::swap;
    swap(dbm[dst], dbm[src]);
    for (dimension_type i = old_space_dim + 1; i-- > 0; ) {
      DB_Row<N>& dbm_i = dbm[i];
      assign_or_swap(dbm_i[dst], dbm_i[src]);
    }
    ++src;
    ++dst;
  }

  // Update the space dimension.
  dbm.resize_no_copy(new_space_dim + 1);
  PPL_ASSERT(OK());
}

template <typename T>
template <typename Partial_Function>
void
BD_Shape<T>::map_space_dimensions(const Partial_Function& pfunc) {
  const dimension_type space_dim = space_dimension();
  // TODO: this implementation is just an executable specification.
  if (space_dim == 0)
    return;

  if (pfunc.has_empty_codomain()) {
    // All dimensions vanish: the BDS becomes zero_dimensional.
    remove_higher_space_dimensions(0);
    return;
  }

  const dimension_type new_space_dim = pfunc.max_in_codomain() + 1;
  // If we are going to actually reduce the space dimension,
  // then shortest-path closure is required to keep precision.
  if (new_space_dim < space_dim)
    shortest_path_closure_assign();

  // If the BDS is empty, then it is sufficient to adjust the
  // space dimension of the bounded difference shape.
  if (marked_empty()) {
    remove_higher_space_dimensions(new_space_dim);
    return;
  }

  // Shortest-path closure is maintained (if it was holding).
  // TODO: see whether reduction can be (efficiently!) maintained too.
  if (marked_shortest_path_reduced())
    reset_shortest_path_reduced();

  // We create a new matrix with the new space dimension.
  DB_Matrix<N> x(new_space_dim+1);
  // First of all we must map the unary constraints, because
  // there is the fictitious variable `zero', that can't be mapped
  // at all.
  DB_Row<N>& dbm_0 = dbm[0];
  DB_Row<N>& x_0 = x[0];
  for (dimension_type j = 1; j <= space_dim; ++j) {
    dimension_type new_j;
    if (pfunc.maps(j - 1, new_j)) {
      assign_or_swap(x_0[new_j + 1], dbm_0[j]);
      assign_or_swap(x[new_j + 1][0], dbm[j][0]);
    }
  }
  // Now we map the binary constraints, exchanging the indexes.
  for (dimension_type i = 1; i <= space_dim; ++i) {
    dimension_type new_i;
    if (pfunc.maps(i - 1, new_i)) {
      DB_Row<N>& dbm_i = dbm[i];
      ++new_i;
      DB_Row<N>& x_new_i = x[new_i];
      for (dimension_type j = i+1; j <= space_dim; ++j) {
        dimension_type new_j;
        if (pfunc.maps(j - 1, new_j)) {
          ++new_j;
          assign_or_swap(x_new_i[new_j], dbm_i[j]);
          assign_or_swap(x[new_j][new_i], dbm[j][i]);
        }
      }
    }
  }

  using std::swap;
  swap(dbm, x);
  PPL_ASSERT(OK());
}

template <typename T>
void
BD_Shape<T>::intersection_assign(const BD_Shape& y) {
  const dimension_type space_dim = space_dimension();

  // Dimension-compatibility check.
  if (space_dim != y.space_dimension())
    throw_dimension_incompatible("intersection_assign(y)", y);

  // If one of the two bounded difference shapes is empty,
  // the intersection is empty.
  if (marked_empty())
    return;
  if (y.marked_empty()) {
    set_empty();
    return;
  }

  // If both bounded difference shapes are zero-dimensional,
  // then at this point they are necessarily non-empty,
  // so that their intersection is non-empty too.
  if (space_dim == 0)
    return;

  // To intersect two bounded difference shapes we compare
  // the constraints and we choose the less values.
  bool changed = false;
  for (dimension_type i = space_dim + 1; i-- > 0; ) {
    DB_Row<N>& dbm_i = dbm[i];
    const DB_Row<N>& y_dbm_i = y.dbm[i];
    for (dimension_type j = space_dim + 1; j-- > 0; ) {
      N& dbm_ij = dbm_i[j];
      const N& y_dbm_ij = y_dbm_i[j];
      if (dbm_ij > y_dbm_ij) {
        dbm_ij = y_dbm_ij;
        changed = true;
      }
    }
  }

  if (changed && marked_shortest_path_closed())
    reset_shortest_path_closed();
  PPL_ASSERT(OK());
}

template <typename T>
template <typename Iterator>
void
BD_Shape<T>::CC76_extrapolation_assign(const BD_Shape& y,
                                       Iterator first, Iterator last,
                                       unsigned* tp) {
  const dimension_type space_dim = space_dimension();

  // Dimension-compatibility check.
  if (space_dim != y.space_dimension())
    throw_dimension_incompatible("CC76_extrapolation_assign(y)", y);

  // We assume that `y' is contained in or equal to `*this'.
  PPL_EXPECT_HEAVY(copy_contains(*this, y));

  // If both bounded difference shapes are zero-dimensional,
  // since `*this' contains `y', we simply return `*this'.
  if (space_dim == 0)
    return;

  shortest_path_closure_assign();
  // If `*this' is empty, since `*this' contains `y', `y' is empty too.
  if (marked_empty())
    return;
  y.shortest_path_closure_assign();
  // If `y' is empty, we return.
  if (y.marked_empty())
    return;

  // If there are tokens available, work on a temporary copy.
  if (tp != 0 && *tp > 0) {
    BD_Shape<T> x_tmp(*this);
    x_tmp.CC76_extrapolation_assign(y, first, last, 0);
    // If the widening was not precise, use one of the available tokens.
    if (!contains(x_tmp))
      --(*tp);
    return;
  }

  // Compare each constraint in `y' to the corresponding one in `*this'.
  // The constraint in `*this' is kept as is if it is stronger than or
  // equal to the constraint in `y'; otherwise, the inhomogeneous term
  // of the constraint in `*this' is further compared with elements taken
  // from a sorted container (the stop-points, provided by the user), and
  // is replaced by the first entry, if any, which is greater than or equal
  // to the inhomogeneous term. If no such entry exists, the constraint
  // is removed altogether.
  for (dimension_type i = space_dim + 1; i-- > 0; ) {
    DB_Row<N>& dbm_i = dbm[i];
    const DB_Row<N>& y_dbm_i = y.dbm[i];
    for (dimension_type j = space_dim + 1; j-- > 0; ) {
      N& dbm_ij = dbm_i[j];
      const N& y_dbm_ij = y_dbm_i[j];
      if (y_dbm_ij < dbm_ij) {
        Iterator k = std::lower_bound(first, last, dbm_ij);
        if (k != last) {
          if (dbm_ij < *k)
            assign_r(dbm_ij, *k, ROUND_UP);
        }
        else
          assign_r(dbm_ij, PLUS_INFINITY, ROUND_NOT_NEEDED);
      }
    }
  }
  reset_shortest_path_closed();
  PPL_ASSERT(OK());
}

template <typename T>
void
BD_Shape<T>::get_limiting_shape(const Constraint_System& cs,
                                BD_Shape& limiting_shape) const {
  // Private method: the caller has to ensure the following.
  PPL_ASSERT(cs.space_dimension() <= space_dimension());

  shortest_path_closure_assign();
  bool changed = false;
  PPL_DIRTY_TEMP_COEFFICIENT(coeff);
  PPL_DIRTY_TEMP_COEFFICIENT(minus_c_term);
  PPL_DIRTY_TEMP(N, d);
  PPL_DIRTY_TEMP(N, d1);
  for (Constraint_System::const_iterator cs_i = cs.begin(),
         cs_end = cs.end(); cs_i != cs_end; ++cs_i) {
    const Constraint& c = *cs_i;
    dimension_type num_vars = 0;
    dimension_type i = 0;
    dimension_type j = 0;
    // Constraints that are not bounded differences are ignored.
    if (BD_Shape_Helpers::extract_bounded_difference(c, num_vars, i, j, coeff)) {
      // Select the cell to be modified for the "<=" part of the constraint,
      // and set `coeff' to the absolute value of itself.
      const bool negative = (coeff < 0);
      const N& x = negative ? dbm[i][j] : dbm[j][i];
      const N& y = negative ? dbm[j][i] : dbm[i][j];
      DB_Matrix<N>& ls_dbm = limiting_shape.dbm;
      if (negative)
        neg_assign(coeff);
      // Compute the bound for `x', rounding towards plus infinity.
      div_round_up(d, c.inhomogeneous_term(), coeff);
      if (x <= d) {
        if (c.is_inequality()) {
          N& ls_x = negative ? ls_dbm[i][j] : ls_dbm[j][i];
          if (ls_x > d) {
            ls_x = d;
            changed = true;
          }
	}
        else {
          // Compute the bound for `y', rounding towards plus infinity.
          neg_assign(minus_c_term, c.inhomogeneous_term());
          div_round_up(d1, minus_c_term, coeff);
          if (y <= d1) {
            N& ls_x = negative ? ls_dbm[i][j] : ls_dbm[j][i];
            N& ls_y = negative ? ls_dbm[j][i] : ls_dbm[i][j];
	    if ((ls_x >= d && ls_y > d1) || (ls_x > d && ls_y >= d1)) {
	      ls_x = d;
	      ls_y = d1;
	      changed = true;
            }
          }
        }
      }
    }
  }

  // In general, adding a constraint does not preserve the shortest-path
  // closure of the bounded difference shape.
  if (changed && limiting_shape.marked_shortest_path_closed())
    limiting_shape.reset_shortest_path_closed();
}

template <typename T>
void
BD_Shape<T>::limited_CC76_extrapolation_assign(const BD_Shape& y,
                                               const Constraint_System& cs,
                                               unsigned* tp) {
  // Dimension-compatibility check.
  const dimension_type space_dim = space_dimension();
  if (space_dim != y.space_dimension())
    throw_dimension_incompatible("limited_CC76_extrapolation_assign(y, cs)",
                                 y);

  // `cs' must be dimension-compatible with the two systems
  // of bounded differences.
  const dimension_type cs_space_dim = cs.space_dimension();
  if (space_dim < cs_space_dim)
    throw_invalid_argument("limited_CC76_extrapolation_assign(y, cs)",
                           "cs is space_dimension incompatible");

  // Strict inequalities not allowed.
  if (cs.has_strict_inequalities())
    throw_invalid_argument("limited_CC76_extrapolation_assign(y, cs)",
                           "cs has strict inequalities");

  // The limited CC76-extrapolation between two systems of bounded
  // differences in a zero-dimensional space is a system of bounded
  // differences in a zero-dimensional space, too.
  if (space_dim == 0)
    return;

  // We assume that `y' is contained in or equal to `*this'.
  PPL_EXPECT_HEAVY(copy_contains(*this, y));

  // If `*this' is empty, since `*this' contains `y', `y' is empty too.
  if (marked_empty())
    return;
  // If `y' is empty, we return.
  if (y.marked_empty())
    return;

  BD_Shape<T> limiting_shape(space_dim, UNIVERSE);
  get_limiting_shape(cs, limiting_shape);
  CC76_extrapolation_assign(y, tp);
  intersection_assign(limiting_shape);
}

template <typename T>
void
BD_Shape<T>::BHMZ05_widening_assign(const BD_Shape& y, unsigned* tp) {
  const dimension_type space_dim = space_dimension();

  // Dimension-compatibility check.
  if (space_dim != y.space_dimension())
    throw_dimension_incompatible("BHMZ05_widening_assign(y)", y);

  // We assume that `y' is contained in or equal to `*this'.
  PPL_EXPECT_HEAVY(copy_contains(*this, y));

  // Compute the affine dimension of `y'.
  const dimension_type y_affine_dim = y.affine_dimension();
  // If the affine dimension of `y' is zero, then either `y' is
  // zero-dimensional, or it is empty, or it is a singleton.
  // In all cases, due to the inclusion hypothesis, the result is `*this'.
  if (y_affine_dim == 0)
    return;

  // If the affine dimension has changed, due to the inclusion hypothesis,
  // the result is `*this'.
  const dimension_type x_affine_dim = affine_dimension();
  PPL_ASSERT(x_affine_dim >= y_affine_dim);
  if (x_affine_dim != y_affine_dim)
    return;

  // If there are tokens available, work on a temporary copy.
  if (tp != 0 && *tp > 0) {
    BD_Shape<T> x_tmp(*this);
    x_tmp.BHMZ05_widening_assign(y, 0);
    // If the widening was not precise, use one of the available tokens.
    if (!contains(x_tmp))
      --(*tp);
    return;
  }

  // Here no token is available.
  PPL_ASSERT(marked_shortest_path_closed() && y.marked_shortest_path_closed());
  // Minimize `y'.
  y.shortest_path_reduction_assign();

  // Extrapolate unstable bounds, taking into account redundancy in `y'.
  for (dimension_type i = space_dim + 1; i-- > 0; ) {
    DB_Row<N>& dbm_i = dbm[i];
    const DB_Row<N>& y_dbm_i = y.dbm[i];
    const Bit_Row& y_redundancy_i = y.redundancy_dbm[i];
    for (dimension_type j = space_dim + 1; j-- > 0; ) {
      N& dbm_ij = dbm_i[j];
      // Note: in the following line the use of `!=' (as opposed to
      // the use of `<' that would seem -but is not- equivalent) is
      // intentional.
      if (y_redundancy_i[j] || y_dbm_i[j] != dbm_ij)
        assign_r(dbm_ij, PLUS_INFINITY, ROUND_NOT_NEEDED);
    }
  }
  // NOTE: this will also reset the shortest-path reduction flag,
  // even though the dbm is still in reduced form. However, the
  // current implementation invariant requires that any reduced dbm
  // is closed too.
  reset_shortest_path_closed();
  PPL_ASSERT(OK());
}

template <typename T>
void
BD_Shape<T>::limited_BHMZ05_extrapolation_assign(const BD_Shape& y,
                                                 const Constraint_System& cs,
                                                 unsigned* tp) {
  // Dimension-compatibility check.
  const dimension_type space_dim = space_dimension();
  if (space_dim != y.space_dimension())
    throw_dimension_incompatible("limited_BHMZ05_extrapolation_assign(y, cs)",
                                 y);
  // `cs' must be dimension-compatible with the two systems
  // of bounded differences.
  const dimension_type cs_space_dim = cs.space_dimension();
  if (space_dim < cs_space_dim)
    throw_invalid_argument("limited_BHMZ05_extrapolation_assign(y, cs)",
                           "cs is space-dimension incompatible");

  // Strict inequalities are not allowed.
  if (cs.has_strict_inequalities())
    throw_invalid_argument("limited_BHMZ05_extrapolation_assign(y, cs)",
                           "cs has strict inequalities");

  // The limited BHMZ05-extrapolation between two systems of bounded
  // differences in a zero-dimensional space is a system of bounded
  // differences in a zero-dimensional space, too.
  if (space_dim == 0)
    return;

  // We assume that `y' is contained in or equal to `*this'.
  PPL_EXPECT_HEAVY(copy_contains(*this, y));

  // If `*this' is empty, since `*this' contains `y', `y' is empty too.
  if (marked_empty())
    return;
  // If `y' is empty, we return.
  if (y.marked_empty())
    return;

  BD_Shape<T> limiting_shape(space_dim, UNIVERSE);
  get_limiting_shape(cs, limiting_shape);
  BHMZ05_widening_assign(y, tp);
  intersection_assign(limiting_shape);
}

template <typename T>
void
BD_Shape<T>::CC76_narrowing_assign(const BD_Shape& y) {
  const dimension_type space_dim = space_dimension();

  // Dimension-compatibility check.
  if (space_dim != y.space_dimension())
    throw_dimension_incompatible("CC76_narrowing_assign(y)", y);

  // We assume that `*this' is contained in or equal to `y'.
  PPL_EXPECT_HEAVY(copy_contains(y, *this));

  // If both bounded difference shapes are zero-dimensional,
  // since `y' contains `*this', we simply return `*this'.
  if (space_dim == 0)
    return;

  y.shortest_path_closure_assign();
  // If `y' is empty, since `y' contains `this', `*this' is empty too.
  if (y.marked_empty())
    return;
  shortest_path_closure_assign();
  // If `*this' is empty, we return.
  if (marked_empty())
    return;

  // Replace each constraint in `*this' by the corresponding constraint
  // in `y' if the corresponding inhomogeneous terms are both finite.
  bool changed = false;
  for (dimension_type i = space_dim + 1; i-- > 0; ) {
    DB_Row<N>& dbm_i = dbm[i];
    const DB_Row<N>& y_dbm_i = y.dbm[i];
    for (dimension_type j = space_dim + 1; j-- > 0; ) {
      N& dbm_ij = dbm_i[j];
      const N& y_dbm_ij = y_dbm_i[j];
      if (!is_plus_infinity(dbm_ij)
          && !is_plus_infinity(y_dbm_ij)
          && dbm_ij != y_dbm_ij) {
        dbm_ij = y_dbm_ij;
        changed = true;
      }
    }
  }
  if (changed && marked_shortest_path_closed())
    reset_shortest_path_closed();
  PPL_ASSERT(OK());
}

template <typename T>
void
BD_Shape<T>
::deduce_v_minus_u_bounds(const dimension_type v,
                          const dimension_type last_v,
                          const Linear_Expression& sc_expr,
                          Coefficient_traits::const_reference sc_denom,
                          const N& ub_v) {
  PPL_ASSERT(sc_denom > 0);
  PPL_ASSERT(!is_plus_infinity(ub_v));
  // Deduce constraints of the form `v - u', where `u != v'.
  // Note: the shortest-path closure is able to deduce the constraint
  // `v - u <= ub_v - lb_u'. We can be more precise if variable `u'
  // played an active role in the computation of the upper bound for `v',
  // i.e., if the corresponding coefficient `q == expr_u/denom' is
  // greater than zero. In particular:
  // if `q >= 1',    then `v - u <= ub_v - ub_u';
  // if `0 < q < 1', then `v - u <= ub_v - (q*ub_u + (1-q)*lb_u)'.
  PPL_DIRTY_TEMP(mpq_class, mpq_sc_denom);
  assign_r(mpq_sc_denom, sc_denom, ROUND_NOT_NEEDED);
  const DB_Row<N>& dbm_0 = dbm[0];
  // Speculative allocation of temporaries to be used in the following loop.
  PPL_DIRTY_TEMP(mpq_class, minus_lb_u);
  PPL_DIRTY_TEMP(mpq_class, q);
  PPL_DIRTY_TEMP(mpq_class, ub_u);
  PPL_DIRTY_TEMP(N, up_approx);
  for (Linear_Expression::const_iterator u = sc_expr.begin(),
        u_end = sc_expr.lower_bound(Variable(last_v)); u != u_end; ++u) {
    const dimension_type u_dim = u.variable().space_dimension();
    if (u_dim == v)
      continue;
    const Coefficient& expr_u = *u;
    if (expr_u < 0)
      continue;
    PPL_ASSERT(expr_u > 0);
    if (expr_u >= sc_denom)
      // Deducing `v - u <= ub_v - ub_u'.
      sub_assign_r(dbm[u_dim][v], ub_v, dbm_0[u_dim], ROUND_UP);
    else {
      DB_Row<N>& dbm_u = dbm[u_dim];
      const N& dbm_u0 = dbm_u[0];
      if (!is_plus_infinity(dbm_u0)) {
        // Let `ub_u' and `lb_u' be the known upper and lower bound
        // for `u', respectively. Letting `q = expr_u/sc_denom' be the
        // rational coefficient of `u' in `sc_expr/sc_denom',
        // the upper bound for `v - u' is computed as
        // `ub_v - (q * ub_u + (1-q) * lb_u)', i.e.,
        // `ub_v + (-lb_u) - q * (ub_u + (-lb_u))'.
        assign_r(minus_lb_u, dbm_u0, ROUND_NOT_NEEDED);
        assign_r(q, expr_u, ROUND_NOT_NEEDED);
        div_assign_r(q, q, mpq_sc_denom, ROUND_NOT_NEEDED);
        assign_r(ub_u, dbm_0[u_dim], ROUND_NOT_NEEDED);
        // Compute `ub_u - lb_u'.
        add_assign_r(ub_u, ub_u, minus_lb_u, ROUND_NOT_NEEDED);
        // Compute `(-lb_u) - q * (ub_u - lb_u)'.
        sub_mul_assign_r(minus_lb_u, q, ub_u, ROUND_NOT_NEEDED);
        assign_r(up_approx, minus_lb_u, ROUND_UP);
        // Deducing `v - u <= ub_v - (q * ub_u + (1-q) * lb_u)'.
        add_assign_r(dbm_u[v], ub_v, up_approx, ROUND_UP);
      }
    }
  }
}

template <typename T>
void
BD_Shape<T>
::deduce_u_minus_v_bounds(const dimension_type v,
                          const dimension_type last_v,
                          const Linear_Expression& sc_expr,
                          Coefficient_traits::const_reference sc_denom,
                          const N& minus_lb_v) {
  PPL_ASSERT(sc_denom > 0);
  PPL_ASSERT(!is_plus_infinity(minus_lb_v));
  // Deduce constraints of the form `u - v', where `u != v'.
  // Note: the shortest-path closure is able to deduce the constraint
  // `u - v <= ub_u - lb_v'. We can be more precise if variable `u'
  // played an active role in the computation of the lower bound for `v',
  // i.e., if the corresponding coefficient `q == expr_u/denom' is
  // greater than zero. In particular:
  // if `q >= 1',    then `u - v <= lb_u - lb_v';
  // if `0 < q < 1', then `u - v <= (q*lb_u + (1-q)*ub_u) - lb_v'.
  PPL_DIRTY_TEMP(mpq_class, mpq_sc_denom);
  assign_r(mpq_sc_denom, sc_denom, ROUND_NOT_NEEDED);
  DB_Row<N>& dbm_0 = dbm[0];
  DB_Row<N>& dbm_v = dbm[v];
  // Speculative allocation of temporaries to be used in the following loop.
  PPL_DIRTY_TEMP(mpq_class, ub_u);
  PPL_DIRTY_TEMP(mpq_class, q);
  PPL_DIRTY_TEMP(mpq_class, minus_lb_u);
  PPL_DIRTY_TEMP(N, up_approx);
  // No need to consider indices greater than `last_v'.
  for (Linear_Expression::const_iterator u = sc_expr.begin(),
        u_end = sc_expr.lower_bound(Variable(last_v)); u != u_end; ++u) {
    const Variable u_var = u.variable();
    const dimension_type u_dim = u_var.space_dimension();
    if (u_var.space_dimension() == v)
      continue;
    const Coefficient& expr_u = *u;
    if (expr_u < 0)
      continue;
    PPL_ASSERT(expr_u > 0);
    if (expr_u >= sc_denom)
      // Deducing `u - v <= lb_u - lb_v',
      // i.e., `u - v <= (-lb_v) - (-lb_u)'.
      sub_assign_r(dbm_v[u_dim], minus_lb_v, dbm[u_dim][0], ROUND_UP);
    else {
      const N& dbm_0u = dbm_0[u_dim];
      if (!is_plus_infinity(dbm_0u)) {
        // Let `ub_u' and `lb_u' be the known upper and lower bound
        // for `u', respectively. Letting `q = expr_u/sc_denom' be the
        // rational coefficient of `u' in `sc_expr/sc_denom',
        // the upper bound for `u - v' is computed as
        // `(q * lb_u + (1-q) * ub_u) - lb_v', i.e.,
        // `ub_u - q * (ub_u + (-lb_u)) + minus_lb_v'.
        assign_r(ub_u, dbm_0u, ROUND_NOT_NEEDED);
        assign_r(q, expr_u, ROUND_NOT_NEEDED);
        div_assign_r(q, q, mpq_sc_denom, ROUND_NOT_NEEDED);
        assign_r(minus_lb_u, dbm[u_dim][0], ROUND_NOT_NEEDED);
        // Compute `ub_u - lb_u'.
        add_assign_r(minus_lb_u, minus_lb_u, ub_u, ROUND_NOT_NEEDED);
        // Compute `ub_u - q * (ub_u - lb_u)'.
        sub_mul_assign_r(ub_u, q, minus_lb_u, ROUND_NOT_NEEDED);
        assign_r(up_approx, ub_u, ROUND_UP);
        // Deducing `u - v <= (q*lb_u + (1-q)*ub_u) - lb_v'.
        add_assign_r(dbm_v[u_dim], up_approx, minus_lb_v, ROUND_UP);
      }
    }
  }
}

template <typename T>
void
BD_Shape<T>::forget_all_dbm_constraints(const dimension_type v) {
  PPL_ASSERT(0 < v && v <= dbm.num_rows());
  DB_Row<N>& dbm_v = dbm[v];
  for (dimension_type i = dbm.num_rows(); i-- > 0; ) {
    assign_r(dbm_v[i], PLUS_INFINITY, ROUND_NOT_NEEDED);
    assign_r(dbm[i][v], PLUS_INFINITY, ROUND_NOT_NEEDED);
  }
}

template <typename T>
void
BD_Shape<T>::forget_binary_dbm_constraints(const dimension_type v) {
  PPL_ASSERT(0 < v && v <= dbm.num_rows());
  DB_Row<N>& dbm_v = dbm[v];
  for (dimension_type i = dbm.num_rows()-1; i > 0; --i) {
    assign_r(dbm_v[i], PLUS_INFINITY, ROUND_NOT_NEEDED);
    assign_r(dbm[i][v], PLUS_INFINITY, ROUND_NOT_NEEDED);
  }
}

template <typename T>
void
BD_Shape<T>::unconstrain(const Variable var) {
  // Dimension-compatibility check.
  const dimension_type var_space_dim = var.space_dimension();
  if (space_dimension() < var_space_dim)
    throw_dimension_incompatible("unconstrain(var)", var_space_dim);

  // Shortest-path closure is necessary to detect emptiness
  // and all (possibly implicit) constraints.
  shortest_path_closure_assign();

  // If the shape is empty, this is a no-op.
  if (marked_empty())
    return;

  forget_all_dbm_constraints(var_space_dim);
  // Shortest-path closure is preserved, but not reduction.
  reset_shortest_path_reduced();
  PPL_ASSERT(OK());
}

template <typename T>
void
BD_Shape<T>::unconstrain(const Variables_Set& vars) {
  // The cylindrification with respect to no dimensions is a no-op.
  // This case captures the only legal cylindrification in a 0-dim space.
  if (vars.empty())
    return;

  // Dimension-compatibility check.
  const dimension_type min_space_dim = vars.space_dimension();
  if (space_dimension() < min_space_dim)
    throw_dimension_incompatible("unconstrain(vs)", min_space_dim);

  // Shortest-path closure is necessary to detect emptiness
  // and all (possibly implicit) constraints.
  shortest_path_closure_assign();

  // If the shape is empty, this is a no-op.
  if (marked_empty())
    return;

  for (Variables_Set::const_iterator vsi = vars.begin(),
         vsi_end = vars.end(); vsi != vsi_end; ++vsi)
    forget_all_dbm_constraints(*vsi + 1);
  // Shortest-path closure is preserved, but not reduction.
  reset_shortest_path_reduced();
  PPL_ASSERT(OK());
}

template <typename T>
void
BD_Shape<T>::refine(const Variable var,
                    const Relation_Symbol relsym,
                    const Linear_Expression& expr,
                    Coefficient_traits::const_reference denominator) {
  PPL_ASSERT(denominator != 0);
  PPL_ASSERT(space_dimension() >= expr.space_dimension());
  const dimension_type v = var.id() + 1;
  PPL_ASSERT(v <= space_dimension());
  PPL_ASSERT(expr.coefficient(var) == 0);
  PPL_ASSERT(relsym != LESS_THAN && relsym != GREATER_THAN);

  const Coefficient& b = expr.inhomogeneous_term();
  // Number of non-zero coefficients in `expr': will be set to
  // 0, 1, or 2, the latter value meaning any value greater than 1.
  dimension_type t = 0;
  // Index of the last non-zero coefficient in `expr', if any.
  dimension_type w = expr.last_nonzero();

  if (w != 0) {
    ++t;
    if (!expr.all_zeroes(1, w))
      ++t;
  }

  // Since we are only able to record bounded differences, we can
  // precisely deal with the case of a single variable only if its
  // coefficient (taking into account the denominator) is 1.
  // If this is not the case, we fall back to the general case
  // so as to over-approximate the constraint.
  if (t == 1 && expr.get(Variable(w - 1)) != denominator)
    t = 2;

  // Now we know the form of `expr':
  // - If t == 0, then expr == b, with `b' a constant;
  // - If t == 1, then expr == a*w + b, where `w != v' and `a == denominator';
  // - If t == 2, the `expr' is of the general form.
  const DB_Row<N>& dbm_0 = dbm[0];
  PPL_DIRTY_TEMP_COEFFICIENT(minus_denom);
  neg_assign(minus_denom, denominator);

  if (t == 0) {
    // Case 1: expr == b.
    switch (relsym) {
    case EQUAL:
      // Add the constraint `var == b/denominator'.
      add_dbm_constraint(0, v, b, denominator);
      add_dbm_constraint(v, 0, b, minus_denom);
      break;
    case LESS_OR_EQUAL:
      // Add the constraint `var <= b/denominator'.
      add_dbm_constraint(0, v, b, denominator);
      break;
    case GREATER_OR_EQUAL:
      // Add the constraint `var >= b/denominator',
      // i.e., `-var <= -b/denominator',
      add_dbm_constraint(v, 0, b, minus_denom);
      break;
    default:
      // We already dealt with the other cases.
      PPL_UNREACHABLE;
      break;
    }
    return;
  }

  if (t == 1) {
    // Case 2: expr == a*w + b, w != v, a == denominator.
    PPL_ASSERT(expr.get(Variable(w - 1)) == denominator);
    PPL_DIRTY_TEMP(N, d);
    switch (relsym) {
    case EQUAL:
      // Add the new constraint `v - w <= b/denominator'.
      div_round_up(d, b, denominator);
      add_dbm_constraint(w, v, d);
      // Add the new constraint `v - w >= b/denominator',
      // i.e., `w - v <= -b/denominator'.
      div_round_up(d, b, minus_denom);
      add_dbm_constraint(v, w, d);
      break;
    case LESS_OR_EQUAL:
      // Add the new constraint `v - w <= b/denominator'.
      div_round_up(d, b, denominator);
      add_dbm_constraint(w, v, d);
      break;
    case GREATER_OR_EQUAL:
      // Add the new constraint `v - w >= b/denominator',
      // i.e., `w - v <= -b/denominator'.
      div_round_up(d, b, minus_denom);
      add_dbm_constraint(v, w, d);
      break;
    default:
      // We already dealt with the other cases.
      PPL_UNREACHABLE;
      break;
    }
    return;
  }

  // Here t == 2, so that either
  // expr == a_1*x_1 + a_2*x_2 + ... + a_n*x_n + b, where n >= 2, or
  // expr == a*w + b, w != v and a != denominator.
  const bool is_sc = (denominator > 0);
  PPL_DIRTY_TEMP_COEFFICIENT(minus_b);
  neg_assign(minus_b, b);
  const Coefficient& sc_b = is_sc ? b : minus_b;
  const Coefficient& minus_sc_b = is_sc ? minus_b : b;
  const Coefficient& sc_denom = is_sc ? denominator : minus_denom;
  const Coefficient& minus_sc_denom = is_sc ? minus_denom : denominator;
  // NOTE: here, for optimization purposes, `minus_expr' is only assigned
  // when `denominator' is negative. Do not use it unless you are sure
  // it has been correctly assigned.
  Linear_Expression minus_expr;
  if (!is_sc)
    minus_expr = -expr;
  const Linear_Expression& sc_expr = is_sc ? expr : minus_expr;

  PPL_DIRTY_TEMP(N, sum);
  // Indices of the variables that are unbounded in `this->dbm'.
  PPL_UNINITIALIZED(dimension_type, pinf_index);
  // Number of unbounded variables found.
  dimension_type pinf_count = 0;

  // Speculative allocation of temporaries that are used in most
  // of the computational traces starting from this point (also loops).
  PPL_DIRTY_TEMP_COEFFICIENT(minus_sc_i);
  PPL_DIRTY_TEMP(N, coeff_i);

  switch (relsym) {
  case EQUAL:
    {
      PPL_DIRTY_TEMP(N, neg_sum);
      // Indices of the variables that are unbounded in `this->dbm'.
      PPL_UNINITIALIZED(dimension_type, neg_pinf_index);
      // Number of unbounded variables found.
      dimension_type neg_pinf_count = 0;

      // Compute an upper approximation for `expr' into `sum',
      // taking into account the sign of `denominator'.

      // Approximate the inhomogeneous term.
      assign_r(sum, sc_b, ROUND_UP);
      assign_r(neg_sum, minus_sc_b, ROUND_UP);

      // Approximate the homogeneous part of `sc_expr'.
      // Note: indices above `w' can be disregarded, as they all have
      // a zero coefficient in `expr'.
      for (Linear_Expression::const_iterator i = sc_expr.begin(),
            i_end = sc_expr.lower_bound(Variable(w)); i != i_end; ++i) {
        const dimension_type i_dim = i.variable().space_dimension();
        const Coefficient& sc_i = *i;
        const int sign_i = sgn(sc_i);
        PPL_ASSERT(sign_i != 0);
        if (sign_i > 0) {
          assign_r(coeff_i, sc_i, ROUND_UP);
          // Approximating `sc_expr'.
          if (pinf_count <= 1) {
            const N& approx_i = dbm_0[i_dim];
            if (!is_plus_infinity(approx_i))
              add_mul_assign_r(sum, coeff_i, approx_i, ROUND_UP);
            else {
              ++pinf_count;
              pinf_index = i_dim;
            }
          }
          // Approximating `-sc_expr'.
          if (neg_pinf_count <= 1) {
            const N& approx_minus_i = dbm[i_dim][0];
            if (!is_plus_infinity(approx_minus_i))
              add_mul_assign_r(neg_sum, coeff_i, approx_minus_i, ROUND_UP);
            else {
              ++neg_pinf_count;
              neg_pinf_index = i_dim;
            }
          }
        }
        else {
          PPL_ASSERT(sign_i < 0);
          neg_assign(minus_sc_i, sc_i);
          // Note: using temporary named `coeff_i' to store -coeff_i.
          assign_r(coeff_i, minus_sc_i, ROUND_UP);
          // Approximating `sc_expr'.
          if (pinf_count <= 1) {
            const N& approx_minus_i = dbm[i_dim][0];
            if (!is_plus_infinity(approx_minus_i))
              add_mul_assign_r(sum, coeff_i, approx_minus_i, ROUND_UP);
            else {
              ++pinf_count;
              pinf_index = i_dim;
            }
          }
          // Approximating `-sc_expr'.
          if (neg_pinf_count <= 1) {
            const N& approx_i = dbm_0[i_dim];
            if (!is_plus_infinity(approx_i))
              add_mul_assign_r(neg_sum, coeff_i, approx_i, ROUND_UP);
            else {
              ++neg_pinf_count;
              neg_pinf_index = i_dim;
            }
          }
        }
      }
      // Return immediately if no approximation could be computed.
      if (pinf_count > 1 && neg_pinf_count > 1) {
        PPL_ASSERT(OK());
        return;
      }

      // In the following, shortest-path closure will be definitely lost.
      reset_shortest_path_closed();

      // Before computing quotients, the denominator should be approximated
      // towards zero. Since `sc_denom' is known to be positive, this amounts to
      // rounding downwards, which is achieved as usual by rounding upwards
      // `minus_sc_denom' and negating again the result.
      PPL_DIRTY_TEMP(N, down_sc_denom);
      assign_r(down_sc_denom, minus_sc_denom, ROUND_UP);
      neg_assign_r(down_sc_denom, down_sc_denom, ROUND_UP);

      // Exploit the upper approximation, if possible.
      if (pinf_count <= 1) {
        // Compute quotient (if needed).
        if (down_sc_denom != 1)
          div_assign_r(sum, sum, down_sc_denom, ROUND_UP);
        // Add the upper bound constraint, if meaningful.
        if (pinf_count == 0) {
          // Add the constraint `v <= sum'.
          dbm[0][v] = sum;
          // Deduce constraints of the form `v - u', where `u != v'.
          deduce_v_minus_u_bounds(v, w, sc_expr, sc_denom, sum);
        }
        else
          // Here `pinf_count == 1'.
          if (pinf_index != v
              && sc_expr.get(Variable(pinf_index - 1)) == sc_denom)
            // Add the constraint `v - pinf_index <= sum'.
            dbm[pinf_index][v] = sum;
      }

      // Exploit the lower approximation, if possible.
      if (neg_pinf_count <= 1) {
        // Compute quotient (if needed).
        if (down_sc_denom != 1)
          div_assign_r(neg_sum, neg_sum, down_sc_denom, ROUND_UP);
        // Add the lower bound constraint, if meaningful.
        if (neg_pinf_count == 0) {
          // Add the constraint `v >= -neg_sum', i.e., `-v <= neg_sum'.
          DB_Row<N>& dbm_v = dbm[v];
          dbm_v[0] = neg_sum;
          // Deduce constraints of the form `u - v', where `u != v'.
          deduce_u_minus_v_bounds(v, w, sc_expr, sc_denom, neg_sum);
        }
        else
          // Here `neg_pinf_count == 1'.
          if (neg_pinf_index != v
              && sc_expr.get(Variable(neg_pinf_index - 1)) == sc_denom)
            // Add the constraint `v - neg_pinf_index >= -neg_sum',
            // i.e., `neg_pinf_index - v <= neg_sum'.
            dbm[v][neg_pinf_index] = neg_sum;
      }
    }
    break;

  case LESS_OR_EQUAL:
    // Compute an upper approximation for `expr' into `sum',
    // taking into account the sign of `denominator'.

    // Approximate the inhomogeneous term.
    assign_r(sum, sc_b, ROUND_UP);

    // Approximate the homogeneous part of `sc_expr'.
    // Note: indices above `w' can be disregarded, as they all have
    // a zero coefficient in `expr'.
    for (Linear_Expression::const_iterator i = sc_expr.begin(),
          i_end = sc_expr.lower_bound(Variable(w)); i != i_end; ++i) {
      const Coefficient& sc_i = *i;
      const dimension_type i_dim = i.variable().space_dimension();
      const int sign_i = sgn(sc_i);
      PPL_ASSERT(sign_i != 0);
      // Choose carefully: we are approximating `sc_expr'.
      const N& approx_i = (sign_i > 0) ? dbm_0[i_dim] : dbm[i_dim][0];
      if (is_plus_infinity(approx_i)) {
        if (++pinf_count > 1)
          break;
        pinf_index = i_dim;
        continue;
      }
      if (sign_i > 0)
        assign_r(coeff_i, sc_i, ROUND_UP);
      else {
        neg_assign(minus_sc_i, sc_i);
        assign_r(coeff_i, minus_sc_i, ROUND_UP);
      }
      add_mul_assign_r(sum, coeff_i, approx_i, ROUND_UP);
    }

    // Divide by the (sign corrected) denominator (if needed).
    if (sc_denom != 1) {
      // Before computing the quotient, the denominator should be
      // approximated towards zero. Since `sc_denom' is known to be
      // positive, this amounts to rounding downwards, which is achieved
      // by rounding upwards `minus_sc - denom' and negating again the result.
      PPL_DIRTY_TEMP(N, down_sc_denom);
      assign_r(down_sc_denom, minus_sc_denom, ROUND_UP);
      neg_assign_r(down_sc_denom, down_sc_denom, ROUND_UP);
      div_assign_r(sum, sum, down_sc_denom, ROUND_UP);
    }

    if (pinf_count == 0) {
      // Add the constraint `v <= sum'.
      add_dbm_constraint(0, v, sum);
      // Deduce constraints of the form `v - u', where `u != v'.
      deduce_v_minus_u_bounds(v, w, sc_expr, sc_denom, sum);
    }
    else if (pinf_count == 1)
      if (expr.get(Variable(pinf_index - 1)) == denominator)
        // Add the constraint `v - pinf_index <= sum'.
        add_dbm_constraint(pinf_index, v, sum);
    break;

  case GREATER_OR_EQUAL:
    // Compute an upper approximation for `-sc_expr' into `sum'.
    // Note: approximating `-sc_expr' from above and then negating the
    // result is the same as approximating `sc_expr' from below.

    // Approximate the inhomogeneous term.
    assign_r(sum, minus_sc_b, ROUND_UP);

    // Approximate the homogeneous part of `-sc_expr'.
    for (Linear_Expression::const_iterator i = sc_expr.begin(),
          i_end = sc_expr.lower_bound(Variable(w)); i != i_end; ++i) {
      const Coefficient& sc_i = *i;
      const dimension_type i_dim = i.variable().space_dimension();
      const int sign_i = sgn(sc_i);
      PPL_ASSERT(sign_i != 0);
      // Choose carefully: we are approximating `-sc_expr'.
      const N& approx_i = (sign_i > 0) ? dbm[i_dim][0] : dbm_0[i_dim];
      if (is_plus_infinity(approx_i)) {
        if (++pinf_count > 1)
          break;
        pinf_index = i_dim;
        continue;
      }
      if (sign_i > 0)
        assign_r(coeff_i, sc_i, ROUND_UP);
      else {
        neg_assign(minus_sc_i, sc_i);
        assign_r(coeff_i, minus_sc_i, ROUND_UP);
      }
      add_mul_assign_r(sum, coeff_i, approx_i, ROUND_UP);
    }

    // Divide by the (sign corrected) denominator (if needed).
    if (sc_denom != 1) {
      // Before computing the quotient, the denominator should be
      // approximated towards zero. Since `sc_denom' is known to be positive,
      // this amounts to rounding downwards, which is achieved by rounding
      // upwards `minus_sc_denom' and negating again the result.
      PPL_DIRTY_TEMP(N, down_sc_denom);
      assign_r(down_sc_denom, minus_sc_denom, ROUND_UP);
      neg_assign_r(down_sc_denom, down_sc_denom, ROUND_UP);
      div_assign_r(sum, sum, down_sc_denom, ROUND_UP);
    }

    if (pinf_count == 0) {
      // Add the constraint `v >= -sum', i.e., `-v <= sum'.
      add_dbm_constraint(v, 0, sum);
      // Deduce constraints of the form `u - v', where `u != v'.
      deduce_u_minus_v_bounds(v, w, sc_expr, sc_denom, sum);
    }
    else if (pinf_count == 1)
      if (pinf_index != v
          && expr.get(Variable(pinf_index - 1)) == denominator)
        // Add the constraint `v - pinf_index >= -sum',
        // i.e., `pinf_index - v <= sum'.
        add_dbm_constraint(v, pinf_index, sum);
    break;

  default:
    // We already dealt with the other cases.
    PPL_UNREACHABLE;
    break;
  }

  PPL_ASSERT(OK());
}

template <typename T>
void
BD_Shape<T>::affine_image(const Variable var,
                          const Linear_Expression& expr,
                          Coefficient_traits::const_reference denominator) {
  // The denominator cannot be zero.
  if (denominator == 0)
    throw_invalid_argument("affine_image(v, e, d)", "d == 0");

  // Dimension-compatibility checks.
  // The dimension of `expr' should not be greater than the dimension
  // of `*this'.
  const dimension_type space_dim = space_dimension();
  const dimension_type expr_space_dim = expr.space_dimension();
  if (space_dim < expr_space_dim)
    throw_dimension_incompatible("affine_image(v, e, d)", "e", expr);

  // `var' should be one of the dimensions of the shape.
  const dimension_type v = var.id() + 1;
  if (v > space_dim)
    throw_dimension_incompatible("affine_image(v, e, d)", var.id());

  // The image of an empty BDS is empty too.
  shortest_path_closure_assign();
  if (marked_empty())
    return;

  const Coefficient& b = expr.inhomogeneous_term();
  // Number of non-zero coefficients in `expr': will be set to
  // 0, 1, or 2, the latter value meaning any value greater than 1.
  dimension_type t = 0;
  // Index of the last non-zero coefficient in `expr', if any.
  dimension_type w = expr.last_nonzero();

  if (w != 0) {
    ++t;
    if (!expr.all_zeroes(1, w))
      ++t;
  }

  // Now we know the form of `expr':
  // - If t == 0, then expr == b, with `b' a constant;
  // - If t == 1, then expr == a*w + b, where `w' can be `v' or another
  //   variable; in this second case we have to check whether `a' is
  //   equal to `denominator' or `-denominator', since otherwise we have
  //   to fall back on the general form;
  // - If t == 2, the `expr' is of the general form.
  PPL_DIRTY_TEMP_COEFFICIENT(minus_denom);
  neg_assign(minus_denom, denominator);

  if (t == 0) {
    // Case 1: expr == b.
    // Remove all constraints on `var'.
    forget_all_dbm_constraints(v);
    // Shortest-path closure is preserved, but not reduction.
    if (marked_shortest_path_reduced())
      reset_shortest_path_reduced();
    // Add the constraint `var == b/denominator'.
    add_dbm_constraint(0, v, b, denominator);
    add_dbm_constraint(v, 0, b, minus_denom);
    PPL_ASSERT(OK());
    return;
  }

  if (t == 1) {
    // Value of the one and only non-zero coefficient in `expr'.
    const Coefficient& a = expr.get(Variable(w - 1));
    if (a == denominator || a == minus_denom) {
      // Case 2: expr == a*w + b, with a == +/- denominator.
      if (w == v) {
        // `expr' is of the form: a*v + b.
        if (a == denominator) {
          if (b == 0)
            // The transformation is the identity function.
            return;
          else {
            // Translate all the constraints on `var',
            // adding or subtracting the value `b/denominator'.
            PPL_DIRTY_TEMP(N, d);
            div_round_up(d, b, denominator);
            PPL_DIRTY_TEMP(N, c);
            div_round_up(c, b, minus_denom);
            DB_Row<N>& dbm_v = dbm[v];
            for (dimension_type i = space_dim + 1; i-- > 0; ) {
              N& dbm_vi = dbm_v[i];
              add_assign_r(dbm_vi, dbm_vi, c, ROUND_UP);
              N& dbm_iv = dbm[i][v];
              add_assign_r(dbm_iv, dbm_iv, d, ROUND_UP);
            }
            // Both shortest-path closure and reduction are preserved.
          }
        }
        else {
          // Here `a == -denominator'.
          // Remove the binary constraints on `var'.
          forget_binary_dbm_constraints(v);
          // Swap the unary constraints on `var'.
          using std::swap;
          swap(dbm[v][0], dbm[0][v]);
          // Shortest-path closure is not preserved.
          reset_shortest_path_closed();
          if (b != 0) {
            // Translate the unary constraints on `var',
            // adding or subtracting the value `b/denominator'.
            PPL_DIRTY_TEMP(N, c);
            div_round_up(c, b, minus_denom);
            N& dbm_v0 = dbm[v][0];
            add_assign_r(dbm_v0, dbm_v0, c, ROUND_UP);
            PPL_DIRTY_TEMP(N, d);
            div_round_up(d, b, denominator);
            N& dbm_0v = dbm[0][v];
            add_assign_r(dbm_0v, dbm_0v, d, ROUND_UP);
          }
        }
      }
      else {
        // Here `w != v', so that `expr' is of the form
        // +/-denominator * w + b.
        // Remove all constraints on `var'.
        forget_all_dbm_constraints(v);
        // Shortest-path closure is preserved, but not reduction.
        if (marked_shortest_path_reduced())
          reset_shortest_path_reduced();
        if (a == denominator) {
          // Add the new constraint `v - w == b/denominator'.
          add_dbm_constraint(w, v, b, denominator);
          add_dbm_constraint(v, w, b, minus_denom);
        }
        else {
          // Here a == -denominator, so that we should be adding
          // the constraint `v + w == b/denominator'.
          // Approximate it by computing lower and upper bounds for `w'.
          const N& dbm_w0 = dbm[w][0];
          if (!is_plus_infinity(dbm_w0)) {
            // Add the constraint `v <= b/denominator - lower_w'.
            PPL_DIRTY_TEMP(N, d);
            div_round_up(d, b, denominator);
            add_assign_r(dbm[0][v], d, dbm_w0, ROUND_UP);
            reset_shortest_path_closed();
          }
          const N& dbm_0w = dbm[0][w];
          if (!is_plus_infinity(dbm_0w)) {
            // Add the constraint `v >= b/denominator - upper_w'.
            PPL_DIRTY_TEMP(N, c);
            div_round_up(c, b, minus_denom);
            add_assign_r(dbm[v][0], dbm_0w, c, ROUND_UP);
            reset_shortest_path_closed();
          }
        }
      }
      PPL_ASSERT(OK());
      return;
    }
  }

  // General case.
  // Either t == 2, so that
  // expr == a_1*x_1 + a_2*x_2 + ... + a_n*x_n + b, where n >= 2,
  // or t == 1, expr == a*w + b, but a <> +/- denominator.
  // We will remove all the constraints on `var' and add back
  // constraints providing upper and lower bounds for `var'.

  // Compute upper approximations for `expr' and `-expr'
  // into `pos_sum' and `neg_sum', respectively, taking into account
  // the sign of `denominator'.
  // Note: approximating `-expr' from above and then negating the
  // result is the same as approximating `expr' from below.
  const bool is_sc = (denominator > 0);
  PPL_DIRTY_TEMP_COEFFICIENT(minus_b);
  neg_assign(minus_b, b);
  const Coefficient& sc_b = is_sc ? b : minus_b;
  const Coefficient& minus_sc_b = is_sc ? minus_b : b;
  const Coefficient& sc_denom = is_sc ? denominator : minus_denom;
  const Coefficient& minus_sc_denom = is_sc ? minus_denom : denominator;
  // NOTE: here, for optimization purposes, `minus_expr' is only assigned
  // when `denominator' is negative. Do not use it unless you are sure
  // it has been correctly assigned.
  Linear_Expression minus_expr;
  if (!is_sc)
    minus_expr = -expr;
  const Linear_Expression& sc_expr = is_sc ? expr : minus_expr;

  PPL_DIRTY_TEMP(N, pos_sum);
  PPL_DIRTY_TEMP(N, neg_sum);
  // Indices of the variables that are unbounded in `this->dbm'.
  PPL_UNINITIALIZED(dimension_type, pos_pinf_index);
  PPL_UNINITIALIZED(dimension_type, neg_pinf_index);
  // Number of unbounded variables found.
  dimension_type pos_pinf_count = 0;
  dimension_type neg_pinf_count = 0;

  // Approximate the inhomogeneous term.
  assign_r(pos_sum, sc_b, ROUND_UP);
  assign_r(neg_sum, minus_sc_b, ROUND_UP);

  // Approximate the homogeneous part of `sc_expr'.
  const DB_Row<N>& dbm_0 = dbm[0];
  // Speculative allocation of temporaries to be used in the following loop.
  PPL_DIRTY_TEMP(N, coeff_i);
  PPL_DIRTY_TEMP_COEFFICIENT(minus_sc_i);

  // Note: indices above `w' can be disregarded, as they all have
  // a zero coefficient in `sc_expr'.
  for (Linear_Expression::const_iterator i = sc_expr.begin(),
        i_end = sc_expr.lower_bound(Variable(w)); i != i_end; ++i) {
    const Coefficient& sc_i = *i;
    const dimension_type i_dim = i.variable().space_dimension();
    const int sign_i = sgn(sc_i);
    if (sign_i > 0) {
      assign_r(coeff_i, sc_i, ROUND_UP);
      // Approximating `sc_expr'.
      if (pos_pinf_count <= 1) {
        const N& up_approx_i = dbm_0[i_dim];
        if (!is_plus_infinity(up_approx_i))
          add_mul_assign_r(pos_sum, coeff_i, up_approx_i, ROUND_UP);
        else {
          ++pos_pinf_count;
          pos_pinf_index = i_dim;
        }
      }
      // Approximating `-sc_expr'.
      if (neg_pinf_count <= 1) {
        const N& up_approx_minus_i = dbm[i_dim][0];
        if (!is_plus_infinity(up_approx_minus_i))
          add_mul_assign_r(neg_sum, coeff_i, up_approx_minus_i, ROUND_UP);
        else {
          ++neg_pinf_count;
          neg_pinf_index = i_dim;
        }
      }
    }
    else {
      PPL_ASSERT(sign_i < 0);
      neg_assign(minus_sc_i, sc_i);
      // Note: using temporary named `coeff_i' to store -coeff_i.
      assign_r(coeff_i, minus_sc_i, ROUND_UP);
      // Approximating `sc_expr'.
      if (pos_pinf_count <= 1) {
        const N& up_approx_minus_i = dbm[i_dim][0];
        if (!is_plus_infinity(up_approx_minus_i))
          add_mul_assign_r(pos_sum, coeff_i, up_approx_minus_i, ROUND_UP);
        else {
          ++pos_pinf_count;
          pos_pinf_index = i_dim;
        }
      }
      // Approximating `-sc_expr'.
      if (neg_pinf_count <= 1) {
        const N& up_approx_i = dbm_0[i_dim];
        if (!is_plus_infinity(up_approx_i))
          add_mul_assign_r(neg_sum, coeff_i, up_approx_i, ROUND_UP);
        else {
          ++neg_pinf_count;
          neg_pinf_index = i_dim;
        }
      }
    }
  }

  // Remove all constraints on 'v'.
  forget_all_dbm_constraints(v);
  // Shortest-path closure is maintained, but not reduction.
  if (marked_shortest_path_reduced())
    reset_shortest_path_reduced();
  // Return immediately if no approximation could be computed.
  if (pos_pinf_count > 1 && neg_pinf_count > 1) {
    PPL_ASSERT(OK());
    return;
  }

  // In the following, shortest-path closure will be definitely lost.
  reset_shortest_path_closed();

  // Exploit the upper approximation, if possible.
  if (pos_pinf_count <= 1) {
    // Compute quotient (if needed).
    if (sc_denom != 1) {
      // Before computing quotients, the denominator should be approximated
      // towards zero. Since `sc_denom' is known to be positive, this amounts to
      // rounding downwards, which is achieved as usual by rounding upwards
      // `minus_sc_denom' and negating again the result.
      PPL_DIRTY_TEMP(N, down_sc_denom);
      assign_r(down_sc_denom, minus_sc_denom, ROUND_UP);
      neg_assign_r(down_sc_denom, down_sc_denom, ROUND_UP);
      div_assign_r(pos_sum, pos_sum, down_sc_denom, ROUND_UP);
    }
    // Add the upper bound constraint, if meaningful.
    if (pos_pinf_count == 0) {
      // Add the constraint `v <= pos_sum'.
      dbm[0][v] = pos_sum;
      // Deduce constraints of the form `v - u', where `u != v'.
      deduce_v_minus_u_bounds(v, w, sc_expr, sc_denom, pos_sum);
    }
    else
      // Here `pos_pinf_count == 1'.
      if (pos_pinf_index != v
          && sc_expr.get(Variable(pos_pinf_index - 1)) == sc_denom)
        // Add the constraint `v - pos_pinf_index <= pos_sum'.
        dbm[pos_pinf_index][v] = pos_sum;
  }

  // Exploit the lower approximation, if possible.
  if (neg_pinf_count <= 1) {
    // Compute quotient (if needed).
    if (sc_denom != 1) {
      // Before computing quotients, the denominator should be approximated
      // towards zero. Since `sc_denom' is known to be positive, this amounts to
      // rounding downwards, which is achieved as usual by rounding upwards
      // `minus_sc_denom' and negating again the result.
      PPL_DIRTY_TEMP(N, down_sc_denom);
      assign_r(down_sc_denom, minus_sc_denom, ROUND_UP);
      neg_assign_r(down_sc_denom, down_sc_denom, ROUND_UP);
      div_assign_r(neg_sum, neg_sum, down_sc_denom, ROUND_UP);
    }
    // Add the lower bound constraint, if meaningful.
    if (neg_pinf_count == 0) {
      // Add the constraint `v >= -neg_sum', i.e., `-v <= neg_sum'.
      DB_Row<N>& dbm_v = dbm[v];
      dbm_v[0] = neg_sum;
      // Deduce constraints of the form `u - v', where `u != v'.
      deduce_u_minus_v_bounds(v, w, sc_expr, sc_denom, neg_sum);
    }
    else
      // Here `neg_pinf_count == 1'.
      if (neg_pinf_index != v
          && sc_expr.get(Variable(neg_pinf_index - 1)) == sc_denom)
        // Add the constraint `v - neg_pinf_index >= -neg_sum',
        // i.e., `neg_pinf_index - v <= neg_sum'.
        dbm[v][neg_pinf_index] = neg_sum;
  }

  PPL_ASSERT(OK());
}

template <typename T>
template <typename Interval_Info>
void
BD_Shape<T>::affine_form_image(const Variable var,
                    const Linear_Form< Interval<T, Interval_Info> >& lf) {

  // Check that T is a floating point type.
  PPL_COMPILE_TIME_CHECK(!std::numeric_limits<T>::is_exact,
		    "BD_Shape<T>::affine_form_image(Variable, Linear_Form):"
                    " T not a floating point type.");

  // Dimension-compatibility checks.
  // The dimension of `lf' should not be greater than the dimension
  // of `*this'.
  const dimension_type space_dim = space_dimension();
  const dimension_type lf_space_dim = lf.space_dimension();
  if (space_dim < lf_space_dim)
    throw_dimension_incompatible("affine_form_image(var_id, l)", "l", lf);

  // `var' should be one of the dimensions of the shape.
  const dimension_type var_id = var.id() + 1;
  if (space_dim < var_id)
    throw_dimension_incompatible("affine_form_image(var_id, l)", var.id());

  // The image of an empty BDS is empty too.
  shortest_path_closure_assign();
  if (marked_empty())
    return;

  // Number of non-zero coefficients in `lf': will be set to
  // 0, 1, or 2, the latter value meaning any value greater than 1.
  dimension_type t = 0;
  // Index of the last non-zero coefficient in `lf', if any.
  dimension_type w_id = 0;
  // Get information about the number of non-zero coefficients in `lf'.
  for (dimension_type i = lf_space_dim; i-- > 0; )
    if (lf.coefficient(Variable(i)) != 0) {
      if (t++ == 1)
        break;
      else
        w_id = i + 1;
    }

  typedef Interval<T, Interval_Info> FP_Interval_Type;

  const FP_Interval_Type& b = lf.inhomogeneous_term();

  // Now we know the form of `lf':
  // - If t == 0, then lf == b, with `b' a constant;
  // - If t == 1, then lf == a*w + b, where `w' can be `v' or another
  //   variable;
  // - If t == 2, the linear form 'lf' is of the general form.

  if (t == 0) {
    inhomogeneous_affine_form_image(var_id, b);
    PPL_ASSERT(OK());
    return;
  }
  else if (t == 1) {
    const FP_Interval_Type& w_coeff = lf.coefficient(Variable(w_id - 1));
    if (w_coeff == 1 || w_coeff == -1) {
      one_variable_affine_form_image(var_id, b, w_coeff, w_id, space_dim);
      PPL_ASSERT(OK());
      return;
    }
  }
  two_variables_affine_form_image(var_id, lf, space_dim);
  PPL_ASSERT(OK());
}

// Case 1: var = b, where b = [-b_mlb, b_ub]
template <typename T>
template <typename Interval_Info>
void
BD_Shape<T>
::inhomogeneous_affine_form_image(const dimension_type& var_id,
                                  const Interval<T, Interval_Info>& b) {
  PPL_DIRTY_TEMP(N, b_ub);
  assign_r(b_ub, b.upper(), ROUND_NOT_NEEDED);
  PPL_DIRTY_TEMP(N, b_mlb);
  neg_assign_r(b_mlb, b.lower(), ROUND_NOT_NEEDED);

  // Remove all constraints on `var'.
  forget_all_dbm_constraints(var_id);
  // Shortest-path closure is preserved, but not reduction.
  if (marked_shortest_path_reduced())
    reset_shortest_path_reduced();
    // Add the constraint `var >= lb && var <= ub'.
    add_dbm_constraint(0, var_id, b_ub);
    add_dbm_constraint(var_id, 0, b_mlb);
    return;
}

// case 2: var = (+/-1) * w + [-b_mlb, b_ub], where `w' can be `var'
// or another variable.
template <typename T>
template <typename Interval_Info>
void BD_Shape<T>
::one_variable_affine_form_image(const dimension_type& var_id,
			    const Interval<T, Interval_Info>& b,
			    const Interval<T, Interval_Info>& w_coeff,
			    const dimension_type& w_id,
			    const dimension_type& space_dim) {

  PPL_DIRTY_TEMP(N, b_ub);
  assign_r(b_ub, b.upper(), ROUND_NOT_NEEDED);
  PPL_DIRTY_TEMP(N, b_mlb);
  neg_assign_r(b_mlb, b.lower(), ROUND_NOT_NEEDED);

  // True if `w_coeff' is in [1, 1].
  bool is_w_coeff_one = (w_coeff == 1);

  if (w_id == var_id) {
    // True if `b' is in [b_mlb, b_ub] and that is [0, 0].
    bool is_b_zero = (b_mlb == 0 && b_ub == 0);
    // Here `lf' is of the form: [+/-1, +/-1] * v + b.
    if (is_w_coeff_one) {
      if (is_b_zero)
        // The transformation is the identity function.
        return;
      else {
        // Translate all the constraints on `var' by adding the value
        // `b_ub' or subtracting the value `b_mlb'.
        DB_Row<N>& dbm_v = dbm[var_id];
        for (dimension_type i = space_dim + 1; i-- > 0; ) {
          N& dbm_vi = dbm_v[i];
          add_assign_r(dbm_vi, dbm_vi, b_mlb, ROUND_UP);
          N& dbm_iv = dbm[i][var_id];
          add_assign_r(dbm_iv, dbm_iv, b_ub, ROUND_UP);
        }
        // Both shortest-path closure and reduction are preserved.
      }
    }
    else {
      // Here `w_coeff = [-1, -1].
      // Remove the binary constraints on `var'.
      forget_binary_dbm_constraints(var_id);
      using std::swap;
      swap(dbm[var_id][0], dbm[0][var_id]);
      // Shortest-path closure is not preserved.
      reset_shortest_path_closed();
      if (!is_b_zero) {
        // Translate the unary constraints on `var' by adding the value
        // `b_ub' or subtracting the value `b_mlb'.
        N& dbm_v0 = dbm[var_id][0];
        add_assign_r(dbm_v0, dbm_v0, b_mlb, ROUND_UP);
        N& dbm_0v = dbm[0][var_id];
        add_assign_r(dbm_0v, dbm_0v, b_ub, ROUND_UP);
      }
    }
  }
  else {
    // Here `w != var', so that `lf' is of the form
    // [+/-1, +/-1] * w + b.
    // Remove all constraints on `var'.
    forget_all_dbm_constraints(var_id);
    // Shortest-path closure is preserved, but not reduction.
    if (marked_shortest_path_reduced())
      reset_shortest_path_reduced();
    if (is_w_coeff_one) {
      // Add the new constraints `var - w >= b_mlb'
      // `and var - w <= b_ub'.
      add_dbm_constraint(w_id, var_id, b_ub);
      add_dbm_constraint(var_id, w_id, b_mlb);
    }
    else {
      // We have to add the constraint `v + w == b', over-approximating it
      // by computing lower and upper bounds for `w'.
      const N& mlb_w = dbm[w_id][0];
      if (!is_plus_infinity(mlb_w)) {
        // Add the constraint `v <= ub - lb_w'.
        add_assign_r(dbm[0][var_id], b_ub, mlb_w, ROUND_UP);
        reset_shortest_path_closed();
      }
      const N& ub_w = dbm[0][w_id];
      if (!is_plus_infinity(ub_w)) {
        // Add the constraint `v >= lb - ub_w'.
        add_assign_r(dbm[var_id][0], ub_w, b_mlb, ROUND_UP);
        reset_shortest_path_closed();
      }
    }
  }
  return;
}

// General case.
// Either t == 2, so that
// lf == i_1*x_1 + i_2*x_2 + ... + i_n*x_n + b, where n >= 2,
// or t == 1, lf == i*w + b, but i <> [+/-1, +/-1].
template <typename T>
template <typename Interval_Info>
void BD_Shape<T>
::two_variables_affine_form_image(const dimension_type& var_id,
           const Linear_Form< Interval<T, Interval_Info> >& lf,
                             const dimension_type& space_dim) {
  // Shortest-path closure is maintained, but not reduction.
  if (marked_shortest_path_reduced())
    reset_shortest_path_reduced();

  reset_shortest_path_closed();

  Linear_Form< Interval<T, Interval_Info> > minus_lf(lf);
  minus_lf.negate();

  // Declare temporaries outside the loop.
  PPL_DIRTY_TEMP(N, upper_bound);

  // Update binary constraints on var FIRST.
  for (dimension_type curr_var = 1; curr_var < var_id; ++curr_var) {
    Variable current(curr_var - 1);
    linear_form_upper_bound(lf - current, upper_bound);
    assign_r(dbm[curr_var][var_id], upper_bound, ROUND_NOT_NEEDED);
    linear_form_upper_bound(minus_lf + current, upper_bound);
    assign_r(dbm[var_id][curr_var], upper_bound, ROUND_NOT_NEEDED);
  }
  for (dimension_type curr_var = var_id + 1; curr_var <= space_dim;
                                                      ++curr_var) {
    Variable current(curr_var - 1);
    linear_form_upper_bound(lf - current, upper_bound);
    assign_r(dbm[curr_var][var_id], upper_bound, ROUND_NOT_NEEDED);
    linear_form_upper_bound(minus_lf + current, upper_bound);
    assign_r(dbm[var_id][curr_var], upper_bound, ROUND_NOT_NEEDED);
  }
  // Finally, update unary constraints on var.
  PPL_DIRTY_TEMP(N, lf_ub);
  linear_form_upper_bound(lf, lf_ub);
  PPL_DIRTY_TEMP(N, minus_lf_ub);
  linear_form_upper_bound(minus_lf, minus_lf_ub);
  assign_r(dbm[0][var_id], lf_ub, ROUND_NOT_NEEDED);
  assign_r(dbm[var_id][0], minus_lf_ub, ROUND_NOT_NEEDED);
}

template <typename T>
template <typename Interval_Info>
void BD_Shape<T>::refine_with_linear_form_inequality(
                   const Linear_Form< Interval<T, Interval_Info> >& left,
                   const Linear_Form< Interval<T, Interval_Info> >& right) {
    // Check that T is a floating point type.
    PPL_COMPILE_TIME_CHECK(!std::numeric_limits<T>::is_exact,
		    "Octagonal_Shape<T>::refine_with_linear_form_inequality:"
		    " T not a floating point type.");

    //We assume that the analyzer will not try to apply an unreachable filter.
    PPL_ASSERT(!marked_empty());

    // Dimension-compatibility checks.
    // The dimensions of `left' and `right' should not be greater than the
    // dimension of `*this'.
    const dimension_type left_space_dim = left.space_dimension();
    const dimension_type space_dim = space_dimension();
    if (space_dim < left_space_dim)
      throw_dimension_incompatible(
          "refine_with_linear_form_inequality(left, right)", "left", left);

    const dimension_type right_space_dim = right.space_dimension();
    if (space_dim < right_space_dim)
      throw_dimension_incompatible(
          "refine_with_linear_form_inequality(left, right)", "right", right);

  // Number of non-zero coefficients in `left': will be set to
  // 0, 1, or 2, the latter value meaning any value greater than 1.
  dimension_type left_t = 0;
  // Variable-index of the last non-zero coefficient in `left', if any.
  dimension_type left_w_id = 0;
  // Number of non-zero coefficients in `right': will be set to
  // 0, 1, or 2, the latter value meaning any value greater than 1.
  dimension_type right_t = 0;
  // Variable-index of the last non-zero coefficient in `right', if any.
  dimension_type right_w_id = 0;

  typedef Interval<T, Interval_Info> FP_Interval_Type;

  // Get information about the number of non-zero coefficients in `left'.
  for (dimension_type i = left_space_dim; i-- > 0; )
    if (left.coefficient(Variable(i)) != 0) {
      if (left_t++ == 1)
        break;
      else
        left_w_id = i;
    }

  // Get information about the number of non-zero coefficients in `right'.
  for (dimension_type i = right_space_dim; i-- > 0; )
    if (right.coefficient(Variable(i)) != 0) {
      if (right_t++ == 1)
        break;
      else
        right_w_id = i;
    }

  const FP_Interval_Type& left_w_coeff =
          left.coefficient(Variable(left_w_id));
  const FP_Interval_Type& right_w_coeff =
          right.coefficient(Variable(right_w_id));

  if (left_t == 0) {
    if (right_t == 0) {
      // The constraint involves constants only. Ignore it: it is up to
      // the analyzer to handle it.
      PPL_ASSERT(OK());
      return;
    }
    else if (right_w_coeff == 1 || right_w_coeff == -1) {
      left_inhomogeneous_refine(right_t, right_w_id, left, right);
      PPL_ASSERT(OK());
      return;
    }
  }
  else if (left_t == 1) {
    if (left_w_coeff == 1 || left_w_coeff == -1) {
      if (right_t == 0 || (right_w_coeff == 1 || right_w_coeff == -1)) {
	left_one_var_refine(left_w_id, right_t, right_w_id, left, right);
	PPL_ASSERT(OK());
	return;
      }
    }
  }

  // General case.
  general_refine(left_w_id, right_w_id, left, right);
  PPL_ASSERT(OK());
} // end of refine_with_linear_form_inequality

template <typename T>
template <typename U>
void
BD_Shape<T>
::export_interval_constraints(U& dest) const {
  const dimension_type space_dim = space_dimension();
  if (space_dim > dest.space_dimension())
    throw std::invalid_argument(
               "BD_Shape<T>::export_interval_constraints");

  // Expose all the interval constraints.
  shortest_path_closure_assign();

  if (marked_empty()) {
    dest.set_empty();
    PPL_ASSERT(OK());
    return;
  }

  PPL_DIRTY_TEMP(N, tmp);
  const DB_Row<N>& dbm_0 = dbm[0];
  for (dimension_type i = space_dim; i-- > 0; ) {
    // Set the upper bound.
    const N& u = dbm_0[i+1];
    if (!is_plus_infinity(u))
      if (!dest.restrict_upper(i, u.raw_value()))
        return;

    // Set the lower bound.
    const N& negated_l = dbm[i+1][0];
    if (!is_plus_infinity(negated_l)) {
      neg_assign_r(tmp, negated_l, ROUND_DOWN);
      if (!dest.restrict_lower(i, tmp.raw_value()))
        return;
    }
  }

  PPL_ASSERT(OK());
}

template <typename T>
template <typename Interval_Info>
void
BD_Shape<T>::left_inhomogeneous_refine(const dimension_type& right_t,
				       const dimension_type& right_w_id,
		    const Linear_Form< Interval<T, Interval_Info> >& left,
		    const Linear_Form< Interval<T, Interval_Info> >& right) {

  typedef Interval<T, Interval_Info> FP_Interval_Type;

  if (right_t == 1) {
    // The constraint has the form [a-, a+] <= [b-, b+] + [c-, c+] * x.
    // Reduce it to the constraint +/-x <= b+ - a- if [c-, c+] = +/-[1, 1].
      const FP_Interval_Type& right_w_coeff =
	                      right.coefficient(Variable(right_w_id));
      if (right_w_coeff == 1) {
        PPL_DIRTY_TEMP(N, b_plus_minus_a_minus);
        const FP_Interval_Type& left_a = left.inhomogeneous_term();
        const FP_Interval_Type& right_b = right.inhomogeneous_term();
        sub_assign_r(b_plus_minus_a_minus, right_b.upper(), left_a.lower(),
                     ROUND_UP);
        add_dbm_constraint(right_w_id+1, 0, b_plus_minus_a_minus);
        return;
      }

      if (right_w_coeff == -1) {
        PPL_DIRTY_TEMP(N, b_plus_minus_a_minus);
        const FP_Interval_Type& left_a = left.inhomogeneous_term();
        const FP_Interval_Type& right_b = right.inhomogeneous_term();
        sub_assign_r(b_plus_minus_a_minus, right_b.upper(), left_a.lower(),
                     ROUND_UP);
        add_dbm_constraint(0, right_w_id+1, b_plus_minus_a_minus);
        return;
      }
    }
} // end of left_inhomogeneous_refine


template <typename T>
template <typename Interval_Info>
void
BD_Shape<T>
::left_one_var_refine(const dimension_type& left_w_id,
		      const dimension_type& right_t,
		      const dimension_type& right_w_id,
	        const Linear_Form< Interval<T, Interval_Info> >& left,
		const Linear_Form< Interval<T, Interval_Info> >& right) {

  typedef Interval<T, Interval_Info> FP_Interval_Type;

    if (right_t == 0) {
      // The constraint has the form [b-, b+] + [c-, c+] * x <= [a-, a+]
      // Reduce it to the constraint +/-x <= a+ - b- if [c-, c+] = +/-[1, 1].
      const FP_Interval_Type& left_w_coeff =
	left.coefficient(Variable(left_w_id));

      if (left_w_coeff == 1) {
        PPL_DIRTY_TEMP(N, a_plus_minus_b_minus);
        const FP_Interval_Type& left_b = left.inhomogeneous_term();
        const FP_Interval_Type& right_a = right.inhomogeneous_term();
        sub_assign_r(a_plus_minus_b_minus, right_a.upper(), left_b.lower(),
                     ROUND_UP);
        add_dbm_constraint(0, left_w_id+1, a_plus_minus_b_minus);
        return;
      }

      if (left_w_coeff == -1) {
        PPL_DIRTY_TEMP(N, a_plus_minus_b_minus);
        const FP_Interval_Type& left_b = left.inhomogeneous_term();
        const FP_Interval_Type& right_a = right.inhomogeneous_term();
        sub_assign_r(a_plus_minus_b_minus, right_a.upper(), left_b.lower(),
                     ROUND_UP);
        add_dbm_constraint(left_w_id+1, 0, a_plus_minus_b_minus);
        return;
      }
    }
    else if (right_t == 1) {
      // The constraint has the form
      // [a-, a+] + [b-, b+] * x <= [c-, c+] + [d-, d+] * y.
      // Reduce it to the constraint +/-x +/-y <= c+ - a-
      // if [b-, b+] = +/-[1, 1] and [d-, d+] = +/-[1, 1].
      const FP_Interval_Type& left_w_coeff =
                              left.coefficient(Variable(left_w_id));

      const FP_Interval_Type& right_w_coeff =
	                      right.coefficient(Variable(right_w_id));

      bool is_left_coeff_one = (left_w_coeff == 1);
      bool is_left_coeff_minus_one = (left_w_coeff == -1);
      bool is_right_coeff_one = (right_w_coeff == 1);
      bool is_right_coeff_minus_one = (right_w_coeff == -1);
      if (left_w_id == right_w_id) {
        if ((is_left_coeff_one && is_right_coeff_one)
            ||
            (is_left_coeff_minus_one && is_right_coeff_minus_one)) {
          // Here we have an identity or a constants-only constraint.
          return;
        }
        if (is_left_coeff_one && is_right_coeff_minus_one) {
          // We fall back to a previous case.
          PPL_DIRTY_TEMP(N, a_plus_minus_b_minus);
          const FP_Interval_Type& left_b = left.inhomogeneous_term();
          const FP_Interval_Type& right_a = right.inhomogeneous_term();
          sub_assign_r(a_plus_minus_b_minus, right_a.upper(), left_b.lower(),
                       ROUND_UP);
          div_2exp_assign_r(a_plus_minus_b_minus, a_plus_minus_b_minus, 1,
                            ROUND_UP);
          add_dbm_constraint(0, left_w_id + 1, a_plus_minus_b_minus);
          return;
        }
        if (is_left_coeff_minus_one && is_right_coeff_one) {
          // We fall back to a previous case.
	  PPL_DIRTY_TEMP(N, a_plus_minus_b_minus);
          const FP_Interval_Type& left_b = left.inhomogeneous_term();
          const FP_Interval_Type& right_a = right.inhomogeneous_term();
          sub_assign_r(a_plus_minus_b_minus, right_a.upper(), left_b.lower(),
                       ROUND_UP);
          div_2exp_assign_r(a_plus_minus_b_minus, a_plus_minus_b_minus, 1,
                            ROUND_UP);
          add_dbm_constraint(right_w_id + 1, 0, a_plus_minus_b_minus);
          return;
        }
      }
      else if (is_left_coeff_minus_one && is_right_coeff_one) {
        // over-approximate (if is it possible) the inequality
        // -B + [b1, b2] <= A + [a1, a2] by adding the constraints
        // -B <= upper_bound(A) + (a2 - b1) and
        // -A <= upper_bound(B) + (a2 - b1)
        PPL_DIRTY_TEMP(N, a_plus_minus_b_minus);
        const FP_Interval_Type& left_b = left.inhomogeneous_term();
        const FP_Interval_Type& right_a = right.inhomogeneous_term();
        sub_assign_r(a_plus_minus_b_minus, right_a.upper(), left_b.lower(),
                       ROUND_UP);
        PPL_DIRTY_TEMP(N, ub);
        ub = dbm[0][right_w_id + 1];
        if (!is_plus_infinity(ub)) {
          add_assign_r(ub, ub, a_plus_minus_b_minus, ROUND_UP);
          add_dbm_constraint(left_w_id + 1, 0, ub);
        }
        ub = dbm[0][left_w_id + 1];
        if (!is_plus_infinity(ub)) {
          add_assign_r(ub, ub, a_plus_minus_b_minus, ROUND_UP);
          add_dbm_constraint(right_w_id + 1, 0, ub);
        }
        return;
      }
      if (is_left_coeff_one && is_right_coeff_minus_one) {
        // over-approximate (if is it possible) the inequality
        // B + [b1, b2] <= -A + [a1, a2] by adding the constraints
        // B <= upper_bound(-A) + (a2 - b1) and
        // A <= upper_bound(-B) + (a2 - b1)
        PPL_DIRTY_TEMP(N, a_plus_minus_b_minus);
        const FP_Interval_Type& left_b = left.inhomogeneous_term();
        const FP_Interval_Type& right_a = right.inhomogeneous_term();
        sub_assign_r(a_plus_minus_b_minus, right_a.upper(), left_b.lower(),
                       ROUND_UP);
        PPL_DIRTY_TEMP(N, ub);
        ub = dbm[right_w_id + 1][0];
        if (!is_plus_infinity(ub)) {
          add_assign_r(ub, ub, a_plus_minus_b_minus, ROUND_UP);
          add_dbm_constraint(0, left_w_id + 1, ub);
        }
        ub = dbm[left_w_id + 1][0];
        if (!is_plus_infinity(ub)) {
          add_assign_r(ub, ub, a_plus_minus_b_minus, ROUND_UP);
          add_dbm_constraint(0, right_w_id + 1, ub);
        }
	    return;
      }
      if (is_left_coeff_one && is_right_coeff_one) {
	PPL_DIRTY_TEMP(N, c_plus_minus_a_minus);
	const FP_Interval_Type& left_a = left.inhomogeneous_term();
        const FP_Interval_Type& right_c = right.inhomogeneous_term();
        sub_assign_r(c_plus_minus_a_minus, right_c.upper(), left_a.lower(),
                     ROUND_UP);
        add_dbm_constraint(right_w_id+1, left_w_id+1, c_plus_minus_a_minus);
	return;
      }
      if (is_left_coeff_minus_one && is_right_coeff_minus_one) {
        PPL_DIRTY_TEMP(N, c_plus_minus_a_minus);
        const FP_Interval_Type& left_a = left.inhomogeneous_term();
        const FP_Interval_Type& right_c = right.inhomogeneous_term();
        sub_assign_r(c_plus_minus_a_minus, right_c.upper(), left_a.lower(),
                     ROUND_UP);
        add_dbm_constraint(left_w_id+1, right_w_id+1, c_plus_minus_a_minus);
        return;
      }
    }
}

template <typename T>
template <typename Interval_Info>
void
BD_Shape<T>
::general_refine(const dimension_type& left_w_id,
		 const dimension_type& right_w_id,
		 const Linear_Form< Interval<T, Interval_Info> >& left,
		 const Linear_Form< Interval<T, Interval_Info> >& right) {

  typedef Interval<T, Interval_Info> FP_Interval_Type;
  Linear_Form<FP_Interval_Type> right_minus_left(right);
  right_minus_left -= left;

  // Declare temporaries outside of the loop.
  PPL_DIRTY_TEMP(N, low_coeff);
  PPL_DIRTY_TEMP(N, high_coeff);
  PPL_DIRTY_TEMP(N, upper_bound);

  dimension_type max_w_id = std::max(left_w_id, right_w_id);

  for (dimension_type first_v = 0; first_v < max_w_id; ++first_v) {
    for (dimension_type second_v = first_v+1;
         second_v <= max_w_id; ++second_v) {
      const FP_Interval_Type& lfv_coefficient =
	left.coefficient(Variable(first_v));
      const FP_Interval_Type& lsv_coefficient =
	left.coefficient(Variable(second_v));
      const FP_Interval_Type& rfv_coefficient =
	right.coefficient(Variable(first_v));
      const FP_Interval_Type& rsv_coefficient =
	right.coefficient(Variable(second_v));
      // We update the constraints only when both variables appear in at
      // least one argument.
      bool do_update = false;
      assign_r(low_coeff, lfv_coefficient.lower(), ROUND_NOT_NEEDED);
      assign_r(high_coeff, lfv_coefficient.upper(), ROUND_NOT_NEEDED);
      if (low_coeff != 0 || high_coeff != 0) {
        assign_r(low_coeff, lsv_coefficient.lower(), ROUND_NOT_NEEDED);
        assign_r(high_coeff, lsv_coefficient.upper(), ROUND_NOT_NEEDED);
        if (low_coeff != 0 || high_coeff != 0)
          do_update = true;
        else {
          assign_r(low_coeff, rsv_coefficient.lower(), ROUND_NOT_NEEDED);
          assign_r(high_coeff, rsv_coefficient.upper(), ROUND_NOT_NEEDED);
          if (low_coeff != 0 || high_coeff != 0)
            do_update = true;
        }
      }
      else {
        assign_r(low_coeff, rfv_coefficient.lower(), ROUND_NOT_NEEDED);
        assign_r(high_coeff, rfv_coefficient.upper(), ROUND_NOT_NEEDED);
        if (low_coeff != 0 || high_coeff != 0) {
          assign_r(low_coeff, lsv_coefficient.lower(), ROUND_NOT_NEEDED);
          assign_r(high_coeff, lsv_coefficient.upper(), ROUND_NOT_NEEDED);
          if (low_coeff != 0 || high_coeff != 0)
            do_update = true;
          else {
            assign_r(low_coeff, rsv_coefficient.lower(), ROUND_NOT_NEEDED);
            assign_r(high_coeff, rsv_coefficient.upper(), ROUND_NOT_NEEDED);
            if (low_coeff != 0 || high_coeff != 0)
              do_update = true;
          }
        }
      }

      if (do_update) {
        Variable first(first_v);
        Variable second(second_v);
        dimension_type n_first_var = first_v +1 ;
        dimension_type n_second_var = second_v + 1;
        linear_form_upper_bound(right_minus_left - first + second,
                                upper_bound);
        add_dbm_constraint(n_first_var, n_second_var, upper_bound);
        linear_form_upper_bound(right_minus_left + first - second,
                                upper_bound);
        add_dbm_constraint(n_second_var, n_first_var, upper_bound);
      }
    }
  }

  // Finally, update the unary constraints.
  for (dimension_type v = 0; v < max_w_id; ++v) {
    const FP_Interval_Type& lv_coefficient =
      left.coefficient(Variable(v));
    const FP_Interval_Type& rv_coefficient =
      right.coefficient(Variable(v));
    // We update the constraints only if v appears in at least one of the
    // two arguments.
    bool do_update = false;
    assign_r(low_coeff, lv_coefficient.lower(), ROUND_NOT_NEEDED);
    assign_r(high_coeff, lv_coefficient.upper(), ROUND_NOT_NEEDED);
    if (low_coeff != 0 || high_coeff != 0)
      do_update = true;
    else {
      assign_r(low_coeff, rv_coefficient.lower(), ROUND_NOT_NEEDED);
      assign_r(high_coeff, rv_coefficient.upper(), ROUND_NOT_NEEDED);
      if (low_coeff != 0 || high_coeff != 0)
        do_update = true;
    }

    if (do_update) {
      Variable var(v);
      dimension_type n_var = v + 1;
      linear_form_upper_bound(right_minus_left + var, upper_bound);
      add_dbm_constraint(0, n_var, upper_bound);
      linear_form_upper_bound(right_minus_left - var, upper_bound);
      add_dbm_constraint(n_var, 0, upper_bound);
    }
  }

}

template <typename T>
template <typename Interval_Info>
void
BD_Shape<T>::
linear_form_upper_bound(const Linear_Form< Interval<T, Interval_Info> >& lf,
			N& result) const {

  // Check that T is a floating point type.
  PPL_COMPILE_TIME_CHECK(!std::numeric_limits<T>::is_exact,
                     "BD_Shape<T>::linear_form_upper_bound:"
                     " T not a floating point type.");

  const dimension_type lf_space_dimension = lf.space_dimension();
  PPL_ASSERT(lf_space_dimension <= space_dimension());

  typedef Interval<T, Interval_Info> FP_Interval_Type;

  PPL_DIRTY_TEMP(N, curr_lb);
  PPL_DIRTY_TEMP(N, curr_ub);
  PPL_DIRTY_TEMP(N, curr_var_ub);
  PPL_DIRTY_TEMP(N, curr_minus_var_ub);

  PPL_DIRTY_TEMP(N, first_comparison_term);
  PPL_DIRTY_TEMP(N, second_comparison_term);

  PPL_DIRTY_TEMP(N, negator);

  assign_r(result, lf.inhomogeneous_term().upper(), ROUND_NOT_NEEDED);

  for (dimension_type curr_var = 0, n_var = 0; curr_var < lf_space_dimension;
       ++curr_var) {
    n_var = curr_var + 1;
    const FP_Interval_Type& curr_coefficient =
                            lf.coefficient(Variable(curr_var));
    assign_r(curr_lb, curr_coefficient.lower(), ROUND_NOT_NEEDED);
    assign_r(curr_ub, curr_coefficient.upper(), ROUND_NOT_NEEDED);
    if (curr_lb != 0 || curr_ub != 0) {
      assign_r(curr_var_ub, dbm[0][n_var], ROUND_NOT_NEEDED);
      neg_assign_r(curr_minus_var_ub, dbm[n_var][0], ROUND_NOT_NEEDED);
      // Optimize the most commons cases: curr = +/-[1, 1].
      if (curr_lb == 1 && curr_ub == 1) {
        add_assign_r(result, result, std::max(curr_var_ub, curr_minus_var_ub),
                     ROUND_UP);
      }
      else if (curr_lb == -1 && curr_ub == -1) {
        neg_assign_r(negator, std::min(curr_var_ub, curr_minus_var_ub),
                     ROUND_NOT_NEEDED);
        add_assign_r(result, result, negator, ROUND_UP);
      }
      else {
        // Next addend will be the maximum of four quantities.
        assign_r(first_comparison_term, 0, ROUND_NOT_NEEDED);
        assign_r(second_comparison_term, 0, ROUND_NOT_NEEDED);
        add_mul_assign_r(first_comparison_term, curr_var_ub, curr_ub,
                         ROUND_UP);
        add_mul_assign_r(second_comparison_term, curr_var_ub, curr_lb,
                         ROUND_UP);
        assign_r(first_comparison_term, std::max(first_comparison_term,
                                                 second_comparison_term),
                 ROUND_NOT_NEEDED);
        assign_r(second_comparison_term, 0, ROUND_NOT_NEEDED);
        add_mul_assign_r(second_comparison_term, curr_minus_var_ub, curr_ub,
                         ROUND_UP);
        assign_r(first_comparison_term, std::max(first_comparison_term,
                                                 second_comparison_term),
                 ROUND_NOT_NEEDED);
        assign_r(second_comparison_term, 0, ROUND_NOT_NEEDED);
        add_mul_assign_r(second_comparison_term, curr_minus_var_ub, curr_lb,
                         ROUND_UP);
        assign_r(first_comparison_term, std::max(first_comparison_term,
                                                 second_comparison_term),
                 ROUND_NOT_NEEDED);

        add_assign_r(result, result, first_comparison_term, ROUND_UP);
      }
    }
  }
}

template <typename T>
void
BD_Shape<T>::affine_preimage(const Variable var,
                             const Linear_Expression& expr,
                             Coefficient_traits::const_reference denominator) {
  // The denominator cannot be zero.
  if (denominator == 0)
    throw_invalid_argument("affine_preimage(v, e, d)", "d == 0");

  // Dimension-compatibility checks.
  // The dimension of `expr' should not be greater than the dimension
  // of `*this'.
  const dimension_type space_dim = space_dimension();
  const dimension_type expr_space_dim = expr.space_dimension();
  if (space_dim < expr_space_dim)
    throw_dimension_incompatible("affine_preimage(v, e, d)", "e", expr);

  // `var' should be one of the dimensions of
  // the bounded difference shapes.
  const dimension_type v = var.id() + 1;
  if (v > space_dim)
    throw_dimension_incompatible("affine_preimage(v, e, d)", var.id());

  // The image of an empty BDS is empty too.
  shortest_path_closure_assign();
  if (marked_empty())
    return;

  const Coefficient& b = expr.inhomogeneous_term();
  // Number of non-zero coefficients in `expr': will be set to
  // 0, 1, or 2, the latter value meaning any value greater than 1.
  dimension_type t = 0;
  // Index of the last non-zero coefficient in `expr', if any.
  dimension_type j = expr.last_nonzero();

  if (j != 0) {
    ++t;
    if (!expr.all_zeroes(1, j))
      ++t;
  }

  // Now we know the form of `expr':
  // - If t == 0, then expr = b, with `b' a constant;
  // - If t == 1, then expr = a*w + b, where `w' can be `v' or another
  //   variable; in this second case we have to check whether `a' is
  //   equal to `denominator' or `-denominator', since otherwise we have
  //   to fall back on the general form;
  // - If t > 1, the `expr' is of the general form.
  if (t == 0) {
    // Case 1: expr = n; remove all constraints on `var'.
    forget_all_dbm_constraints(v);
    // Shortest-path closure is preserved, but not reduction.
    if (marked_shortest_path_reduced())
      reset_shortest_path_reduced();
    PPL_ASSERT(OK());
    return;
  }

  if (t == 1) {
    // Value of the one and only non-zero coefficient in `expr'.
    const Coefficient& a = expr.get(Variable(j - 1));
    if (a == denominator || a == -denominator) {
      // Case 2: expr = a*w + b, with a = +/- denominator.
      if (j == var.space_dimension())
        // Apply affine_image() on the inverse of this transformation.
        affine_image(var, denominator*var - b, a);
      else {
        // `expr == a*w + b', where `w != v'.
        // Remove all constraints on `var'.
        forget_all_dbm_constraints(v);
        // Shortest-path closure is preserved, but not reduction.
        if (marked_shortest_path_reduced())
          reset_shortest_path_reduced();
        PPL_ASSERT(OK());
      }
      return;
    }
  }

  // General case.
  // Either t == 2, so that
  // expr = a_1*x_1 + a_2*x_2 + ... + a_n*x_n + b, where n >= 2,
  // or t = 1, expr = a*w + b, but a <> +/- denominator.
  const Coefficient& expr_v = expr.coefficient(var);
  if (expr_v != 0) {
    // The transformation is invertible.
    Linear_Expression inverse((expr_v + denominator)*var);
    inverse -= expr;
    affine_image(var, inverse, expr_v);
  }
  else {
    // Transformation not invertible: all constraints on `var' are lost.
    forget_all_dbm_constraints(v);
    // Shortest-path closure is preserved, but not reduction.
    if (marked_shortest_path_reduced())
      reset_shortest_path_reduced();
  }
  PPL_ASSERT(OK());
}

template <typename T>
void
BD_Shape<T>
::bounded_affine_image(const Variable var,
                       const Linear_Expression& lb_expr,
                       const Linear_Expression& ub_expr,
                       Coefficient_traits::const_reference denominator) {
  // The denominator cannot be zero.
  if (denominator == 0)
    throw_invalid_argument("bounded_affine_image(v, lb, ub, d)", "d == 0");

  // Dimension-compatibility checks.
  // `var' should be one of the dimensions of the BD_Shape.
  const dimension_type bds_space_dim = space_dimension();
  const dimension_type v = var.id() + 1;
  if (v > bds_space_dim)
    throw_dimension_incompatible("bounded_affine_image(v, lb, ub, d)",
                                 "v", var);
  // The dimension of `lb_expr' and `ub_expr' should not be
  // greater than the dimension of `*this'.
  const dimension_type lb_space_dim = lb_expr.space_dimension();
  if (bds_space_dim < lb_space_dim)
    throw_dimension_incompatible("bounded_affine_image(v, lb, ub, d)",
                                 "lb", lb_expr);
  const dimension_type ub_space_dim = ub_expr.space_dimension();
  if (bds_space_dim < ub_space_dim)
    throw_dimension_incompatible("bounded_affine_image(v, lb, ub, d)",
                                 "ub", ub_expr);

  // Any image of an empty BDS is empty.
  shortest_path_closure_assign();
  if (marked_empty())
    return;

  const Coefficient& b = ub_expr.inhomogeneous_term();
  // Number of non-zero coefficients in `ub_expr': will be set to
  // 0, 1, or 2, the latter value meaning any value greater than 1.
  dimension_type t = 0;
  // Index of the last non-zero coefficient in `ub_expr', if any.
  dimension_type w = ub_expr.last_nonzero();

  if (w != 0) {
    ++t;
    if (!ub_expr.all_zeroes(1, w))
      ++t;
  }

  // Now we know the form of `ub_expr':
  // - If t == 0, then ub_expr == b, with `b' a constant;
  // - If t == 1, then ub_expr == a*w + b, where `w' can be `v' or another
  //   variable; in this second case we have to check whether `a' is
  //   equal to `denominator' or `-denominator', since otherwise we have
  //   to fall back on the general form;
  // - If t == 2, the `ub_expr' is of the general form.
  PPL_DIRTY_TEMP_COEFFICIENT(minus_denom);
  neg_assign(minus_denom, denominator);

  if (t == 0) {
    // Case 1: ub_expr == b.
    generalized_affine_image(var,
                             GREATER_OR_EQUAL,
                             lb_expr,
                             denominator);
    // Add the constraint `var <= b/denominator'.
    add_dbm_constraint(0, v, b, denominator);
    PPL_ASSERT(OK());
    return;
  }

  if (t == 1) {
    // Value of the one and only non-zero coefficient in `ub_expr'.
    const Coefficient& a = ub_expr.get(Variable(w - 1));
    if (a == denominator || a == minus_denom) {
      // Case 2: expr == a*w + b, with a == +/- denominator.
      if (w == v) {
        // Here `var' occurs in `ub_expr'.
        // To ease the computation, we add an additional dimension.
        const Variable new_var(bds_space_dim);
        add_space_dimensions_and_embed(1);
        // Constrain the new dimension to be equal to `ub_expr'.
        affine_image(new_var, ub_expr, denominator);
        // NOTE: enforce shortest-path closure for precision.
        shortest_path_closure_assign();
        PPL_ASSERT(!marked_empty());
        // Apply the affine lower bound.
        generalized_affine_image(var,
                                 GREATER_OR_EQUAL,
                                 lb_expr,
                                 denominator);
        // Now apply the affine upper bound, as recorded in `new_var'.
        add_constraint(var <= new_var);
        // Remove the temporarily added dimension.
        remove_higher_space_dimensions(bds_space_dim);
        return;
      }
      else {
        // Here `w != v', so that `expr' is of the form
        // +/-denominator * w + b.
        // Apply the affine lower bound.
        generalized_affine_image(var,
                                 GREATER_OR_EQUAL,
                                 lb_expr,
                                 denominator);
        if (a == denominator) {
          // Add the new constraint `v - w == b/denominator'.
          add_dbm_constraint(w, v, b, denominator);
        }
        else {
          // Here a == -denominator, so that we should be adding
          // the constraint `v + w == b/denominator'.
          // Approximate it by computing lower and upper bounds for `w'.
          const N& dbm_w0 = dbm[w][0];
          if (!is_plus_infinity(dbm_w0)) {
            // Add the constraint `v <= b/denominator - lower_w'.
            PPL_DIRTY_TEMP(N, d);
            div_round_up(d, b, denominator);
            add_assign_r(dbm[0][v], d, dbm_w0, ROUND_UP);
            reset_shortest_path_closed();
          }
        }
        PPL_ASSERT(OK());
        return;
      }
    }
  }

  // General case.
  // Either t == 2, so that
  // ub_expr == a_1*x_1 + a_2*x_2 + ... + a_n*x_n + b, where n >= 2,
  // or t == 1, ub_expr == a*w + b, but a <> +/- denominator.
  // We will remove all the constraints on `var' and add back
  // constraints providing upper and lower bounds for `var'.

  // Compute upper approximations for `ub_expr' into `pos_sum'
  // taking into account the sign of `denominator'.
  const bool is_sc = (denominator > 0);
  PPL_DIRTY_TEMP_COEFFICIENT(minus_b);
  neg_assign(minus_b, b);
  const Coefficient& sc_b = is_sc ? b : minus_b;
  const Coefficient& sc_denom = is_sc ? denominator : minus_denom;
  const Coefficient& minus_sc_denom = is_sc ? minus_denom : denominator;
  // NOTE: here, for optimization purposes, `minus_expr' is only assigned
  // when `denominator' is negative. Do not use it unless you are sure
  // it has been correctly assigned.
  Linear_Expression minus_expr;
  if (!is_sc)
    minus_expr = -ub_expr;
  const Linear_Expression& sc_expr = is_sc ? ub_expr : minus_expr;

  PPL_DIRTY_TEMP(N, pos_sum);
  // Index of the variable that are unbounded in `this->dbm'.
  PPL_UNINITIALIZED(dimension_type, pos_pinf_index);
  // Number of unbounded variables found.
  dimension_type pos_pinf_count = 0;

  // Approximate the inhomogeneous term.
  assign_r(pos_sum, sc_b, ROUND_UP);

  // Approximate the homogeneous part of `sc_expr'.
  const DB_Row<N>& dbm_0 = dbm[0];
  // Speculative allocation of temporaries to be used in the following loop.
  PPL_DIRTY_TEMP(N, coeff_i);
  PPL_DIRTY_TEMP_COEFFICIENT(minus_sc_i);
  // Note: indices above `w' can be disregarded, as they all have
  // a zero coefficient in `sc_expr'.
  for (Linear_Expression::const_iterator i = sc_expr.begin(),
        i_end = sc_expr.lower_bound(Variable(w)); i != i_end; ++i) {
    const Coefficient& sc_i = *i;
    const dimension_type i_dim = i.variable().space_dimension();
    const int sign_i = sgn(sc_i);
    if (sign_i > 0) {
      assign_r(coeff_i, sc_i, ROUND_UP);
      // Approximating `sc_expr'.
      if (pos_pinf_count <= 1) {
        const N& up_approx_i = dbm_0[i_dim];
        if (!is_plus_infinity(up_approx_i))
          add_mul_assign_r(pos_sum, coeff_i, up_approx_i, ROUND_UP);
        else {
          ++pos_pinf_count;
          pos_pinf_index = i_dim;
        }
      }
    }
    else {
      PPL_ASSERT(sign_i < 0);
      neg_assign(minus_sc_i, sc_i);
      // Note: using temporary named `coeff_i' to store -coeff_i.
      assign_r(coeff_i, minus_sc_i, ROUND_UP);
      // Approximating `sc_expr'.
      if (pos_pinf_count <= 1) {
        const N& up_approx_minus_i = dbm[i_dim][0];
        if (!is_plus_infinity(up_approx_minus_i))
          add_mul_assign_r(pos_sum, coeff_i, up_approx_minus_i, ROUND_UP);
        else {
          ++pos_pinf_count;
          pos_pinf_index = i_dim;
        }
      }
    }
  }
  // Apply the affine lower bound.
  generalized_affine_image(var,
                           GREATER_OR_EQUAL,
                           lb_expr,
                           denominator);
  // Return immediately if no approximation could be computed.
  if (pos_pinf_count > 1) {
    return;
  }

  // In the following, shortest-path closure will be definitely lost.
  reset_shortest_path_closed();

  // Exploit the upper approximation, if possible.
  if (pos_pinf_count <= 1) {
    // Compute quotient (if needed).
    if (sc_denom != 1) {
      // Before computing quotients, the denominator should be approximated
      // towards zero. Since `sc_denom' is known to be positive, this amounts to
      // rounding downwards, which is achieved as usual by rounding upwards
      // `minus_sc_denom' and negating again the result.
      PPL_DIRTY_TEMP(N, down_sc_denom);
      assign_r(down_sc_denom, minus_sc_denom, ROUND_UP);
      neg_assign_r(down_sc_denom, down_sc_denom, ROUND_UP);
      div_assign_r(pos_sum, pos_sum, down_sc_denom, ROUND_UP);
    }
    // Add the upper bound constraint, if meaningful.
    if (pos_pinf_count == 0) {
      // Add the constraint `v <= pos_sum'.
      dbm[0][v] = pos_sum;
      // Deduce constraints of the form `v - u', where `u != v'.
      deduce_v_minus_u_bounds(v, w, sc_expr, sc_denom, pos_sum);
    }
    else
      // Here `pos_pinf_count == 1'.
      if (pos_pinf_index != v
          && sc_expr.get(Variable(pos_pinf_index - 1)) == sc_denom)
        // Add the constraint `v - pos_pinf_index <= pos_sum'.
        dbm[pos_pinf_index][v] = pos_sum;
  }
  PPL_ASSERT(OK());
}

template <typename T>
void
BD_Shape<T>
::bounded_affine_preimage(const Variable var,
                          const Linear_Expression& lb_expr,
                          const Linear_Expression& ub_expr,
                          Coefficient_traits::const_reference denominator) {
  // The denominator cannot be zero.
  if (denominator == 0)
    throw_invalid_argument("bounded_affine_preimage(v, lb, ub, d)", "d == 0");

  // Dimension-compatibility checks.
  // `var' should be one of the dimensions of the BD_Shape.
  const dimension_type space_dim = space_dimension();
  const dimension_type v = var.id() + 1;
  if (v > space_dim)
    throw_dimension_incompatible("bounded_affine_preimage(v, lb, ub, d)",
                                 "v", var);
  // The dimension of `lb_expr' and `ub_expr' should not be
  // greater than the dimension of `*this'.
  const dimension_type lb_space_dim = lb_expr.space_dimension();
  if (space_dim < lb_space_dim)
    throw_dimension_incompatible("bounded_affine_preimage(v, lb, ub, d)",
                                 "lb", lb_expr);
  const dimension_type ub_space_dim = ub_expr.space_dimension();
  if (space_dim < ub_space_dim)
    throw_dimension_incompatible("bounded_affine_preimage(v, lb, ub, d)",
                                 "ub", ub_expr);

  // Any preimage of an empty BDS is empty.
  shortest_path_closure_assign();
  if (marked_empty())
    return;

  if (ub_expr.coefficient(var) == 0) {
    refine(var, LESS_OR_EQUAL, ub_expr, denominator);
    generalized_affine_preimage(var, GREATER_OR_EQUAL,
                                lb_expr, denominator);
    return;
  }
  if (lb_expr.coefficient(var) == 0) {
    refine(var, GREATER_OR_EQUAL, lb_expr, denominator);
    generalized_affine_preimage(var, LESS_OR_EQUAL,
                                ub_expr, denominator);
    return;
  }

  const Coefficient& lb_expr_v = lb_expr.coefficient(var);
  // Here `var' occurs in `lb_expr' and `ub_expr'.
  // To ease the computation, we add an additional dimension.
  const Variable new_var(space_dim);
  add_space_dimensions_and_embed(1);
  const Linear_Expression lb_inverse
    = lb_expr - (lb_expr_v + denominator)*var;
  PPL_DIRTY_TEMP_COEFFICIENT(lb_inverse_denom);
  neg_assign(lb_inverse_denom, lb_expr_v);
  affine_image(new_var, lb_inverse, lb_inverse_denom);
  shortest_path_closure_assign();
  PPL_ASSERT(!marked_empty());
  generalized_affine_preimage(var, LESS_OR_EQUAL,
                              ub_expr, denominator);
  if (sgn(denominator) == sgn(lb_inverse_denom))
    add_constraint(var >= new_var);
  else
    add_constraint(var <= new_var);
  // Remove the temporarily added dimension.
  remove_higher_space_dimensions(space_dim);
}

template <typename T>
void
BD_Shape<T>::generalized_affine_image(const Variable var,
                                      const Relation_Symbol relsym,
                                      const Linear_Expression& expr,
                                      Coefficient_traits::const_reference
                                      denominator) {
  // The denominator cannot be zero.
  if (denominator == 0)
    throw_invalid_argument("generalized_affine_image(v, r, e, d)", "d == 0");

  // Dimension-compatibility checks.
  // The dimension of `expr' should not be greater than the dimension
  // of `*this'.
  const dimension_type space_dim = space_dimension();
  const dimension_type expr_space_dim = expr.space_dimension();
  if (space_dim < expr_space_dim)
    throw_dimension_incompatible("generalized_affine_image(v, r, e, d)",
                                 "e", expr);

  // `var' should be one of the dimensions of the BDS.
  const dimension_type v = var.id() + 1;
  if (v > space_dim)
    throw_dimension_incompatible("generalized_affine_image(v, r, e, d)",
                                 var.id());

  // The relation symbol cannot be a strict relation symbol.
  if (relsym == LESS_THAN || relsym == GREATER_THAN)
    throw_invalid_argument("generalized_affine_image(v, r, e, d)",
                           "r is a strict relation symbol");
  // The relation symbol cannot be a disequality.
  if (relsym == NOT_EQUAL)
    throw_invalid_argument("generalized_affine_image(v, r, e, d)",
                           "r is the disequality relation symbol");

  if (relsym == EQUAL) {
    // The relation symbol is "=":
    // this is just an affine image computation.
    affine_image(var, expr, denominator);
    return;
  }

  // The image of an empty BDS is empty too.
  shortest_path_closure_assign();
  if (marked_empty())
    return;

  const Coefficient& b = expr.inhomogeneous_term();
  // Number of non-zero coefficients in `expr': will be set to
  // 0, 1, or 2, the latter value meaning any value greater than 1.
  dimension_type t = 0;
  // Index of the last non-zero coefficient in `expr', if any.
  dimension_type w = expr.last_nonzero();

  if (w != 0) {
    ++t;
    if (!expr.all_zeroes(1, w))
      ++t;
  }

  // Now we know the form of `expr':
  // - If t == 0, then expr == b, with `b' a constant;
  // - If t == 1, then expr == a*w + b, where `w' can be `v' or another
  //   variable; in this second case we have to check whether `a' is
  //   equal to `denominator' or `-denominator', since otherwise we have
  //   to fall back on the general form;
  // - If t == 2, the `expr' is of the general form.
  DB_Row<N>& dbm_0 = dbm[0];
  DB_Row<N>& dbm_v = dbm[v];
  PPL_DIRTY_TEMP_COEFFICIENT(minus_denom);
  neg_assign(minus_denom, denominator);

  if (t == 0) {
    // Case 1: expr == b.
    // Remove all constraints on `var'.
    forget_all_dbm_constraints(v);
    // Both shortest-path closure and reduction are lost.
    reset_shortest_path_closed();
    switch (relsym) {
    case LESS_OR_EQUAL:
      // Add the constraint `var <= b/denominator'.
      add_dbm_constraint(0, v, b, denominator);
      break;
    case GREATER_OR_EQUAL:
      // Add the constraint `var >= b/denominator',
      // i.e., `-var <= -b/denominator',
      add_dbm_constraint(v, 0, b, minus_denom);
      break;
    default:
      // We already dealt with the other cases.
      PPL_UNREACHABLE;
      break;
    }
    PPL_ASSERT(OK());
    return;
  }

  if (t == 1) {
    // Value of the one and only non-zero coefficient in `expr'.
    const Coefficient& a = expr.get(Variable(w - 1));
    if (a == denominator || a == minus_denom) {
      // Case 2: expr == a*w + b, with a == +/- denominator.
      PPL_DIRTY_TEMP(N, d);
      switch (relsym) {
      case LESS_OR_EQUAL:
        div_round_up(d, b, denominator);
        if (w == v) {
          // `expr' is of the form: a*v + b.
          // Shortest-path closure and reduction are not preserved.
          reset_shortest_path_closed();
          if (a == denominator) {
            // Translate each constraint `v - w <= dbm_wv'
            // into the constraint `v - w <= dbm_wv + b/denominator';
            // forget each constraint `w - v <= dbm_vw'.
            for (dimension_type i = space_dim + 1; i-- > 0; ) {
              N& dbm_iv = dbm[i][v];
              add_assign_r(dbm_iv, dbm_iv, d, ROUND_UP);
              assign_r(dbm_v[i], PLUS_INFINITY, ROUND_NOT_NEEDED);
            }
          }
          else {
            // Here `a == -denominator'.
            // Translate the constraint `0 - v <= dbm_v0'
            // into the constraint `0 - v <= dbm_v0 + b/denominator'.
            N& dbm_v0 = dbm_v[0];
            add_assign_r(dbm_0[v], dbm_v0, d, ROUND_UP);
            // Forget all the other constraints on `v'.
            assign_r(dbm_v0, PLUS_INFINITY, ROUND_NOT_NEEDED);
            forget_binary_dbm_constraints(v);
          }
        }
        else {
          // Here `w != v', so that `expr' is of the form
          // +/-denominator * w + b, with `w != v'.
          // Remove all constraints on `v'.
          forget_all_dbm_constraints(v);
          // Shortest-path closure is preserved, but not reduction.
          if (marked_shortest_path_reduced())
            reset_shortest_path_reduced();
          if (a == denominator)
            // Add the new constraint `v - w <= b/denominator'.
            add_dbm_constraint(w, v, d);
          else {
            // Here a == -denominator, so that we should be adding
            // the constraint `v <= b/denominator - w'.
            // Approximate it by computing a lower bound for `w'.
            const N& dbm_w0 = dbm[w][0];
            if (!is_plus_infinity(dbm_w0)) {
              // Add the constraint `v <= b/denominator - lb_w'.
              add_assign_r(dbm_0[v], d, dbm_w0, ROUND_UP);
              // Shortest-path closure is not preserved.
              reset_shortest_path_closed();
            }
          }
        }
        break;

      case GREATER_OR_EQUAL:
        div_round_up(d, b, minus_denom);
        if (w == v) {
          // `expr' is of the form: a*w + b.
          // Shortest-path closure and reduction are not preserved.
          reset_shortest_path_closed();
          if (a == denominator) {
            // Translate each constraint `w - v <= dbm_vw'
            // into the constraint `w - v <= dbm_vw - b/denominator';
            // forget each constraint `v - w <= dbm_wv'.
            for (dimension_type i = space_dim + 1; i-- > 0; ) {
              N& dbm_vi = dbm_v[i];
              add_assign_r(dbm_vi, dbm_vi, d, ROUND_UP);
              assign_r(dbm[i][v], PLUS_INFINITY, ROUND_NOT_NEEDED);
            }
          }
          else {
            // Here `a == -denominator'.
            // Translate the constraint `0 - v <= dbm_v0'
            // into the constraint `0 - v <= dbm_0v - b/denominator'.
            N& dbm_0v = dbm_0[v];
            add_assign_r(dbm_v[0], dbm_0v, d, ROUND_UP);
            // Forget all the other constraints on `v'.
            assign_r(dbm_0v, PLUS_INFINITY, ROUND_NOT_NEEDED);
            forget_binary_dbm_constraints(v);
          }
        }
        else {
          // Here `w != v', so that `expr' is of the form
          // +/-denominator * w + b, with `w != v'.
          // Remove all constraints on `v'.
          forget_all_dbm_constraints(v);
          // Shortest-path closure is preserved, but not reduction.
          if (marked_shortest_path_reduced())
            reset_shortest_path_reduced();
          if (a == denominator)
            // Add the new constraint `v - w >= b/denominator',
            // i.e., `w - v <= -b/denominator'.
            add_dbm_constraint(v, w, d);
          else {
            // Here a == -denominator, so that we should be adding
            // the constraint `v >= -w + b/denominator',
            // i.e., `-v <= w - b/denominator'.
            // Approximate it by computing an upper bound for `w'.
            const N& dbm_0w = dbm_0[w];
            if (!is_plus_infinity(dbm_0w)) {
              // Add the constraint `-v <= ub_w - b/denominator'.
              add_assign_r(dbm_v[0], dbm_0w, d, ROUND_UP);
              // Shortest-path closure is not preserved.
              reset_shortest_path_closed();
            }
          }
        }
        break;

      default:
        // We already dealt with the other cases.
        PPL_UNREACHABLE;
        break;
      }
      PPL_ASSERT(OK());
      return;
    }
  }

  // General case.
  // Either t == 2, so that
  // expr == a_1*x_1 + a_2*x_2 + ... + a_n*x_n + b, where n >= 2,
  // or t == 1, expr == a*w + b, but a <> +/- denominator.
  // We will remove all the constraints on `v' and add back
  // a constraint providing an upper or a lower bound for `v'
  // (depending on `relsym').
  const bool is_sc = (denominator > 0);
  PPL_DIRTY_TEMP_COEFFICIENT(minus_b);
  neg_assign(minus_b, b);
  const Coefficient& sc_b = is_sc ? b : minus_b;
  const Coefficient& minus_sc_b = is_sc ? minus_b : b;
  const Coefficient& sc_denom = is_sc ? denominator : minus_denom;
  const Coefficient& minus_sc_denom = is_sc ? minus_denom : denominator;
  // NOTE: here, for optimization purposes, `minus_expr' is only assigned
  // when `denominator' is negative. Do not use it unless you are sure
  // it has been correctly assigned.
  Linear_Expression minus_expr;
  if (!is_sc)
    minus_expr = -expr;
  const Linear_Expression& sc_expr = is_sc ? expr : minus_expr;

  PPL_DIRTY_TEMP(N, sum);
  // Index of variable that is unbounded in `this->dbm'.
  PPL_UNINITIALIZED(dimension_type, pinf_index);
  // Number of unbounded variables found.
  dimension_type pinf_count = 0;

  // Speculative allocation of temporaries to be used in the following loops.
  PPL_DIRTY_TEMP(N, coeff_i);
  PPL_DIRTY_TEMP_COEFFICIENT(minus_sc_i);

  switch (relsym) {
  case LESS_OR_EQUAL:
    // Compute an upper approximation for `sc_expr' into `sum'.

    // Approximate the inhomogeneous term.
    assign_r(sum, sc_b, ROUND_UP);
    // Approximate the homogeneous part of `sc_expr'.
    // Note: indices above `w' can be disregarded, as they all have
    // a zero coefficient in `sc_expr'.
    PPL_ASSERT(w != 0);
    for (Linear_Expression::const_iterator i = sc_expr.begin(),
        i_end = sc_expr.lower_bound(Variable(w)); i != i_end; ++i) {
      const Coefficient& sc_i = *i;
      const dimension_type i_dim = i.variable().space_dimension();
      const int sign_i = sgn(sc_i);
      PPL_ASSERT(sign_i != 0);
      // Choose carefully: we are approximating `sc_expr'.
      const N& approx_i = (sign_i > 0) ? dbm_0[i_dim] : dbm[i_dim][0];
      if (is_plus_infinity(approx_i)) {
        if (++pinf_count > 1)
          break;
        pinf_index = i_dim;
        continue;
      }
      if (sign_i > 0)
        assign_r(coeff_i, sc_i, ROUND_UP);
      else {
        neg_assign(minus_sc_i, sc_i);
        assign_r(coeff_i, minus_sc_i, ROUND_UP);
      }
      add_mul_assign_r(sum, coeff_i, approx_i, ROUND_UP);
    }

    // Remove all constraints on `v'.
    forget_all_dbm_constraints(v);
    // Shortest-path closure is preserved, but not reduction.
    if (marked_shortest_path_reduced())
      reset_shortest_path_reduced();
    // Return immediately if no approximation could be computed.
    if (pinf_count > 1) {
      PPL_ASSERT(OK());
      return;
    }

    // Divide by the (sign corrected) denominator (if needed).
    if (sc_denom != 1) {
      // Before computing the quotient, the denominator should be approximated
      // towards zero. Since `sc_denom' is known to be positive, this amounts to
      // rounding downwards, which is achieved as usual by rounding upwards
      // `minus_sc_denom' and negating again the result.
      PPL_DIRTY_TEMP(N, down_sc_denom);
      assign_r(down_sc_denom, minus_sc_denom, ROUND_UP);
      neg_assign_r(down_sc_denom, down_sc_denom, ROUND_UP);
      div_assign_r(sum, sum, down_sc_denom, ROUND_UP);
    }

    if (pinf_count == 0) {
      // Add the constraint `v <= sum'.
      add_dbm_constraint(0, v, sum);
      // Deduce constraints of the form `v - u', where `u != v'.
      deduce_v_minus_u_bounds(v, w, sc_expr, sc_denom, sum);
    }
    else if (pinf_count == 1)
      if (pinf_index != v && expr.get(Variable(pinf_index - 1)) == denominator)
        // Add the constraint `v - pinf_index <= sum'.
        add_dbm_constraint(pinf_index, v, sum);
    break;

  case GREATER_OR_EQUAL:
    // Compute an upper approximation for `-sc_expr' into `sum'.
    // Note: approximating `-sc_expr' from above and then negating the
    // result is the same as approximating `sc_expr' from below.

    // Approximate the inhomogeneous term.
    assign_r(sum, minus_sc_b, ROUND_UP);
    // Approximate the homogeneous part of `-sc_expr'.
    for (Linear_Expression::const_iterator i = sc_expr.begin(),
        i_end = sc_expr.lower_bound(Variable(w)); i != i_end; ++i) {
      const Coefficient& sc_i = *i;
      const int sign_i = sgn(sc_i);
      PPL_ASSERT(sign_i != 0);
      const dimension_type i_dim = i.variable().space_dimension();
      // Choose carefully: we are approximating `-sc_expr'.
      const N& approx_i = (sign_i > 0) ? dbm[i_dim][0] : dbm_0[i_dim];
      if (is_plus_infinity(approx_i)) {
        if (++pinf_count > 1)
          break;
        pinf_index = i_dim;
        continue;
      }
      if (sign_i > 0)
        assign_r(coeff_i, sc_i, ROUND_UP);
      else {
        neg_assign(minus_sc_i, sc_i);
        assign_r(coeff_i, minus_sc_i, ROUND_UP);
      }
      add_mul_assign_r(sum, coeff_i, approx_i, ROUND_UP);
    }

    // Remove all constraints on `var'.
    forget_all_dbm_constraints(v);
    // Shortest-path closure is preserved, but not reduction.
    if (marked_shortest_path_reduced())
      reset_shortest_path_reduced();
    // Return immediately if no approximation could be computed.
    if (pinf_count > 1) {
      PPL_ASSERT(OK());
      return;
    }

    // Divide by the (sign corrected) denominator (if needed).
    if (sc_denom != 1) {
      // Before computing the quotient, the denominator should be approximated
      // towards zero. Since `sc_denom' is known to be positive, this amounts to
      // rounding downwards, which is achieved as usual by rounding upwards
      // `minus_sc_denom' and negating again the result.
      PPL_DIRTY_TEMP(N, down_sc_denom);
      assign_r(down_sc_denom, minus_sc_denom, ROUND_UP);
      neg_assign_r(down_sc_denom, down_sc_denom, ROUND_UP);
      div_assign_r(sum, sum, down_sc_denom, ROUND_UP);
    }

    if (pinf_count == 0) {
      // Add the constraint `v >= -sum', i.e., `-v <= sum'.
      add_dbm_constraint(v, 0, sum);
      // Deduce constraints of the form `u - v', where `u != v'.
      deduce_u_minus_v_bounds(v, w, sc_expr, sc_denom, sum);
    }
    else if (pinf_count == 1)
      if (pinf_index != v && expr.get(Variable(pinf_index - 1)) == denominator)
        // Add the constraint `v - pinf_index >= -sum',
        // i.e., `pinf_index - v <= sum'.
        add_dbm_constraint(v, pinf_index, sum);
    break;

  default:
    // We already dealt with the other cases.
    PPL_UNREACHABLE;
    break;
  }
  PPL_ASSERT(OK());
}

template <typename T>
void
BD_Shape<T>::generalized_affine_image(const Linear_Expression& lhs,
                                      const Relation_Symbol relsym,
                                      const Linear_Expression& rhs) {
  // Dimension-compatibility checks.
  // The dimension of `lhs' should not be greater than the dimension
  // of `*this'.
  const dimension_type space_dim = space_dimension();
  const dimension_type lhs_space_dim = lhs.space_dimension();
  if (space_dim < lhs_space_dim)
    throw_dimension_incompatible("generalized_affine_image(e1, r, e2)",
                                 "e1", lhs);

  // The dimension of `rhs' should not be greater than the dimension
  // of `*this'.
  const dimension_type rhs_space_dim = rhs.space_dimension();
  if (space_dim < rhs_space_dim)
    throw_dimension_incompatible("generalized_affine_image(e1, r, e2)",
                                 "e2", rhs);

  // Strict relation symbols are not admitted for BDSs.
  if (relsym == LESS_THAN || relsym == GREATER_THAN)
    throw_invalid_argument("generalized_affine_image(e1, r, e2)",
                           "r is a strict relation symbol");
  // The relation symbol cannot be a disequality.
  if (relsym == NOT_EQUAL)
    throw_invalid_argument("generalized_affine_image(e1, r, e2)",
                           "r is the disequality relation symbol");

  // The image of an empty BDS is empty.
  shortest_path_closure_assign();
  if (marked_empty())
    return;

  // Number of non-zero coefficients in `lhs': will be set to
  // 0, 1, or 2, the latter value meaning any value greater than 1.
  dimension_type t_lhs = 0;
  // Index of the last non-zero coefficient in `lhs', if any.
  dimension_type j_lhs = lhs.last_nonzero();

  if (j_lhs != 0) {
    ++t_lhs;
    if (!lhs.all_zeroes(1, j_lhs))
      ++t_lhs;
    --j_lhs;
  }

  const Coefficient& b_lhs = lhs.inhomogeneous_term();

  if (t_lhs == 0) {
    // `lhs' is a constant.
    // In principle, it is sufficient to add the constraint `lhs relsym rhs'.
    // Note that this constraint is a bounded difference if `t_rhs <= 1'
    // or `t_rhs > 1' and `rhs == a*v - a*w + b_rhs'. If `rhs' is of a
    // more general form, it will be simply ignored.
    // TODO: if it is not a bounded difference, should we compute
    // approximations for this constraint?
    switch (relsym) {
    case LESS_OR_EQUAL:
      refine_no_check(lhs <= rhs);
      break;
    case EQUAL:
      refine_no_check(lhs == rhs);
      break;
    case GREATER_OR_EQUAL:
      refine_no_check(lhs >= rhs);
      break;
    default:
      // We already dealt with the other cases.
      PPL_UNREACHABLE;
      break;
    }
  }
  else if (t_lhs == 1) {
    // Here `lhs == a_lhs * v + b_lhs'.
    // Independently from the form of `rhs', we can exploit the
    // method computing generalized affine images for a single variable.
    Variable v(j_lhs);
    // Compute a sign-corrected relation symbol.
    const Coefficient& denom = lhs.coefficient(v);
    Relation_Symbol new_relsym = relsym;
    if (denom < 0) {
      if (relsym == LESS_OR_EQUAL)
        new_relsym = GREATER_OR_EQUAL;
      else if (relsym == GREATER_OR_EQUAL)
        new_relsym = LESS_OR_EQUAL;
    }
    Linear_Expression expr = rhs - b_lhs;
    generalized_affine_image(v, new_relsym, expr, denom);
  }
  else {
    // Here `lhs' is of the general form, having at least two variables.
    // Compute the set of variables occurring in `lhs'.
    std::vector<Variable> lhs_vars;
    for (Linear_Expression::const_iterator i = lhs.begin(), i_end = lhs.end();
          i != i_end; ++i)
      lhs_vars.push_back(i.variable());

    const dimension_type num_common_dims = std::min(lhs_space_dim, rhs_space_dim);
    if (!lhs.have_a_common_variable(rhs, Variable(0), Variable(num_common_dims))) {
      // `lhs' and `rhs' variables are disjoint.
      // Existentially quantify all variables in the lhs.
      for (dimension_type i = lhs_vars.size(); i-- > 0; )
        forget_all_dbm_constraints(lhs_vars[i].id() + 1);
      // Constrain the left hand side expression so that it is related to
      // the right hand side expression as dictated by `relsym'.
      // TODO: if the following constraint is NOT a bounded difference,
      // it will be simply ignored. Should we compute approximations for it?
      switch (relsym) {
      case LESS_OR_EQUAL:
        refine_no_check(lhs <= rhs);
        break;
      case EQUAL:
        refine_no_check(lhs == rhs);
        break;
      case GREATER_OR_EQUAL:
        refine_no_check(lhs >= rhs);
        break;
      default:
        // We already dealt with the other cases.
        PPL_UNREACHABLE;
        break;
      }
    }
    else {
      // Some variables in `lhs' also occur in `rhs'.

#if 1 // Simplified computation (see the TODO note below).

      for (dimension_type i = lhs_vars.size(); i-- > 0; )
        forget_all_dbm_constraints(lhs_vars[i].id() + 1);

#else // Currently unnecessarily complex computation.

      // More accurate computation that is worth doing only if
      // the following TODO note is accurately dealt with.

      // To ease the computation, we add an additional dimension.
      const Variable new_var(space_dim);
      add_space_dimensions_and_embed(1);
      // Constrain the new dimension to be equal to `rhs'.
      // NOTE: calling affine_image() instead of refine_no_check()
      // ensures some approximation is tried even when the constraint
      // is not a bounded difference.
      affine_image(new_var, rhs);
      // Existentially quantify all variables in the lhs.
      // NOTE: enforce shortest-path closure for precision.
      shortest_path_closure_assign();
      PPL_ASSERT(!marked_empty());
      for (dimension_type i = lhs_vars.size(); i-- > 0; )
        forget_all_dbm_constraints(lhs_vars[i].id() + 1);
      // Constrain the new dimension so that it is related to
      // the left hand side as dictated by `relsym'.
      // TODO: each one of the following constraints is definitely NOT
      // a bounded differences (since it has 3 variables at least).
      // Thus, the method refine_no_check() will simply ignore it.
      // Should we compute approximations for this constraint?
      switch (relsym) {
      case LESS_OR_EQUAL:
        refine_no_check(lhs <= new_var);
        break;
      case EQUAL:
        refine_no_check(lhs == new_var);
        break;
      case GREATER_OR_EQUAL:
        refine_no_check(lhs >= new_var);
        break;
      default:
        // We already dealt with the other cases.
        PPL_UNREACHABLE;
        break;
      }
      // Remove the temporarily added dimension.
      remove_higher_space_dimensions(space_dim-1);
#endif // Currently unnecessarily complex computation.
    }
  }

  PPL_ASSERT(OK());
}

template <typename T>
void
BD_Shape<T>::generalized_affine_preimage(const Variable var,
                                         const Relation_Symbol relsym,
                                         const Linear_Expression& expr,
                                         Coefficient_traits::const_reference
                                         denominator) {
  // The denominator cannot be zero.
  if (denominator == 0)
    throw_invalid_argument("generalized_affine_preimage(v, r, e, d)",
                           "d == 0");

  // Dimension-compatibility checks.
  // The dimension of `expr' should not be greater than the dimension
  // of `*this'.
  const dimension_type space_dim = space_dimension();
  const dimension_type expr_space_dim = expr.space_dimension();
  if (space_dim < expr_space_dim)
    throw_dimension_incompatible("generalized_affine_preimage(v, r, e, d)",
                                 "e", expr);

  // `var' should be one of the dimensions of the BDS.
  const dimension_type v = var.id() + 1;
  if (v > space_dim)
    throw_dimension_incompatible("generalized_affine_preimage(v, r, e, d)",
                                 var.id());

  // The relation symbol cannot be a strict relation symbol.
  if (relsym == LESS_THAN || relsym == GREATER_THAN)
    throw_invalid_argument("generalized_affine_preimage(v, r, e, d)",
                           "r is a strict relation symbol");
  // The relation symbol cannot be a disequality.
  if (relsym == NOT_EQUAL)
    throw_invalid_argument("generalized_affine_preimage(v, r, e, d)",
                           "r is the disequality relation symbol");

  if (relsym == EQUAL) {
    // The relation symbol is "=":
    // this is just an affine preimage computation.
    affine_preimage(var, expr, denominator);
    return;
  }

  // The preimage of an empty BDS is empty too.
  shortest_path_closure_assign();
  if (marked_empty())
    return;

  // Check whether the preimage of this affine relation can be easily
  // computed as the image of its inverse relation.
  const Coefficient& expr_v = expr.coefficient(var);
  if (expr_v != 0) {
    const Relation_Symbol reversed_relsym = (relsym == LESS_OR_EQUAL)
      ? GREATER_OR_EQUAL : LESS_OR_EQUAL;
    const Linear_Expression inverse
      = expr - (expr_v + denominator)*var;
    PPL_DIRTY_TEMP_COEFFICIENT(inverse_denom);
    neg_assign(inverse_denom, expr_v);
    const Relation_Symbol inverse_relsym
      = (sgn(denominator) == sgn(inverse_denom)) ? relsym : reversed_relsym;
    generalized_affine_image(var, inverse_relsym, inverse, inverse_denom);
    return;
  }

  refine(var, relsym, expr, denominator);
  // If the shrunk BD_Shape is empty, its preimage is empty too; ...
  if (is_empty())
    return;
  // ...  otherwise, since the relation was not invertible,
  // we just forget all constraints on `v'.
  forget_all_dbm_constraints(v);
  // Shortest-path closure is preserved, but not reduction.
  if (marked_shortest_path_reduced())
    reset_shortest_path_reduced();
  PPL_ASSERT(OK());
}

template <typename T>
void
BD_Shape<T>::generalized_affine_preimage(const Linear_Expression& lhs,
                                         const Relation_Symbol relsym,
                                         const Linear_Expression& rhs) {
  // Dimension-compatibility checks.
  // The dimension of `lhs' should not be greater than the dimension
  // of `*this'.
  const dimension_type bds_space_dim = space_dimension();
  const dimension_type lhs_space_dim = lhs.space_dimension();
  if (bds_space_dim < lhs_space_dim)
    throw_dimension_incompatible("generalized_affine_preimage(e1, r, e2)",
                                 "e1", lhs);

  // The dimension of `rhs' should not be greater than the dimension
  // of `*this'.
  const dimension_type rhs_space_dim = rhs.space_dimension();
  if (bds_space_dim < rhs_space_dim)
    throw_dimension_incompatible("generalized_affine_preimage(e1, r, e2)",
                                 "e2", rhs);

  // Strict relation symbols are not admitted for BDSs.
  if (relsym == LESS_THAN || relsym == GREATER_THAN)
    throw_invalid_argument("generalized_affine_preimage(e1, r, e2)",
                           "r is a strict relation symbol");
  // The relation symbol cannot be a disequality.
  if (relsym == NOT_EQUAL)
    throw_invalid_argument("generalized_affine_preimage(e1, r, e2)",
                           "r is the disequality relation symbol");

  // The preimage of an empty BDS is empty.
  shortest_path_closure_assign();
  if (marked_empty())
    return;

  // Number of non-zero coefficients in `lhs': will be set to
  // 0, 1, or 2, the latter value meaning any value greater than 1.
  dimension_type t_lhs = 0;
  // Index of the last non-zero coefficient in `lhs', if any.
  dimension_type j_lhs = lhs.last_nonzero();

  if (j_lhs != 0) {
    ++t_lhs;
    if (!lhs.all_zeroes(1, j_lhs))
      ++t_lhs;
    --j_lhs;
  }

  const Coefficient& b_lhs = lhs.inhomogeneous_term();

  if (t_lhs == 0) {
    // `lhs' is a constant.
    // In this case, preimage and image happen to be the same.
    generalized_affine_image(lhs, relsym, rhs);
    return;
  }
  else if (t_lhs == 1) {
    // Here `lhs == a_lhs * v + b_lhs'.
    // Independently from the form of `rhs', we can exploit the
    // method computing generalized affine preimages for a single variable.
    Variable v(j_lhs);
    // Compute a sign-corrected relation symbol.
    const Coefficient& denom = lhs.coefficient(v);
    Relation_Symbol new_relsym = relsym;
    if (denom < 0) {
      if (relsym == LESS_OR_EQUAL)
        new_relsym = GREATER_OR_EQUAL;
      else if (relsym == GREATER_OR_EQUAL)
        new_relsym = LESS_OR_EQUAL;
    }
    Linear_Expression expr = rhs - b_lhs;
    generalized_affine_preimage(v, new_relsym, expr, denom);
  }
  else {
    // Here `lhs' is of the general form, having at least two variables.
    // Compute the set of variables occurring in `lhs'.
    std::vector<Variable> lhs_vars;
    for (Linear_Expression::const_iterator i = lhs.begin(), i_end = lhs.end();
          i != i_end; ++i)
      lhs_vars.push_back(i.variable());

    const dimension_type num_common_dims = std::min(lhs_space_dim, rhs_space_dim);
    if (!lhs.have_a_common_variable(rhs, Variable(0), Variable(num_common_dims))) {
      // `lhs' and `rhs' variables are disjoint.

      // Constrain the left hand side expression so that it is related to
      // the right hand side expression as dictated by `relsym'.
      // TODO: if the following constraint is NOT a bounded difference,
      // it will be simply ignored. Should we compute approximations for it?
      switch (relsym) {
      case LESS_OR_EQUAL:
        refine_no_check(lhs <= rhs);
        break;
      case EQUAL:
        refine_no_check(lhs == rhs);
        break;
      case GREATER_OR_EQUAL:
        refine_no_check(lhs >= rhs);
        break;
      default:
        // We already dealt with the other cases.
        PPL_UNREACHABLE;
        break;
      }

      // If the shrunk BD_Shape is empty, its preimage is empty too; ...
      if (is_empty())
        return;
      // Existentially quantify all variables in the lhs.
      for (dimension_type i = lhs_vars.size(); i-- > 0; )
        forget_all_dbm_constraints(lhs_vars[i].id() + 1);
    }
    else {

      // Some variables in `lhs' also occur in `rhs'.
      // To ease the computation, we add an additional dimension.
      const Variable new_var(bds_space_dim);
      add_space_dimensions_and_embed(1);
      // Constrain the new dimension to be equal to `lhs'.
      // NOTE: calling affine_image() instead of refine_no_check()
      // ensures some approximation is tried even when the constraint
      // is not a bounded difference.
      affine_image(new_var, lhs);
      // Existentiallly quantify all variables in the lhs.
      // NOTE: enforce shortest-path closure for precision.
      shortest_path_closure_assign();
      PPL_ASSERT(!marked_empty());
      for (dimension_type i = lhs_vars.size(); i-- > 0; )
        forget_all_dbm_constraints(lhs_vars[i].id() + 1);
      // Constrain the new dimension so that it is related to
      // the left hand side as dictated by `relsym'.
      // Note: if `rhs == a_rhs*v + b_rhs' where `a_rhs' is in {0, 1},
      // then one of the following constraints will be added,
      // since it is a bounded difference. Else the method
      // refine_no_check() will ignore it, because the
      // constraint is NOT a bounded difference.
      switch (relsym) {
      case LESS_OR_EQUAL:
        refine_no_check(new_var <= rhs);
        break;
      case EQUAL:
        refine_no_check(new_var == rhs);
        break;
      case GREATER_OR_EQUAL:
        refine_no_check(new_var >= rhs);
        break;
      default:
        // We already dealt with the other cases.
        PPL_UNREACHABLE;
        break;
      }
      // Remove the temporarily added dimension.
      remove_higher_space_dimensions(bds_space_dim);
    }
  }

  PPL_ASSERT(OK());
}

template <typename T>
Constraint_System
BD_Shape<T>::constraints() const {
  const dimension_type space_dim = space_dimension();
  Constraint_System cs;
  cs.set_space_dimension(space_dim);

  if (space_dim == 0) {
    if (marked_empty())
      cs = Constraint_System::zero_dim_empty();
    return cs;
  }

  if (marked_empty()) {
    cs.insert(Constraint::zero_dim_false());
    return cs;
  }

  if (marked_shortest_path_reduced()) {
    // Disregard redundant constraints.
    cs = minimized_constraints();
    return cs;
  }

  PPL_DIRTY_TEMP_COEFFICIENT(a);
  PPL_DIRTY_TEMP_COEFFICIENT(b);
  // Go through all the unary constraints in `dbm'.
  const DB_Row<N>& dbm_0 = dbm[0];
  for (dimension_type j = 1; j <= space_dim; ++j) {
    const Variable x(j-1);
    const N& dbm_0j = dbm_0[j];
    const N& dbm_j0 = dbm[j][0];
    if (is_additive_inverse(dbm_j0, dbm_0j)) {
      // We have a unary equality constraint.
      numer_denom(dbm_0j, b, a);
      cs.insert(a*x == b);
    }
    else {
      // We have 0, 1 or 2 unary inequality constraints.
      if (!is_plus_infinity(dbm_0j)) {
        numer_denom(dbm_0j, b, a);
        cs.insert(a*x <= b);
      }
      if (!is_plus_infinity(dbm_j0)) {
        numer_denom(dbm_j0, b, a);
        cs.insert(-a*x <= b);
      }
    }
  }

  // Go through all the binary constraints in `dbm'.
  for (dimension_type i = 1; i <= space_dim; ++i) {
    const Variable y(i-1);
    const DB_Row<N>& dbm_i = dbm[i];
    for (dimension_type j = i + 1; j <= space_dim; ++j) {
      const Variable x(j-1);
      const N& dbm_ij = dbm_i[j];
      const N& dbm_ji = dbm[j][i];
      if (is_additive_inverse(dbm_ji, dbm_ij)) {
        // We have a binary equality constraint.
        numer_denom(dbm_ij, b, a);
        cs.insert(a*x - a*y == b);
      }
      else {
        // We have 0, 1 or 2 binary inequality constraints.
        if (!is_plus_infinity(dbm_ij)) {
          numer_denom(dbm_ij, b, a);
          cs.insert(a*x - a*y <= b);
        }
        if (!is_plus_infinity(dbm_ji)) {
          numer_denom(dbm_ji, b, a);
          cs.insert(a*y - a*x <= b);
        }
      }
    }
  }
  return cs;
}

template <typename T>
Constraint_System
BD_Shape<T>::minimized_constraints() const {
  shortest_path_reduction_assign();
  const dimension_type space_dim = space_dimension();
  Constraint_System cs;
  cs.set_space_dimension(space_dim);

  if (space_dim == 0) {
    if (marked_empty())
      cs = Constraint_System::zero_dim_empty();
    return cs;
  }

  if (marked_empty()) {
    cs.insert(Constraint::zero_dim_false());
    return cs;
  }

  PPL_DIRTY_TEMP_COEFFICIENT(numer);
  PPL_DIRTY_TEMP_COEFFICIENT(denom);

  // Compute leader information.
  std::vector<dimension_type> leaders;
  compute_leaders(leaders);
  std::vector<dimension_type> leader_indices;
  compute_leader_indices(leaders, leader_indices);
  const dimension_type num_leaders = leader_indices.size();

  // Go through the non-leaders to generate equality constraints.
  const DB_Row<N>& dbm_0 = dbm[0];
  for (dimension_type i = 1; i <= space_dim; ++i) {
    const dimension_type leader = leaders[i];
    if (i != leader) {
      // Generate the constraint relating `i' and its leader.
      if (leader == 0) {
        // A unary equality has to be generated.
        PPL_ASSERT(!is_plus_infinity(dbm_0[i]));
        numer_denom(dbm_0[i], numer, denom);
        cs.insert(denom*Variable(i-1) == numer);
      }
      else {
        // A binary equality has to be generated.
        PPL_ASSERT(!is_plus_infinity(dbm[i][leader]));
        numer_denom(dbm[i][leader], numer, denom);
        cs.insert(denom*Variable(leader-1) - denom*Variable(i-1) == numer);
      }
    }
  }

  // Go through the leaders to generate inequality constraints.
  // First generate all the unary inequalities.
  const Bit_Row& red_0 = redundancy_dbm[0];
  for (dimension_type l_i = 1; l_i < num_leaders; ++l_i) {
    const dimension_type i = leader_indices[l_i];
    if (!red_0[i]) {
      numer_denom(dbm_0[i], numer, denom);
      cs.insert(denom*Variable(i-1) <= numer);
    }
    if (!redundancy_dbm[i][0]) {
      numer_denom(dbm[i][0], numer, denom);
      cs.insert(-denom*Variable(i-1) <= numer);
    }
  }
  // Then generate all the binary inequalities.
  for (dimension_type l_i = 1; l_i < num_leaders; ++l_i) {
    const dimension_type i = leader_indices[l_i];
    const DB_Row<N>& dbm_i = dbm[i];
    const Bit_Row& red_i = redundancy_dbm[i];
    for (dimension_type l_j = l_i + 1; l_j < num_leaders; ++l_j) {
      const dimension_type j = leader_indices[l_j];
      if (!red_i[j]) {
        numer_denom(dbm_i[j], numer, denom);
        cs.insert(denom*Variable(j-1) - denom*Variable(i-1) <= numer);
      }
      if (!redundancy_dbm[j][i]) {
        numer_denom(dbm[j][i], numer, denom);
        cs.insert(denom*Variable(i-1) - denom*Variable(j-1) <= numer);
      }
    }
  }
  return cs;
}

template <typename T>
void
BD_Shape<T>::expand_space_dimension(Variable var, dimension_type m) {
  dimension_type old_dim = space_dimension();
  // `var' should be one of the dimensions of the vector space.
  if (var.space_dimension() > old_dim)
    throw_dimension_incompatible("expand_space_dimension(v, m)", "v", var);

  // The space dimension of the resulting BDS should not
  // overflow the maximum allowed space dimension.
  if (m > max_space_dimension() - space_dimension())
    throw_invalid_argument("expand_dimension(v, m)",
                           "adding m new space dimensions exceeds "
                           "the maximum allowed space dimension");

  // Nothing to do, if no dimensions must be added.
  if (m == 0)
    return;

  // Add the required new dimensions.
  add_space_dimensions_and_embed(m);

  // For each constraints involving variable `var', we add a
  // similar constraint with the new variable substituted for
  // variable `var'.
  const dimension_type v_id = var.id() + 1;
  const DB_Row<N>& dbm_v = dbm[v_id];
  for (dimension_type i = old_dim + 1; i-- > 0; ) {
    DB_Row<N>& dbm_i = dbm[i];
    const N& dbm_i_v = dbm[i][v_id];
    const N& dbm_v_i = dbm_v[i];
    for (dimension_type j = old_dim+1; j < old_dim+m+1; ++j) {
      dbm_i[j] = dbm_i_v;
      dbm[j][i] = dbm_v_i;
    }
  }
  // In general, adding a constraint does not preserve the shortest-path
  // closure or reduction of the bounded difference shape.
  if (marked_shortest_path_closed())
    reset_shortest_path_closed();
  PPL_ASSERT(OK());
}

template <typename T>
void
BD_Shape<T>::fold_space_dimensions(const Variables_Set& vars,
                                   Variable dest) {
  const dimension_type space_dim = space_dimension();
  // `dest' should be one of the dimensions of the BDS.
  if (dest.space_dimension() > space_dim)
    throw_dimension_incompatible("fold_space_dimensions(vs, v)",
                                 "v", dest);

  // The folding of no dimensions is a no-op.
  if (vars.empty())
    return;

  // All variables in `vars' should be dimensions of the BDS.
  if (vars.space_dimension() > space_dim)
    throw_dimension_incompatible("fold_space_dimensions(vs, v)",
                                 vars.space_dimension());

  // Moreover, `dest.id()' should not occur in `vars'.
  if (vars.find(dest.id()) != vars.end())
    throw_invalid_argument("fold_space_dimensions(vs, v)",
                           "v should not occur in vs");

  shortest_path_closure_assign();
  if (!marked_empty()) {
    // Recompute the elements of the row and the column corresponding
    // to variable `dest' by taking the join of their value with the
    // value of the corresponding elements in the row and column of the
    // variable `vars'.
    const dimension_type v_id = dest.id() + 1;
    DB_Row<N>& dbm_v = dbm[v_id];
    for (Variables_Set::const_iterator i = vars.begin(),
           vs_end = vars.end(); i != vs_end; ++i) {
      const dimension_type to_be_folded_id = *i + 1;
      const DB_Row<N>& dbm_to_be_folded_id = dbm[to_be_folded_id];
      for (dimension_type j = space_dim + 1; j-- > 0; ) {
        max_assign(dbm[j][v_id], dbm[j][to_be_folded_id]);
        max_assign(dbm_v[j], dbm_to_be_folded_id[j]);
      }
    }
  }
  remove_space_dimensions(vars);
}

template <typename T>
void
BD_Shape<T>::drop_some_non_integer_points(Complexity_Class) {
  if (std::numeric_limits<T>::is_integer)
    return;

  const dimension_type space_dim = space_dimension();
  shortest_path_closure_assign();
  if (space_dim == 0 || marked_empty())
    return;

  for (dimension_type i = space_dim + 1; i-- > 0; ) {
    DB_Row<N>& dbm_i = dbm[i];
    for (dimension_type j = space_dim + 1; j-- > 0; )
      if (i != j)
        drop_some_non_integer_points_helper(dbm_i[j]);
  }
  PPL_ASSERT(OK());
}

template <typename T>
void
BD_Shape<T>::drop_some_non_integer_points(const Variables_Set& vars,
                                          Complexity_Class) {
  // Dimension-compatibility check.
  const dimension_type space_dim = space_dimension();
  const dimension_type min_space_dim = vars.space_dimension();
  if (space_dim < min_space_dim)
    throw_dimension_incompatible("drop_some_non_integer_points(vs, cmpl)",
                                 min_space_dim);

  if (std::numeric_limits<T>::is_integer || min_space_dim == 0)
    return;

  shortest_path_closure_assign();
  if (marked_empty())
    return;

  const Variables_Set::const_iterator v_begin = vars.begin();
  const Variables_Set::const_iterator v_end = vars.end();
  PPL_ASSERT(v_begin != v_end);
  // Unary constraints on a variable occurring in `vars'.
  DB_Row<N>& dbm_0 = dbm[0];
  for (Variables_Set::const_iterator v_i = v_begin; v_i != v_end; ++v_i) {
    const dimension_type i = *v_i + 1;
    drop_some_non_integer_points_helper(dbm_0[i]);
    drop_some_non_integer_points_helper(dbm[i][0]);
  }

  // Binary constraints where both variables occur in `vars'.
  for (Variables_Set::const_iterator v_i = v_begin; v_i != v_end; ++v_i) {
    const dimension_type i = *v_i + 1;
    DB_Row<N>& dbm_i = dbm[i];
    for (Variables_Set::const_iterator v_j = v_begin; v_j != v_end; ++v_j) {
      const dimension_type j = *v_j + 1;
      if (i != j)
        drop_some_non_integer_points_helper(dbm_i[j]);
    }
  }
  PPL_ASSERT(OK());
}

/*! \relates Parma_Polyhedra_Library::BD_Shape */
template <typename T>
std::ostream&
IO_Operators::operator<<(std::ostream& s, const BD_Shape<T>& bds) {
  typedef typename BD_Shape<T>::coefficient_type N;
  if (bds.is_universe())
    s << "true";
  else {
    // We control empty bounded difference shape.
    dimension_type n = bds.space_dimension();
    if (bds.marked_empty())
      s << "false";
    else {
      PPL_DIRTY_TEMP(N, v);
      bool first = true;
      for (dimension_type i = 0; i <= n; ++i)
        for (dimension_type j = i + 1; j <= n; ++j) {
          const N& c_i_j = bds.dbm[i][j];
          const N& c_j_i = bds.dbm[j][i];
          if (is_additive_inverse(c_j_i, c_i_j)) {
            // We will print an equality.
            if (first)
              first = false;
            else
              s << ", ";
            if (i == 0) {
              // We have got a equality constraint with one variable.
              s << Variable(j - 1);
              s << " = " << c_i_j;
            }
            else {
              // We have got a equality constraint with two variables.
              if (sgn(c_i_j) >= 0) {
                s << Variable(j - 1);
                s << " - ";
                s << Variable(i - 1);
                s << " = " << c_i_j;
              }
              else {
                s << Variable(i - 1);
                s << " - ";
                s << Variable(j - 1);
                s << " = " << c_j_i;
              }
            }
          }
          else {
            // We will print a non-strict inequality.
            if (!is_plus_infinity(c_j_i)) {
              if (first)
                first = false;
              else
                s << ", ";
              if (i == 0) {
                // We have got a constraint with only one variable.
                s << Variable(j - 1);
                neg_assign_r(v, c_j_i, ROUND_DOWN);
                s << " >= " << v;
              }
              else {
                // We have got a constraint with two variables.
                if (sgn(c_j_i) >= 0) {
                  s << Variable(i - 1);
                  s << " - ";
                  s << Variable(j - 1);
                  s << " <= " << c_j_i;
                }
                else {
                  s << Variable(j - 1);
                  s << " - ";
                  s << Variable(i - 1);
                  neg_assign_r(v, c_j_i, ROUND_DOWN);
                  s << " >= " << v;
                }
              }
            }
            if (!is_plus_infinity(c_i_j)) {
              if (first)
                first = false;
              else
                s << ", ";
              if (i == 0) {
                // We have got a constraint with only one variable.
                s << Variable(j - 1);
                s << " <= " << c_i_j;
              }
              else {
                // We have got a constraint with two variables.
                if (sgn(c_i_j) >= 0) {
                  s << Variable(j - 1);
                  s << " - ";
                  s << Variable(i - 1);
                  s << " <= " << c_i_j;
                }
                else {
                  s << Variable(i - 1);
                  s << " - ";
                  s << Variable(j - 1);
                  neg_assign_r(v, c_i_j, ROUND_DOWN);
                  s << " >= " << v;
                }
              }
            }
          }
        }
    }
  }
  return s;
}

template <typename T>
void
BD_Shape<T>::ascii_dump(std::ostream& s) const {
  status.ascii_dump(s);
  s << "\n";
  dbm.ascii_dump(s);
  s << "\n";
  redundancy_dbm.ascii_dump(s);
}

PPL_OUTPUT_TEMPLATE_DEFINITIONS(T, BD_Shape<T>)

template <typename T>
bool
BD_Shape<T>::ascii_load(std::istream& s) {
  if (!status.ascii_load(s))
    return false;
  if (!dbm.ascii_load(s))
    return false;
  if (!redundancy_dbm.ascii_load(s))
    return false;
  return true;
}

template <typename T>
memory_size_type
BD_Shape<T>::external_memory_in_bytes() const {
  return dbm.external_memory_in_bytes()
    + redundancy_dbm.external_memory_in_bytes();
}

template <typename T>
bool
BD_Shape<T>::OK() const {
  // Check whether the difference-bound matrix is well-formed.
  if (!dbm.OK())
    return false;

  // Check whether the status information is legal.
  if (!status.OK())
    return false;

  // An empty BDS is OK.
  if (marked_empty())
    return true;

  // MINUS_INFINITY cannot occur at all.
  for (dimension_type i = dbm.num_rows(); i-- > 0; )
    for (dimension_type j = dbm.num_rows(); j-- > 0; )
      if (is_minus_infinity(dbm[i][j])) {
#ifndef NDEBUG
        using namespace Parma_Polyhedra_Library::IO_Operators;
        std::cerr << "BD_Shape::dbm[" << i << "][" << j << "] = "
                  << dbm[i][j] << "!"
                  << std::endl;
#endif
        return false;
      }

  // On the main diagonal only PLUS_INFINITY can occur.
  for (dimension_type i = dbm.num_rows(); i-- > 0; )
    if (!is_plus_infinity(dbm[i][i])) {
#ifndef NDEBUG
      using namespace Parma_Polyhedra_Library::IO_Operators;
      std::cerr << "BD_Shape::dbm[" << i << "][" << i << "] = "
                << dbm[i][i] << "!  (+inf was expected.)"
                << std::endl;
#endif
      return false;
    }

  // Check whether the shortest-path closure information is legal.
  if (marked_shortest_path_closed()) {
    BD_Shape x = *this;
    x.reset_shortest_path_closed();
    x.shortest_path_closure_assign();
    if (x.dbm != dbm) {
#ifndef NDEBUG
      std::cerr << "BD_Shape is marked as closed but it is not!"
                << std::endl;
#endif
      return false;
    }
  }

  // The following tests might result in false alarms when using floating
  // point coefficients: they are only meaningful if the coefficient type
  // base is exact (since otherwise shortest-path closure is approximated).
  if (std::numeric_limits<coefficient_type_base>::is_exact) {

    // Check whether the shortest-path reduction information is legal.
    if (marked_shortest_path_reduced()) {
      // A non-redundant constraint cannot be equal to PLUS_INFINITY.
      for (dimension_type i = dbm.num_rows(); i-- > 0; )
        for (dimension_type j = dbm.num_rows(); j-- > 0; )
          if (!redundancy_dbm[i][j] && is_plus_infinity(dbm[i][j])) {
#ifndef NDEBUG
            using namespace Parma_Polyhedra_Library::IO_Operators;
            std::cerr << "BD_Shape::dbm[" << i << "][" << j << "] = "
                      << dbm[i][j] << " is marked as non-redundant!"
                      << std::endl;
#endif
            return false;
          }

      BD_Shape x = *this;
      x.reset_shortest_path_reduced();
      x.shortest_path_reduction_assign();
      if (x.redundancy_dbm != redundancy_dbm) {
#ifndef NDEBUG
        std::cerr << "BD_Shape is marked as reduced but it is not!"
                  << std::endl;
#endif
        return false;
      }
    }
  }

  // All checks passed.
  return true;
}

template <typename T>
void
BD_Shape<T>::throw_dimension_incompatible(const char* method,
                                          const BD_Shape& y) const {
  std::ostringstream s;
  s << "PPL::BD_Shape::" << method << ":" << std::endl
    << "this->space_dimension() == " << space_dimension()
    << ", y->space_dimension() == " << y.space_dimension() << ".";
  throw std::invalid_argument(s.str());
}

template <typename T>
void
BD_Shape<T>::throw_dimension_incompatible(const char* method,
                                          dimension_type required_dim) const {
  std::ostringstream s;
  s << "PPL::BD_Shape::" << method << ":" << std::endl
    << "this->space_dimension() == " << space_dimension()
    << ", required dimension == " << required_dim << ".";
  throw std::invalid_argument(s.str());
}

template <typename T>
void
BD_Shape<T>::throw_dimension_incompatible(const char* method,
                                          const Constraint& c) const {
  std::ostringstream s;
  s << "PPL::BD_Shape::" << method << ":" << std::endl
    << "this->space_dimension() == " << space_dimension()
    << ", c->space_dimension == " << c.space_dimension() << ".";
  throw std::invalid_argument(s.str());
}

template <typename T>
void
BD_Shape<T>::throw_dimension_incompatible(const char* method,
                                          const Congruence& cg) const {
  std::ostringstream s;
  s << "PPL::BD_Shape::" << method << ":" << std::endl
    << "this->space_dimension() == " << space_dimension()
    << ", cg->space_dimension == " << cg.space_dimension() << ".";
  throw std::invalid_argument(s.str());
}

template <typename T>
void
BD_Shape<T>::throw_dimension_incompatible(const char* method,
                                          const Generator& g) const {
  std::ostringstream s;
  s << "PPL::BD_Shape::" << method << ":" << std::endl
    << "this->space_dimension() == " << space_dimension()
    << ", g->space_dimension == " << g.space_dimension() << ".";
  throw std::invalid_argument(s.str());
}

template <typename T>
void
BD_Shape<T>::throw_expression_too_complex(const char* method,
                                          const Linear_Expression& le) {
  using namespace IO_Operators;
  std::ostringstream s;
  s << "PPL::BD_Shape::" << method << ":" << std::endl
    << le << " is too complex.";
  throw std::invalid_argument(s.str());
}


template <typename T>
void
BD_Shape<T>::throw_dimension_incompatible(const char* method,
                                          const char* le_name,
                                          const Linear_Expression& le) const {
  std::ostringstream s;
  s << "PPL::BD_Shape::" << method << ":" << std::endl
    << "this->space_dimension() == " << space_dimension()
    << ", " << le_name << "->space_dimension() == "
    << le.space_dimension() << ".";
  throw std::invalid_argument(s.str());
}

template <typename T>
template<typename Interval_Info>
void
BD_Shape<T>::throw_dimension_incompatible(const char* method,
                                          const char* lf_name,
                                          const Linear_Form< Interval<T,
					  Interval_Info> >& lf) const {
  std::ostringstream s;
  s << "PPL::BD_Shape::" << method << ":" << std::endl
    << "this->space_dimension() == " << space_dimension()
    << ", " << lf_name << "->space_dimension() == "
    << lf.space_dimension() << ".";
  throw std::invalid_argument(s.str());
}

template <typename T>
void
BD_Shape<T>::throw_invalid_argument(const char* method, const char* reason) {
  std::ostringstream s;
  s << "PPL::BD_Shape::" << method << ":" << std::endl
    << reason << ".";
  throw std::invalid_argument(s.str());
}

} // namespace Parma_Polyhedra_Library

#endif // !defined(PPL_BD_Shape_templates_hh)<|MERGE_RESOLUTION|>--- conflicted
+++ resolved
@@ -408,15 +408,9 @@
   dimension_type j = 0;
   PPL_DIRTY_TEMP_COEFFICIENT(coeff);
   // Constraints that are not bounded differences are not allowed.
-<<<<<<< HEAD
   if (!BD_Shape_Helpers::extract_bounded_difference(c, num_vars, i, j, coeff))
-    throw_generic("add_constraint(c)",
-                  "c is not a bounded difference constraint");
-=======
-  if (!extract_bounded_difference(c, c_space_dim, num_vars, i, j, coeff))
     throw_invalid_argument("add_constraint(c)",
                            "c is not a bounded difference constraint");
->>>>>>> 717a18d0
 
   const Coefficient& inhomo = c.inhomogeneous_term();
   if (num_vars == 0) {
