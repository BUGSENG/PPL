--- conflicted
+++ resolved
@@ -833,20 +833,11 @@
     assign_r(tmp, dbm_i[0], ROUND_NOT_NEEDED);
     if (is_additive_inverse(dbm[0][i], tmp)) {
       // If `v' is constant, replace it in `le' by the value.
-<<<<<<< HEAD
-      numer_denom(tmp, num, den);
+      numer_denom(tmp, numer, denom);
       sub_mul_assign(le, coeff, v);
-      le *= den;
-      le -= num*coeff;
-      val_den *= den;
-=======
-      numer_denom(tmp, numer, denom);
-      le -= coeff*v;
       le *= denom;
       le -= numer*coeff;
       val_denom *= denom;
-      constant_v = true;
->>>>>>> 0ae35bbb
       continue;
     }
     // Check the bounded differences with the other dimensions that
@@ -862,22 +853,14 @@
           // The coefficient for `vj' in `le' is not 0
           // and the difference with `v' in the BD shape is constant.
           // So apply this equality to eliminate `v' in `le'.
-<<<<<<< HEAD
-          numer_denom(tmp, num, den);
+          numer_denom(tmp, numer, denom);
           // Modifying le invalidates the iterators, but it's not a problem
           // since we are going to exit the loop.
           sub_mul_assign(le, coeff, v);
           add_mul_assign(le, coeff, vj);
-          le *= den;
-          le -= num*coeff;
-          val_den *= den;
-=======
-          numer_denom(tmp, numer, denom);
-          le -= coeff*v - coeff*vj;
           le *= denom;
           le -= numer*coeff;
           val_denom *= denom;
->>>>>>> 0ae35bbb
           constant_v = true;
           break;
         }
@@ -1471,17 +1454,9 @@
     // Find the linear expression for the constraint and use that to
     // find if the expression is bounded from above or below and if it
     // is, find the maximum and minimum values.
-<<<<<<< HEAD
     Linear_Expression le(c);
     le.set_inhomogeneous_term(Coefficient_zero());
 
-=======
-    Linear_Expression le;
-    for (dimension_type k = c_space_dim; k-- > 0; ) {
-      Variable v_k(k);
-      le += c.coefficient(v_k) * v_k;
-    }
->>>>>>> 0ae35bbb
     PPL_DIRTY_TEMP(Coefficient, max_numer);
     PPL_DIRTY_TEMP(Coefficient, max_denom);
     bool max_included;
@@ -3300,7 +3275,6 @@
   PPL_DIRTY_TEMP(mpq_class, q);
   PPL_DIRTY_TEMP(mpq_class, ub_u);
   PPL_DIRTY_TEMP(N, up_approx);
-<<<<<<< HEAD
   for (Linear_Expression::const_iterator u = sc_expr.begin(),
         u_end = sc_expr.lower_bound(Variable(last_v)); u != u_end; ++u) {
     const dimension_type u_dim = u.variable().space_dimension();
@@ -3310,7 +3284,7 @@
     if (expr_u < 0)
       continue;
     PPL_ASSERT(expr_u > 0);
-    if (expr_u >= sc_den)
+    if (expr_u >= sc_denom)
       // Deducing `v - u <= ub_v - ub_u'.
       sub_assign_r(dbm[u_dim][v], ub_v, dbm_0[u_dim], ROUND_UP);
     else {
@@ -3318,14 +3292,14 @@
       const N& dbm_u0 = dbm_u[0];
       if (!is_plus_infinity(dbm_u0)) {
         // Let `ub_u' and `lb_u' be the known upper and lower bound
-        // for `u', respectively. Letting `q = expr_u/sc_den' be the
-        // rational coefficient of `u' in `sc_expr/sc_den',
+        // for `u', respectively. Letting `q = expr_u/sc_denom' be the
+        // rational coefficient of `u' in `sc_expr/sc_denom',
         // the upper bound for `v - u' is computed as
         // `ub_v - (q * ub_u + (1-q) * lb_u)', i.e.,
         // `ub_v + (-lb_u) - q * (ub_u + (-lb_u))'.
         assign_r(minus_lb_u, dbm_u0, ROUND_NOT_NEEDED);
         assign_r(q, expr_u, ROUND_NOT_NEEDED);
-        div_assign_r(q, q, mpq_sc_den, ROUND_NOT_NEEDED);
+        div_assign_r(q, q, mpq_sc_denom, ROUND_NOT_NEEDED);
         assign_r(ub_u, dbm_0[u_dim], ROUND_NOT_NEEDED);
         // Compute `ub_u - lb_u'.
         add_assign_r(ub_u, ub_u, minus_lb_u, ROUND_NOT_NEEDED);
@@ -3334,39 +3308,6 @@
         assign_r(up_approx, minus_lb_u, ROUND_UP);
         // Deducing `v - u <= ub_v - (q * ub_u + (1-q) * lb_u)'.
         add_assign_r(dbm_u[v], ub_v, up_approx, ROUND_UP);
-=======
-  // No need to consider indices greater than `last_v'.
-  for (dimension_type u = last_v; u > 0; --u)
-    if (u != v) {
-      const Coefficient& expr_u = sc_expr.coefficient(Variable(u-1));
-      if (expr_u > 0) {
-        if (expr_u >= sc_denom)
-          // Deducing `v - u <= ub_v - ub_u'.
-          sub_assign_r(dbm[u][v], ub_v, dbm_0[u], ROUND_UP);
-        else {
-          DB_Row<N>& dbm_u = dbm[u];
-          const N& dbm_u0 = dbm_u[0];
-          if (!is_plus_infinity(dbm_u0)) {
-            // Let `ub_u' and `lb_u' be the known upper and lower bound
-            // for `u', respectively. Letting `q = expr_u/sc_denom' be the
-            // rational coefficient of `u' in `sc_expr/sc_denom',
-            // the upper bound for `v - u' is computed as
-            // `ub_v - (q * ub_u + (1-q) * lb_u)', i.e.,
-            // `ub_v + (-lb_u) - q * (ub_u + (-lb_u))'.
-            assign_r(minus_lb_u, dbm_u0, ROUND_NOT_NEEDED);
-            assign_r(q, expr_u, ROUND_NOT_NEEDED);
-            div_assign_r(q, q, mpq_sc_denom, ROUND_NOT_NEEDED);
-            assign_r(ub_u, dbm_0[u], ROUND_NOT_NEEDED);
-            // Compute `ub_u - lb_u'.
-            add_assign_r(ub_u, ub_u, minus_lb_u, ROUND_NOT_NEEDED);
-            // Compute `(-lb_u) - q * (ub_u - lb_u)'.
-            sub_mul_assign_r(minus_lb_u, q, ub_u, ROUND_NOT_NEEDED);
-            assign_r(up_approx, minus_lb_u, ROUND_UP);
-            // Deducing `v - u <= ub_v - (q * ub_u + (1-q) * lb_u)'.
-            add_assign_r(dbm_u[v], ub_v, up_approx, ROUND_UP);
-          }
-        }
->>>>>>> 0ae35bbb
       }
     }
   }
@@ -3400,7 +3341,6 @@
   PPL_DIRTY_TEMP(mpq_class, minus_lb_u);
   PPL_DIRTY_TEMP(N, up_approx);
   // No need to consider indices greater than `last_v'.
-<<<<<<< HEAD
   for (Linear_Expression::const_iterator u = sc_expr.begin(),
         u_end = sc_expr.lower_bound(Variable(last_v)); u != u_end; ++u) {
     const Variable u_var = u.variable();
@@ -3411,7 +3351,7 @@
     if (expr_u < 0)
       continue;
     PPL_ASSERT(expr_u > 0);
-    if (expr_u >= sc_den)
+    if (expr_u >= sc_denom)
       // Deducing `u - v <= lb_u - lb_v',
       // i.e., `u - v <= (-lb_v) - (-lb_u)'.
       sub_assign_r(dbm_v[u_dim], minus_lb_v, dbm[u_dim][0], ROUND_UP);
@@ -3419,14 +3359,14 @@
       const N& dbm_0u = dbm_0[u_dim];
       if (!is_plus_infinity(dbm_0u)) {
         // Let `ub_u' and `lb_u' be the known upper and lower bound
-        // for `u', respectively. Letting `q = expr_u/sc_den' be the
-        // rational coefficient of `u' in `sc_expr/sc_den',
+        // for `u', respectively. Letting `q = expr_u/sc_denom' be the
+        // rational coefficient of `u' in `sc_expr/sc_denom',
         // the upper bound for `u - v' is computed as
         // `(q * lb_u + (1-q) * ub_u) - lb_v', i.e.,
         // `ub_u - q * (ub_u + (-lb_u)) + minus_lb_v'.
         assign_r(ub_u, dbm_0u, ROUND_NOT_NEEDED);
         assign_r(q, expr_u, ROUND_NOT_NEEDED);
-        div_assign_r(q, q, mpq_sc_den, ROUND_NOT_NEEDED);
+        div_assign_r(q, q, mpq_sc_denom, ROUND_NOT_NEEDED);
         assign_r(minus_lb_u, dbm[u_dim][0], ROUND_NOT_NEEDED);
         // Compute `ub_u - lb_u'.
         add_assign_r(minus_lb_u, minus_lb_u, ub_u, ROUND_NOT_NEEDED);
@@ -3435,38 +3375,6 @@
         assign_r(up_approx, ub_u, ROUND_UP);
         // Deducing `u - v <= (q*lb_u + (1-q)*ub_u) - lb_v'.
         add_assign_r(dbm_v[u_dim], up_approx, minus_lb_v, ROUND_UP);
-=======
-  for (dimension_type u = last_v; u > 0; --u)
-    if (u != v) {
-      const Coefficient& expr_u = sc_expr.coefficient(Variable(u-1));
-      if (expr_u > 0) {
-        if (expr_u >= sc_denom)
-          // Deducing `u - v <= lb_u - lb_v',
-          // i.e., `u - v <= (-lb_v) - (-lb_u)'.
-          sub_assign_r(dbm_v[u], minus_lb_v, dbm[u][0], ROUND_UP);
-        else {
-          const N& dbm_0u = dbm_0[u];
-          if (!is_plus_infinity(dbm_0u)) {
-            // Let `ub_u' and `lb_u' be the known upper and lower bound
-            // for `u', respectively. Letting `q = expr_u/sc_denom' be the
-            // rational coefficient of `u' in `sc_expr/sc_denom',
-            // the upper bound for `u - v' is computed as
-            // `(q * lb_u + (1-q) * ub_u) - lb_v', i.e.,
-            // `ub_u - q * (ub_u + (-lb_u)) + minus_lb_v'.
-            assign_r(ub_u, dbm_0u, ROUND_NOT_NEEDED);
-            assign_r(q, expr_u, ROUND_NOT_NEEDED);
-            div_assign_r(q, q, mpq_sc_denom, ROUND_NOT_NEEDED);
-            assign_r(minus_lb_u, dbm[u][0], ROUND_NOT_NEEDED);
-            // Compute `ub_u - lb_u'.
-            add_assign_r(minus_lb_u, minus_lb_u, ub_u, ROUND_NOT_NEEDED);
-            // Compute `ub_u - q * (ub_u - lb_u)'.
-            sub_mul_assign_r(ub_u, q, minus_lb_u, ROUND_NOT_NEEDED);
-            assign_r(up_approx, ub_u, ROUND_UP);
-            // Deducing `u - v <= (q*lb_u + (1-q)*ub_u) - lb_v'.
-            add_assign_r(dbm_v[u], up_approx, minus_lb_v, ROUND_UP);
-          }
-        }
->>>>>>> 0ae35bbb
       }
     }
   }
@@ -3779,12 +3687,8 @@
         }
         else
           // Here `pinf_count == 1'.
-<<<<<<< HEAD
-          if (pinf_index != v && sc_expr.get(Variable(pinf_index - 1)) == sc_den)
-=======
           if (pinf_index != v
-              && sc_expr.coefficient(Variable(pinf_index-1)) == sc_denom)
->>>>>>> 0ae35bbb
+              && sc_expr.get(Variable(pinf_index - 1)) == sc_denom)
             // Add the constraint `v - pinf_index <= sum'.
             dbm[pinf_index][v] = sum;
       }
@@ -3804,12 +3708,8 @@
         }
         else
           // Here `neg_pinf_count == 1'.
-<<<<<<< HEAD
-          if (neg_pinf_index != v && sc_expr.get(Variable(neg_pinf_index - 1)) == sc_den)
-=======
           if (neg_pinf_index != v
-              && sc_expr.coefficient(Variable(neg_pinf_index-1)) == sc_denom)
->>>>>>> 0ae35bbb
+              && sc_expr.get(Variable(neg_pinf_index - 1)) == sc_denom)
             // Add the constraint `v - neg_pinf_index >= -neg_sum',
             // i.e., `neg_pinf_index - v <= neg_sum'.
             dbm[v][neg_pinf_index] = neg_sum;
@@ -4006,13 +3906,8 @@
 
   if (t == 1) {
     // Value of the one and only non-zero coefficient in `expr'.
-<<<<<<< HEAD
     const Coefficient& a = expr.get(Variable(w - 1));
-    if (a == denominator || a == minus_den) {
-=======
-    const Coefficient& a = expr.coefficient(Variable(w-1));
     if (a == denominator || a == minus_denom) {
->>>>>>> 0ae35bbb
       // Case 2: expr == a*w + b, with a == +/- denominator.
       if (w == v) {
         // `expr' is of the form: a*v + b.
@@ -4240,12 +4135,8 @@
     }
     else
       // Here `pos_pinf_count == 1'.
-<<<<<<< HEAD
-      if (pos_pinf_index != v && sc_expr.get(Variable(pos_pinf_index - 1)) == sc_den)
-=======
       if (pos_pinf_index != v
-          && sc_expr.coefficient(Variable(pos_pinf_index-1)) == sc_denom)
->>>>>>> 0ae35bbb
+          && sc_expr.get(Variable(pos_pinf_index - 1)) == sc_denom)
         // Add the constraint `v - pos_pinf_index <= pos_sum'.
         dbm[pos_pinf_index][v] = pos_sum;
   }
@@ -4273,12 +4164,8 @@
     }
     else
       // Here `neg_pinf_count == 1'.
-<<<<<<< HEAD
-      if (neg_pinf_index != v && sc_expr.get(Variable(neg_pinf_index - 1)) == sc_den)
-=======
       if (neg_pinf_index != v
-          && sc_expr.coefficient(Variable(neg_pinf_index-1)) == sc_denom)
->>>>>>> 0ae35bbb
+          && sc_expr.get(Variable(neg_pinf_index - 1)) == sc_denom)
         // Add the constraint `v - neg_pinf_index >= -neg_sum',
         // i.e., `neg_pinf_index - v <= neg_sum'.
         dbm[v][neg_pinf_index] = neg_sum;
@@ -5202,13 +5089,8 @@
 
   if (t == 1) {
     // Value of the one and only non-zero coefficient in `ub_expr'.
-<<<<<<< HEAD
     const Coefficient& a = ub_expr.get(Variable(w - 1));
-    if (a == denominator || a == minus_den) {
-=======
-    const Coefficient& a = ub_expr.coefficient(Variable(w-1));
     if (a == denominator || a == minus_denom) {
->>>>>>> 0ae35bbb
       // Case 2: expr == a*w + b, with a == +/- denominator.
       if (w == v) {
         // Here `var' occurs in `ub_expr'.
@@ -5371,12 +5253,8 @@
     }
     else
       // Here `pos_pinf_count == 1'.
-<<<<<<< HEAD
-      if (pos_pinf_index != v && sc_expr.get(Variable(pos_pinf_index - 1)) == sc_den)
-=======
       if (pos_pinf_index != v
-          && sc_expr.coefficient(Variable(pos_pinf_index-1)) == sc_denom)
->>>>>>> 0ae35bbb
+          && sc_expr.get(Variable(pos_pinf_index - 1)) == sc_denom)
         // Add the constraint `v - pos_pinf_index <= pos_sum'.
         dbm[pos_pinf_index][v] = pos_sum;
   }
@@ -5552,13 +5430,8 @@
 
   if (t == 1) {
     // Value of the one and only non-zero coefficient in `expr'.
-<<<<<<< HEAD
     const Coefficient& a = expr.get(Variable(w - 1));
-    if (a == denominator || a == minus_den) {
-=======
-    const Coefficient& a = expr.coefficient(Variable(w-1));
     if (a == denominator || a == minus_denom) {
->>>>>>> 0ae35bbb
       // Case 2: expr == a*w + b, with a == +/- denominator.
       PPL_DIRTY_TEMP(N, d);
       switch (relsym) {
