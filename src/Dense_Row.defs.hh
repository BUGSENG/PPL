/* Dense_Row class declaration.
   Copyright (C) 2001-2010 Roberto Bagnara <bagnara@cs.unipr.it>
   Copyright (C) 2010-2012 BUGSENG srl (http://bugseng.com)

This file is part of the Parma Polyhedra Library (PPL).

The PPL is free software; you can redistribute it and/or modify it
under the terms of the GNU General Public License as published by the
Free Software Foundation; either version 3 of the License, or (at your
option) any later version.

The PPL is distributed in the hope that it will be useful, but WITHOUT
ANY WARRANTY; without even the implied warranty of MERCHANTABILITY or
FITNESS FOR A PARTICULAR PURPOSE.  See the GNU General Public License
for more details.

You should have received a copy of the GNU General Public License
along with this program; if not, write to the Free Software Foundation,
Inc., 51 Franklin Street, Fifth Floor, Boston, MA 02111-1307, USA.

For the most up-to-date information see the Parma Polyhedra Library
site: http://bugseng.com/products/ppl/ . */

#ifndef PPL_Dense_Row_defs_hh
#define PPL_Dense_Row_defs_hh 1

#include "Dense_Row.types.hh"

#include "globals.defs.hh"

#include "Sparse_Row.types.hh"
#include "Coefficient.defs.hh"
#include <memory>
#include <vector>
#include <limits>

#ifdef PPL_DOXYGEN_INCLUDE_IMPLEMENTATION_DETAILS
//! A finite sequence of coefficients.
/*! \ingroup PPL_CXX_interface */
#endif // defined(PPL_DOXYGEN_INCLUDE_IMPLEMENTATION_DETAILS)
class Parma_Polyhedra_Library::Dense_Row {
public:
  class iterator;
  class const_iterator;

  //! Constructs an empty row.
  Dense_Row();

  explicit Dense_Row(const Sparse_Row& row);

  //! Tight constructor: resizing may require reallocation.
  /*!
    Constructs a row with size and capacity \p sz.
  */
  Dense_Row(dimension_type sz);

  //! Sizing constructor with capacity.
  /*!
    \param sz
    The size of the row that will be constructed;

    \param capacity
    The capacity of the row that will be constructed;

    The row that is constructed has storage for \p capacity elements,
    \p sz of which are default-constructed now.
  */
  Dense_Row(dimension_type sz, dimension_type capacity);

  //! Ordinary copy constructor.
  Dense_Row(const Dense_Row& y);

  //! Copy constructor with specified capacity.
  /*!
    It is assumed that \p capacity is greater than or equal to
    the size of \p y.
  */
  Dense_Row(const Dense_Row& y, dimension_type capacity);

  //! Copy constructor with specified size and capacity.
  /*!
    It is assumed that \p sz is less than or equal to \p capacity.
  */
  Dense_Row(const Dense_Row& y, dimension_type sz, dimension_type capacity);

  //! Copy constructor with specified size and capacity from a Sparse_Row.
  /*!
    It is assumed that \p sz is less than or equal to \p capacity.
  */
  Dense_Row(const Sparse_Row& y, dimension_type sz, dimension_type capacity);

  //! Destructor.
  ~Dense_Row();

  //! Assignment operator.
  Dense_Row& operator=(const Dense_Row& y);

  //! Assignment operator.
  Dense_Row& operator=(const Sparse_Row& y);

  //! Swaps \p *this with \p y.
  void m_swap(Dense_Row& y);

  //! Resizes the row to \p sz.
  void resize(dimension_type sz);

  //! Resizes the row to \p sz, with capacity \p capacity.
  void resize(dimension_type sz, dimension_type capacity);
  
  //! Resets all the elements of this row.
  void clear();

  //! Adds \p n zeroes before index i.
  /*!
    \param n
    The number of zeroes that will be added to the row.

    \param i
    The index of the element before which the zeroes will be added.

    Existing elements with index greater than or equal to i are shifted to
    the right by n positions. The size is increased by \p n.

    Existing iterators are invalidated.
  */
  void add_zeroes_and_shift(dimension_type n, dimension_type i);

  //! Expands the row to size \p new_size.
  /*!
    Adds new positions to the implementation of the row
    obtaining a new row with size \p new_size.
    It is assumed that \p new_size is between the current size
    and capacity of the row.
  */
  void expand_within_capacity(dimension_type new_size);

  //! Shrinks the row by erasing elements at the end.
  /*!
    Destroys elements of the row implementation
    from position \p new_size to the end.
    It is assumed that \p new_size is not greater than the current size.
  */
  void shrink(dimension_type new_size);

  //! Returns the size() of the largest possible Dense_Row.
  static dimension_type max_size();

  //! Gives the number of coefficients currently in use.
  dimension_type size() const;

  //! \name Subscript operators
  //@{
  //! Returns a reference to the element of the row indexed by \p k.
  Coefficient& operator[](dimension_type k);

  //! Returns a constant reference to the element of the row indexed by \p k.
  Coefficient_traits::const_reference operator[](dimension_type k) const;
  //@} // Subscript operators

  //! Normalizes the modulo of coefficients so that they are mutually prime.
  /*!
    Computes the Greatest Common Divisor (GCD) among the elements of
    the row and normalizes them by the GCD itself.
  */
  void normalize();

  //! Swaps the i-th element with the j-th element.
  //! Provided for compatibility with Sparse_Row
  void swap_coefficients(dimension_type i, dimension_type j);

  //! Swaps the element pointed to by i with the element pointed to by j.
  //! Provided for compatibility with Sparse_Row
  void swap_coefficients(iterator i, iterator j);

  iterator begin();
  const_iterator begin() const;

  iterator end();
  const_iterator end() const;

  //! Resets the i-th element to 0.
  //! Provided for compatibility with Sparse_Row
  void reset(dimension_type i);

  //! Resets the elements [first,last) to 0.
  //! Provided for compatibility with Sparse_Row
  void reset(dimension_type first, dimension_type last);

  //! Resets the element pointed to by itr to 0.
  //! Provided for compatibility with Sparse_Row.
  iterator reset(iterator itr);

  //! Gets the i-th element.
  //! Provided for compatibility with Sparse_Row.
  Coefficient_traits::const_reference get(dimension_type i) const;

  //! Provided for compatibility with Sparse_Row.
  iterator find(dimension_type i);

  //! Provided for compatibility with Sparse_Row.
  const_iterator find(dimension_type i) const;

  //! Provided for compatibility with Sparse_Row.
  iterator find(iterator itr, dimension_type i);

  //! Provided for compatibility with Sparse_Row.
  const_iterator find(const_iterator itr, dimension_type i) const;

  //! Provided for compatibility with Sparse_Row.
  iterator lower_bound(dimension_type i);

  //! Provided for compatibility with Sparse_Row.
  const_iterator lower_bound(dimension_type i) const;

  //! Provided for compatibility with Sparse_Row.
  iterator lower_bound(iterator itr, dimension_type i);

  //! Provided for compatibility with Sparse_Row.
  const_iterator lower_bound(const_iterator itr, dimension_type i) const;

  //! Provided for compatibility with Sparse_Row.
  iterator insert(dimension_type i, Coefficient_traits::const_reference x);

  //! Provided for compatibility with Sparse_Row.
  iterator insert(dimension_type i);

  //! Provided for compatibility with Sparse_Row.
  iterator insert(iterator itr, dimension_type i,
                       Coefficient_traits::const_reference x);

  //! Provided for compatibility with Sparse_Row.
  iterator insert(iterator itr, dimension_type i);

  //! Calls g(x[i],y[i]), for each i.
  /*!
    \param y
    The row that will be combined with *this.

    \param f
    A functor that should take a Coefficient&.
    f(c1) must be equivalent to g(c1, 0).

    \param g
    A functor that should take a Coefficient& and a
    Coefficient_traits::const_reference.
    g(c1, c2) must do nothing when c1 is zero.

    This method takes \f$O(n)\f$ time.

    \note
    The functors will only be called when necessary, assuming the requested
    properties hold.

    \see combine_needs_second
    \see combine
  */
  template <typename Func1, typename Func2>
  void combine_needs_first(const Dense_Row& y,
                           const Func1& f, const Func2& g);

  //! Calls g(x[i],y[i]), for each i.
  /*!
    \param y
    The row that will be combined with *this.

    \param g
    A functor that should take a Coefficient& and a
    Coefficient_traits::const_reference.
    g(c1, 0) must do nothing, for every c1.

    \param h
    A functor that should take a Coefficient& and a
    Coefficient_traits::const_reference.
    h(c1, c2) must be equivalent to g(c1, c2) when c1 is zero.

    This method takes \f$O(n)\f$ time.

    \note
    The functors will only be called when necessary, assuming the requested
    properties hold.

    \see combine_needs_first
    \see combine
  */
  template <typename Func1, typename Func2>
  void combine_needs_second(const Dense_Row& y,
                            const Func1& g, const Func2& h);

  //! Calls g(x[i],y[i]), for each i.
  /*!
    \param y
    The row that will be combined with *this.

    \param f
    A functor that should take a Coefficient&.
    f(c1) must be equivalent to g(c1, 0).

    \param g
    A functor that should take a Coefficient& and a
    Coefficient_traits::const_reference.
    g(c1, c2) must do nothing when both c1 and c2 are zero.

    \param h
    A functor that should take a Coefficient& and a
    Coefficient_traits::const_reference.
    h(c1, c2) must be equivalent to g(c1, c2) when c1 is zero.

    This method takes \f$O(n)\f$ time.

    \note
    The functors will only be called when necessary, assuming the requested
    properties hold.

    \see combine_needs_first
    \see combine_needs_second
  */
  template <typename Func1, typename Func2, typename Func3>
  void combine(const Dense_Row& y,
               const Func1& f, const Func2& g, const Func3& h);

  //! Executes <CODE>(*this)[i] = (*this)[i]*coeff1 + y[i]*coeff2</CODE>, for
  //! each i.
  /*!
    \param y
    The row that will be combined with *this.

    \param coeff1
    The coefficient used for elements of *this.
    It must not be 0.

    \param coeff2
    The coefficient used for elements of y.
    It must not be 0.

    This method takes \f$O(n)\f$ time.

    \see combine_needs_first
    \see combine_needs_second
    \see combine
  */
  void linear_combine(const Dense_Row& y,
                      Coefficient_traits::const_reference coeff1,
                      Coefficient_traits::const_reference coeff2);

  //! Equivalent to <CODE>(*this)[i] = (*this)[i] * c1 + y[i] * c2</CODE>,
  //! for each i in [start, end).
  /*!
    This method detects when coeff1==1 and/or coeff2==1 or coeff2==-1 in
    order to save some work.

    coeff1 and coeff2 must not be 0.
  */
  void linear_combine(const Dense_Row& y,
                      Coefficient_traits::const_reference c1,
                      Coefficient_traits::const_reference c2,
                      dimension_type start, dimension_type end);
  
  PPL_OUTPUT_DECLARATIONS

  /*! \brief
    Loads from \p s an ASCII representation (as produced by
    ascii_dump(std::ostream&) const) and sets \p *this accordingly.
    Returns <CODE>true</CODE> if successful, <CODE>false</CODE> otherwise.
  */
  bool ascii_load(std::istream& s);

  /*! \brief
    Returns a lower bound to the total size in bytes of the memory
    occupied by \p *this.
  */
  memory_size_type total_memory_in_bytes() const;

  /*! \brief
    Returns a lower bound to the size in bytes of the memory
    managed by \p *this.
  */
  memory_size_type external_memory_in_bytes() const;

  /*! \brief
    Returns the total size in bytes of the memory occupied by \p *this,
    provided the capacity of \p *this is given by \p capacity.
  */
  memory_size_type total_memory_in_bytes(dimension_type capacity) const;

  /*! \brief
    Returns the size in bytes of the memory managed by \p *this,
    provided the capacity of \p *this is given by \p capacity.
  */
  memory_size_type external_memory_in_bytes(dimension_type capacity) const;

  //! Checks if all the invariants are satisfied.
  bool OK() const;

  /*! \brief
    Checks if all the invariants are satisfied and that the actual
    size matches the value provided as argument.
  */
  bool OK(dimension_type row_size) const;

private:
  void init(const Sparse_Row& row);

  void destroy();

  struct Impl {

    Impl();

    ~Impl();

    //! The number of coefficients in the row.
    dimension_type size;

    //! The capacity of the row.
    dimension_type capacity;

<<<<<<< HEAD
=======
    //! The flags of this row.
    Row_Flags flags;

    //! The allocator used to allocate/deallocate vec.
    std::allocator<Coefficient> coeff_allocator;

>>>>>>> 3a65ba18
    //! The vector of coefficients.
    //! An empty vector may be stored as NULL instead of using a valid pointer.
    Coefficient* vec;
  };

  Impl impl;

  //! Returns the capacity of the row.
  dimension_type capacity() const;
};

class Parma_Polyhedra_Library::Dense_Row::iterator {
public:

  typedef std::bidirectional_iterator_tag iterator_category;
  typedef Coefficient value_type;
  typedef ptrdiff_t difference_type;
  typedef value_type* pointer;
  typedef value_type& reference;

  iterator();
  iterator(Dense_Row& row1, dimension_type i1);

  Coefficient& operator*();
  Coefficient_traits::const_reference operator*() const;

  //! Returns the index of the element pointed to by \c *this.
  /*!
    If itr is a valid iterator for row, <CODE>row[itr.index()]</CODE> is
    equivalent to *itr.

    \returns the index of the element pointed to by \c *this.
  */
  dimension_type index() const;

  iterator& operator++();
  iterator operator++(int);

  iterator& operator--();
  iterator operator--(int);

  bool operator==(const iterator& x) const;
  bool operator!=(const iterator& x) const;

  operator const_iterator() const;

  bool OK() const;

private:
  Dense_Row* row;
  dimension_type i;
};

class Parma_Polyhedra_Library::Dense_Row::const_iterator {
public:

  typedef const Coefficient value_type;
  typedef ptrdiff_t difference_type;
  typedef value_type* pointer;
  typedef Coefficient_traits::const_reference reference;

  const_iterator();
  const_iterator(const Dense_Row& row1, dimension_type i1);

  Coefficient_traits::const_reference operator*() const;

  //! Returns the index of the element pointed to by \c *this.
  /*!
    If itr is a valid iterator for row, <CODE>row[itr.index()]</CODE> is
    equivalent to *itr.

    \returns the index of the element pointed to by \c *this.
  */
  dimension_type index() const;

  const_iterator& operator++();
  const_iterator operator++(int);

  const_iterator& operator--();
  const_iterator operator--(int);

  bool operator==(const const_iterator& x) const;
  bool operator!=(const const_iterator& x) const;

  bool OK() const;

private:
  const Dense_Row* row;
  dimension_type i;
};


namespace Parma_Polyhedra_Library {

#ifdef PPL_DOXYGEN_INCLUDE_IMPLEMENTATION_DETAILS
//! Swaps \p x with \p y.
/*! \relates Dense_Row */
#endif // defined(PPL_DOXYGEN_INCLUDE_IMPLEMENTATION_DETAILS)
void swap(Dense_Row& x, Dense_Row& y);

#ifdef PPL_DOXYGEN_INCLUDE_IMPLEMENTATION_DETAILS
//! Swaps objects referred by \p x and \p y.
/*! \relates Dense_Row */
#endif // defined(PPL_DOXYGEN_INCLUDE_IMPLEMENTATION_DETAILS)
void iter_swap(std::vector<Dense_Row>::iterator x,
               std::vector<Dense_Row>::iterator y);

#ifdef PPL_DOXYGEN_INCLUDE_IMPLEMENTATION_DETAILS
//! Returns <CODE>true</CODE> if and only if \p x and \p y are equal.
/*! \relates Dense_Row */
#endif // defined(PPL_DOXYGEN_INCLUDE_IMPLEMENTATION_DETAILS)
bool operator==(const Dense_Row& x, const Dense_Row& y);

#ifdef PPL_DOXYGEN_INCLUDE_IMPLEMENTATION_DETAILS
//! Returns <CODE>true</CODE> if and only if \p x and \p y are different.
/*! \relates Dense_Row */
#endif // defined(PPL_DOXYGEN_INCLUDE_IMPLEMENTATION_DETAILS)
bool operator!=(const Dense_Row& x, const Dense_Row& y);

void linear_combine(Dense_Row& x, const Dense_Row& y,
                    Coefficient_traits::const_reference coeff1,
                    Coefficient_traits::const_reference coeff2);

//! Equivalent to <CODE>x[i] = x[i] * c1 + y[i] * c2</CODE>,
//! for each i in [start, end).
void linear_combine(Dense_Row& x, const Dense_Row& y,
                    Coefficient_traits::const_reference c1,
                    Coefficient_traits::const_reference c2,
                    dimension_type start, dimension_type end);

} // namespace Parma_Polyhedra_Library

#include "Dense_Row.inlines.hh"
#include "Dense_Row.templates.hh"

#endif // !defined(PPL_Dense_Row_defs_hh)<|MERGE_RESOLUTION|>--- conflicted
+++ resolved
@@ -414,15 +414,9 @@
     //! The capacity of the row.
     dimension_type capacity;
 
-<<<<<<< HEAD
-=======
-    //! The flags of this row.
-    Row_Flags flags;
-
     //! The allocator used to allocate/deallocate vec.
     std::allocator<Coefficient> coeff_allocator;
 
->>>>>>> 3a65ba18
     //! The vector of coefficients.
     //! An empty vector may be stored as NULL instead of using a valid pointer.
     Coefficient* vec;
