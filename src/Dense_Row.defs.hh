/* Dense_Row class declaration.
   Copyright (C) 2001-2010 Roberto Bagnara <bagnara@cs.unipr.it>
   Copyright (C) 2010-2011 BUGSENG srl (http://bugseng.com)

This file is part of the Parma Polyhedra Library (PPL).

The PPL is free software; you can redistribute it and/or modify it
under the terms of the GNU General Public License as published by the
Free Software Foundation; either version 3 of the License, or (at your
option) any later version.

The PPL is distributed in the hope that it will be useful, but WITHOUT
ANY WARRANTY; without even the implied warranty of MERCHANTABILITY or
FITNESS FOR A PARTICULAR PURPOSE.  See the GNU General Public License
for more details.

You should have received a copy of the GNU General Public License
along with this program; if not, write to the Free Software Foundation,
Inc., 51 Franklin Street, Fifth Floor, Boston, MA 02111-1307, USA.

For the most up-to-date information see the Parma Polyhedra Library
site: http://bugseng.com/products/ppl/ . */

#ifndef PPL_Dense_Row_defs_hh
#define PPL_Dense_Row_defs_hh 1

#include "Dense_Row.types.hh"

#include "globals.defs.hh"

#include "Sparse_Row.types.hh"
#include "Coefficient.defs.hh"
#include <vector>
#include <limits>

#ifdef PPL_DOXYGEN_INCLUDE_IMPLEMENTATION_DETAILS
//! A finite sequence of coefficients.
/*! \ingroup PPL_CXX_interface */
#endif // defined(PPL_DOXYGEN_INCLUDE_IMPLEMENTATION_DETAILS)
class Parma_Polyhedra_Library::Dense_Row {
public:
  class iterator;
  class const_iterator;

  //! Constructs an empty row.
  Dense_Row();

  explicit Dense_Row(const Sparse_Row& row);

  //! Tight constructor: resizing may require reallocation.
  /*!
    Constructs a row with size and capacity \p sz.
  */
  Dense_Row(dimension_type sz);

  //! Sizing constructor with capacity.
  /*!
    \param sz
    The size of the row that will be constructed;

    \param capacity
    The capacity of the row that will be constructed;

    The row that is constructed has storage for \p capacity elements,
    \p sz of which are default-constructed now.
  */
  Dense_Row(dimension_type sz, dimension_type capacity);

  //! Ordinary copy constructor.
  Dense_Row(const Dense_Row& y);

  //! Copy constructor with specified capacity.
  /*!
    It is assumed that \p capacity is greater than or equal to
    the size of \p y.
  */
  Dense_Row(const Dense_Row& y, dimension_type capacity);

  //! Copy constructor with specified size and capacity.
  /*!
    It is assumed that \p sz is less than or equal to \p capacity.
  */
  Dense_Row(const Dense_Row& y, dimension_type sz, dimension_type capacity);

  //! Copy constructor with specified size and capacity from a Sparse_Row.
  /*!
    It is assumed that \p sz is less than or equal to \p capacity.
  */
  Dense_Row(const Sparse_Row& y, dimension_type sz, dimension_type capacity);

  //! Destructor.
  ~Dense_Row();

  //! Assignment operator.
  Dense_Row& operator=(const Dense_Row& y);

  //! Assignment operator.
  Dense_Row& operator=(const Sparse_Row& y);

  //! Swaps \p *this with \p y.
  void m_swap(Dense_Row& y);

  //! Resizes the row to \p sz.
  void resize(dimension_type sz);

  //! Resizes the row to \p sz, with capacity \p capacity.
  void resize(dimension_type sz, dimension_type capacity);
  
  //! Resets all the elements of this row.
  void clear();

  //! Adds \p n zeroes before index i.
  /*!
    \param n
    The number of zeroes that will be added to the row.

    \param i
    The index of the element before which the zeroes will be added.

    Existing elements with index greater than or equal to i are shifted to
    the right by n positions. The size is increased by \p n.

    Existing iterators are invalidated.
  */
  void add_zeroes_and_shift(dimension_type n, dimension_type i);

  //! Expands the row to size \p new_size.
  /*!
    Adds new positions to the implementation of the row
    obtaining a new row with size \p new_size.
    It is assumed that \p new_size is between the current size
    and capacity of the row.
  */
  void expand_within_capacity(dimension_type new_size);

  //! Shrinks the row by erasing elements at the end.
  /*!
    Destroys elements of the row implementation
    from position \p new_size to the end.
    It is assumed that \p new_size is not greater than the current size.
  */
  void shrink(dimension_type new_size);

  //! Returns the size() of the largest possible Dense_Row.
  static dimension_type max_size();

  //! Gives the number of coefficients currently in use.
  dimension_type size() const;

  //! \name Subscript operators
  //@{
  //! Returns a reference to the element of the row indexed by \p k.
  Coefficient& operator[](dimension_type k);

  //! Returns a constant reference to the element of the row indexed by \p k.
  Coefficient_traits::const_reference operator[](dimension_type k) const;
  //@} // Subscript operators

  //! Normalizes the modulo of coefficients so that they are mutually prime.
  /*!
    Computes the Greatest Common Divisor (GCD) among the elements of
    the row and normalizes them by the GCD itself.
  */
  void normalize();

  //! Swaps the i-th element with the j-th element.
  //! Provided for compatibility with Sparse_Row
<<<<<<< HEAD
  void swap_coefficients(dimension_type i, dimension_type j);

  //! Swaps the element pointed to by i with the element pointed to by j.
  //! Provided for compatibility with Sparse_Row
  void swap_coefficients(iterator i, iterator j);
=======
  void m_swap(dimension_type i, dimension_type j);

  //! Swaps the element pointed to by i with the element pointed to by j.
  //! Provided for compatibility with Sparse_Row
  void m_swap(iterator i, iterator j);
>>>>>>> 39c13563

  iterator begin();
  const_iterator begin() const;

  iterator end();
  const_iterator end() const;

  //! Resets the i-th element to 0.
  //! Provided for compatibility with Sparse_Row
  void reset(dimension_type i);

  //! Resets the elements [first,last) to 0.
  //! Provided for compatibility with Sparse_Row
  void reset(dimension_type first, dimension_type last);

  //! Resets the element pointed to by itr to 0.
  //! Provided for compatibility with Sparse_Row.
  iterator reset(iterator itr);

  //! Gets the i-th element.
  //! Provided for compatibility with Sparse_Row.
  Coefficient_traits::const_reference get(dimension_type i) const;

  //! Provided for compatibility with Sparse_Row.
  iterator find(dimension_type i);

  //! Provided for compatibility with Sparse_Row.
  const_iterator find(dimension_type i) const;

  //! Provided for compatibility with Sparse_Row.
  iterator find(iterator itr, dimension_type i);

  //! Provided for compatibility with Sparse_Row.
  const_iterator find(const_iterator itr, dimension_type i) const;

  //! Provided for compatibility with Sparse_Row.
  iterator lower_bound(dimension_type i);

  //! Provided for compatibility with Sparse_Row.
  const_iterator lower_bound(dimension_type i) const;

  //! Provided for compatibility with Sparse_Row.
  iterator lower_bound(iterator itr, dimension_type i);

  //! Provided for compatibility with Sparse_Row.
  const_iterator lower_bound(const_iterator itr, dimension_type i) const;

  //! Provided for compatibility with Sparse_Row.
  iterator insert(dimension_type i, Coefficient_traits::const_reference x);

  //! Provided for compatibility with Sparse_Row.
  iterator insert(dimension_type i);

  //! Provided for compatibility with Sparse_Row.
  iterator insert(iterator itr, dimension_type i,
                       Coefficient_traits::const_reference x);

  //! Provided for compatibility with Sparse_Row.
  iterator insert(iterator itr, dimension_type i);

  //! Calls g(x[i],y[i]), for each i.
  /*!
    \param y
    The row that will be combined with *this.

    \param f
    A functor that should take a Coefficient&.
    f(c1) must be equivalent to g(c1, 0).

    \param g
    A functor that should take a Coefficient& and a
    Coefficient_traits::const_reference.
    g(c1, c2) must do nothing when c1 is zero.

    This method takes \f$O(n)\f$ time.

    \note
    The functors will only be called when necessary, assuming the requested
    properties hold.

    \see combine_needs_second
    \see combine
  */
  template <typename Func1, typename Func2>
  void combine_needs_first(const Dense_Row& y,
                           const Func1& f, const Func2& g);

  //! Calls g(x[i],y[i]), for each i.
  /*!
    \param y
    The row that will be combined with *this.

    \param g
    A functor that should take a Coefficient& and a
    Coefficient_traits::const_reference.
    g(c1, 0) must do nothing, for every c1.

    \param h
    A functor that should take a Coefficient& and a
    Coefficient_traits::const_reference.
    h(c1, c2) must be equivalent to g(c1, c2) when c1 is zero.

    This method takes \f$O(n)\f$ time.

    \note
    The functors will only be called when necessary, assuming the requested
    properties hold.

    \see combine_needs_first
    \see combine
  */
  template <typename Func1, typename Func2>
  void combine_needs_second(const Dense_Row& y,
                            const Func1& g, const Func2& h);

  //! Calls g(x[i],y[i]), for each i.
  /*!
    \param y
    The row that will be combined with *this.

    \param f
    A functor that should take a Coefficient&.
    f(c1) must be equivalent to g(c1, 0).

    \param g
    A functor that should take a Coefficient& and a
    Coefficient_traits::const_reference.
    g(c1, c2) must do nothing when both c1 and c2 are zero.

    \param h
    A functor that should take a Coefficient& and a
    Coefficient_traits::const_reference.
    h(c1, c2) must be equivalent to g(c1, c2) when c1 is zero.

    This method takes \f$O(n)\f$ time.

    \note
    The functors will only be called when necessary, assuming the requested
    properties hold.

    \see combine_needs_first
    \see combine_needs_second
  */
  template <typename Func1, typename Func2, typename Func3>
  void combine(const Dense_Row& y,
               const Func1& f, const Func2& g, const Func3& h);

  //! Executes <CODE>(*this)[i] = (*this)[i]*coeff1 + y[i]*coeff2</CODE>, for
  //! each i.
  /*!
    \param y
    The row that will be combined with *this.

    \param coeff1
    The coefficient used for elements of *this.
    It must not be 0.

    \param coeff2
    The coefficient used for elements of y.
    It must not be 0.

    This method takes \f$O(n)\f$ time.

    \see combine_needs_first
    \see combine_needs_second
    \see combine
  */
  void linear_combine(const Dense_Row& y,
                      Coefficient_traits::const_reference coeff1,
                      Coefficient_traits::const_reference coeff2);

  //! Equivalent to <CODE>(*this)[i] = (*this)[i] * c1 + y[i] * c2</CODE>,
  //! for each i in [start, end).
  /*!
    This method detects when coeff1==1 and/or coeff2==1 or coeff2==-1 in
    order to save some work.

    coeff1 and coeff2 must not be 0.
  */
  void linear_combine(const Dense_Row& y,
                      Coefficient_traits::const_reference c1,
                      Coefficient_traits::const_reference c2,
                      dimension_type start, dimension_type end);
  
  PPL_OUTPUT_DECLARATIONS

  /*! \brief
    Loads from \p s an ASCII representation (as produced by
    ascii_dump(std::ostream&) const) and sets \p *this accordingly.
    Returns <CODE>true</CODE> if successful, <CODE>false</CODE> otherwise.
  */
  bool ascii_load(std::istream& s);

  /*! \brief
    Returns a lower bound to the total size in bytes of the memory
    occupied by \p *this.
  */
  memory_size_type total_memory_in_bytes() const;

  /*! \brief
    Returns a lower bound to the size in bytes of the memory
    managed by \p *this.
  */
  memory_size_type external_memory_in_bytes() const;

  /*! \brief
    Returns the total size in bytes of the memory occupied by \p *this,
    provided the capacity of \p *this is given by \p capacity.
  */
  memory_size_type total_memory_in_bytes(dimension_type capacity) const;

  /*! \brief
    Returns the size in bytes of the memory managed by \p *this,
    provided the capacity of \p *this is given by \p capacity.
  */
  memory_size_type external_memory_in_bytes(dimension_type capacity) const;

  //! Checks if all the invariants are satisfied.
  bool OK() const;

  /*! \brief
    Checks if all the invariants are satisfied and that the actual
    size matches the value provided as argument.
  */
  bool OK(dimension_type row_size) const;

private:
  void init(const Sparse_Row& row);

  void destroy();

  struct Impl {

    Impl();

    ~Impl();

    //! The number of coefficients in the row.
    dimension_type size;

    //! The capacity of the row.
    dimension_type capacity;

    //! The vector of coefficients.
    //! An empty vector may be stored as NULL instead of using a valid pointer.
    Coefficient* vec;
  };

  Impl impl;

  //! Returns the capacity of the row.
  dimension_type capacity() const;
};

class Parma_Polyhedra_Library::Dense_Row::iterator {
public:

  typedef std::bidirectional_iterator_tag iterator_category;
  typedef Coefficient value_type;
  typedef ptrdiff_t difference_type;
  typedef value_type* pointer;
  typedef value_type& reference;

  iterator();
  iterator(Dense_Row& row1, dimension_type i1);

  Coefficient& operator*();
  Coefficient_traits::const_reference operator*() const;

  //! Returns the index of the element pointed to by \c *this.
  /*!
    If itr is a valid iterator for row, <CODE>row[itr.index()]</CODE> is
    equivalent to *itr.

    \returns the index of the element pointed to by \c *this.
  */
  dimension_type index() const;

  iterator& operator++();
  iterator operator++(int);

  iterator& operator--();
  iterator operator--(int);

  bool operator==(const iterator& x) const;
  bool operator!=(const iterator& x) const;

  operator const_iterator() const;

  bool OK() const;

private:
  Dense_Row* row;
  dimension_type i;
};

class Parma_Polyhedra_Library::Dense_Row::const_iterator {
public:

  typedef const Coefficient value_type;
  typedef ptrdiff_t difference_type;
  typedef value_type* pointer;
  typedef Coefficient_traits::const_reference reference;

  const_iterator();
  const_iterator(const Dense_Row& row1, dimension_type i1);

  Coefficient_traits::const_reference operator*() const;

  //! Returns the index of the element pointed to by \c *this.
  /*!
    If itr is a valid iterator for row, <CODE>row[itr.index()]</CODE> is
    equivalent to *itr.

    \returns the index of the element pointed to by \c *this.
  */
  dimension_type index() const;

  const_iterator& operator++();
  const_iterator operator++(int);

  const_iterator& operator--();
  const_iterator operator--(int);

  bool operator==(const const_iterator& x) const;
  bool operator!=(const const_iterator& x) const;

  bool OK() const;

private:
  const Dense_Row* row;
  dimension_type i;
};


namespace Parma_Polyhedra_Library {

#ifdef PPL_DOXYGEN_INCLUDE_IMPLEMENTATION_DETAILS
//! Swaps \p x with \p y.
/*! \relates Dense_Row */
#endif // defined(PPL_DOXYGEN_INCLUDE_IMPLEMENTATION_DETAILS)
void swap(Dense_Row& x, Dense_Row& y);

#ifdef PPL_DOXYGEN_INCLUDE_IMPLEMENTATION_DETAILS
//! Swaps objects referred by \p x and \p y.
/*! \relates Dense_Row */
#endif // defined(PPL_DOXYGEN_INCLUDE_IMPLEMENTATION_DETAILS)
void iter_swap(std::vector<Dense_Row>::iterator x,
               std::vector<Dense_Row>::iterator y);

//! Returns <CODE>true</CODE> if and only if \p x and \p y are equal.
/*! \relates Dense_Row */
bool operator==(const Dense_Row& x, const Dense_Row& y);

//! Returns <CODE>true</CODE> if and only if \p x and \p y are different.
/*! \relates Dense_Row */
bool operator!=(const Dense_Row& x, const Dense_Row& y);

void linear_combine(Dense_Row& x, const Dense_Row& y,
                    Coefficient_traits::const_reference coeff1,
                    Coefficient_traits::const_reference coeff2);

//! Equivalent to <CODE>x[i] = x[i] * c1 + y[i] * c2</CODE>,
//! for each i in [start, end).
void linear_combine(Dense_Row& x, const Dense_Row& y,
                    Coefficient_traits::const_reference c1,
                    Coefficient_traits::const_reference c2,
                    dimension_type start, dimension_type end);

} // namespace Parma_Polyhedra_Library

#include "Dense_Row.inlines.hh"
#include "Dense_Row.templates.hh"

#endif // !defined(PPL_Dense_Row_defs_hh)<|MERGE_RESOLUTION|>--- conflicted
+++ resolved
@@ -165,19 +165,11 @@
 
   //! Swaps the i-th element with the j-th element.
   //! Provided for compatibility with Sparse_Row
-<<<<<<< HEAD
   void swap_coefficients(dimension_type i, dimension_type j);
 
   //! Swaps the element pointed to by i with the element pointed to by j.
   //! Provided for compatibility with Sparse_Row
   void swap_coefficients(iterator i, iterator j);
-=======
-  void m_swap(dimension_type i, dimension_type j);
-
-  //! Swaps the element pointed to by i with the element pointed to by j.
-  //! Provided for compatibility with Sparse_Row
-  void m_swap(iterator i, iterator j);
->>>>>>> 39c13563
 
   iterator begin();
   const_iterator begin() const;
