--- conflicted
+++ resolved
@@ -236,19 +236,9 @@
 	const Grid_Generator& y_gg = y.gen_sys[y_row];
 	if (gg.is_equal_at_dimension(dim, y_gg))
 	  // The leading diagonal entry is equal.
-<<<<<<< HEAD
-	  ggs_selected.insert(gg);
+	  widened_ggs.insert(gg);
         else
-          ggs_selected.insert(grid_line(Linear_Expression(gg)));
-=======
-	  widened_ggs.insert(gg);
-        else {
-          Linear_Expression e;
-          for (dimension_type i = gg.space_dimension(); i-- > 0; )
-            e += gg.coefficient(Variable(i)) * Variable(i);
-          widened_ggs.insert(grid_line(e));
-	}
->>>>>>> ae14af77
+          widened_ggs.insert(grid_line(Linear_Expression(gg)));
 	++x_row;
 	++y_row;
       }
