/* Polyhedron class implementation
   (non-inline operators that may change the dimension of the vector space).
   Copyright (C) 2001-2010 Roberto Bagnara <bagnara@cs.unipr.it>
   Copyright (C) 2010-2011 BUGSENG srl (http://bugseng.com)

This file is part of the Parma Polyhedra Library (PPL).

The PPL is free software; you can redistribute it and/or modify it
under the terms of the GNU General Public License as published by the
Free Software Foundation; either version 3 of the License, or (at your
option) any later version.

The PPL is distributed in the hope that it will be useful, but WITHOUT
ANY WARRANTY; without even the implied warranty of MERCHANTABILITY or
FITNESS FOR A PARTICULAR PURPOSE.  See the GNU General Public License
for more details.

You should have received a copy of the GNU General Public License
along with this program; if not, write to the Free Software Foundation,
Inc., 51 Franklin Street, Fifth Floor, Boston, MA 02111-1307, USA.

For the most up-to-date information see the Parma Polyhedra Library
site: http://bugseng.com/products/ppl/ . */

#include "ppl-config.h"
#include "Polyhedron.defs.hh"
#include "Variables_Set.defs.hh"
#include "assert.hh"

#define BE_LAZY 1

namespace PPL = Parma_Polyhedra_Library;

void
<<<<<<< HEAD
=======
PPL::Polyhedron::add_space_dimensions(Linear_System& sys1,
				      Linear_System& sys2,
				      Bit_Matrix& sat1,
				      Bit_Matrix& sat2,
				      dimension_type add_dim) {
  PPL_ASSERT(sys1.topology() == sys2.topology());
  PPL_ASSERT(sys1.num_columns() == sys2.num_columns());
  PPL_ASSERT(add_dim != 0);
  using std::swap;

  sys1.add_zero_columns(add_dim);
  dimension_type old_index = sys2.first_pending_row();
  sys2.add_rows_and_columns(add_dim);
  // The added rows are in the non-pending part.
  sys2.set_index_first_pending_row(old_index + add_dim);

  // The resulting saturation matrix will be as follows:
  // from row    0    to      add_dim-1       : only zeroes
  //          add_dim     add_dim+num_rows-1  : old saturation matrix

  // In fact all the old generators saturate all the new constraints
  // because the polyhedron has not been embedded in the new space.
  sat1.resize(sat1.num_rows() + add_dim, sat1.num_columns());
  // The old matrix is moved to the end of the new matrix.
  for (dimension_type i = sat1.num_rows() - add_dim; i-- > 0; )
    swap(sat1[i], sat1[i+add_dim]);
  // Computes the "sat_c", too.
  sat2.transpose_assign(sat1);

  if (!sys1.is_necessarily_closed()) {
    // Moving the epsilon coefficients to the new last column.
    dimension_type new_eps_index = sys1.num_columns() - 1;
    dimension_type old_eps_index = new_eps_index - add_dim;
    // This swap preserves sortedness of `sys1'.
    sys1.swap_columns(old_eps_index, new_eps_index);

    // Try to preserve sortedness of `sys2'.
    if (!sys2.is_sorted())
      sys2.swap_columns(old_eps_index, new_eps_index);
    else {
      for (dimension_type i = sys2.num_rows(); i-- > add_dim; ) {
	Linear_Row& r = sys2[i];
	swap(r[old_eps_index], r[new_eps_index]);
      }
      // The upper-right corner of `sys2' contains the J matrix:
      // swap coefficients to preserve sortedness.
      for (dimension_type i = add_dim; i-- > 0; ++old_eps_index) {
	Linear_Row& r = sys2[i];
	swap(r[old_eps_index], r[old_eps_index + 1]);
      }
    }
    // NOTE: since we swapped columns in both `sys1' and `sys2',
    // no swapping is required for `sat1' and `sat2'.
  }
}

void
>>>>>>> 39c13563
PPL::Polyhedron::add_space_dimensions_and_embed(dimension_type m) {
  // The space dimension of the resulting polyhedron should not
  // overflow the maximum allowed space dimension.
  if (m > max_space_dimension() - space_dimension())
    throw_space_dimension_overflow(topology(),
				   "add_space_dimensions_and_embed(m)",
				   "adding m new space dimensions exceeds "
				   "the maximum allowed space dimension");

  // Adding no dimensions to any polyhedron is a no-op.
  if (m == 0)
    return;

  // Adding dimensions to an empty polyhedron is obtained by adjusting
  // `space_dim' and clearing `con_sys' (since it can contain the
  // unsatisfiable constraint system of the wrong dimension).
  if (marked_empty()) {
    space_dim += m;
    con_sys.clear();
    return;
  }

  // The case of a zero-dimensional space polyhedron.
  if (space_dim == 0) {
    // Since it is not empty, it has to be the universe polyhedron.
    PPL_ASSERT(status.test_zero_dim_univ());
    // We swap `*this' with a newly created
    // universe polyhedron of dimension `m'.
    Polyhedron ph(topology(), m, UNIVERSE);
    m_swap(ph);
    return;
  }

  // To embed an n-dimension space polyhedron in a (n+m)-dimension space,
  // we just add `m' zero-columns to the rows in the system of constraints;
  // in contrast, the system of generators needs additional rows,
  // corresponding to the vectors of the canonical basis
  // for the added dimensions. That is, for each new dimension `x[k]'
  // we add the line having that direction. This is done by invoking
  // the function add_space_dimensions() giving the system of generators
  // as the second argument.
  if (constraints_are_up_to_date())
    if (generators_are_up_to_date()) {
      // `sat_c' must be up to date for add_space_dimensions().
      if (!sat_c_is_up_to_date())
	update_sat_c();
      // Adds rows and/or columns to both matrices.
      // `add_space_dimensions' correctly handles pending constraints
      // or generators.
      add_space_dimensions(con_sys, gen_sys, sat_c, sat_g, m);
    }
    else {
      // Only constraints are up-to-date: no need to modify the generators.
      con_sys.set_space_dimension(con_sys.space_dimension() + m);
    }
  else {
    // Only generators are up-to-date: no need to modify the constraints.
    PPL_ASSERT(generators_are_up_to_date());
<<<<<<< HEAD
    gen_sys.add_universe_rows_and_space_dimensions(m);
=======
    gen_sys.add_rows_and_columns(m);
    // The polyhedron does not support pending generators.
    gen_sys.unset_pending_rows();
    // If the polyhedron is not necessarily closed,
    // move the epsilon coefficients to the last column.
    if (!is_necessarily_closed()) {
      // Try to preserve sortedness of `gen_sys'.
      if (!gen_sys.is_sorted())
	gen_sys.swap_columns(space_dim + 1, space_dim + 1 + m);
      else {
        using std::swap;
	dimension_type old_eps_index = space_dim + 1;
	dimension_type new_eps_index = old_eps_index + m;
	for (dimension_type i = gen_sys.num_rows(); i-- > m; ) {
	  Generator& r = gen_sys[i];
	  swap(r[old_eps_index], r[new_eps_index]);
	}
	// The upper-right corner of `gen_sys' contains the J matrix:
	// swap coefficients to preserve sortedness.
	for (dimension_type i = m; i-- > 0; ++old_eps_index) {
	  Generator& r = gen_sys[i];
	  swap(r[old_eps_index], r[old_eps_index + 1]);
	}
      }
    }
>>>>>>> 39c13563
  }
  // Update the space dimension.
  space_dim += m;

  // Note: we do not check for satisfiability, because the system of
  // constraints may be unsatisfiable.
  PPL_ASSERT_HEAVY(OK());
}

void
PPL::Polyhedron::add_space_dimensions_and_project(dimension_type m) {
  // The space dimension of the resulting polyhedron should not
  // overflow the maximum allowed space dimension.
  if (m > max_space_dimension() - space_dimension())
    throw_space_dimension_overflow(topology(),
				   "add_space_dimensions_and_project(m)",
				   "adding m new space dimensions exceeds "
				   "the maximum allowed space dimension");

  // Adding no dimensions to any polyhedron is a no-op.
  if (m == 0)
    return;

  // Adding dimensions to an empty polyhedron is obtained
  // by merely adjusting `space_dim'.
  if (marked_empty()) {
    space_dim += m;
    con_sys.clear();
    return;
  }

  if (space_dim == 0) {
    PPL_ASSERT(status.test_zero_dim_univ() && gen_sys.has_no_rows());
    // The system of generators for this polyhedron has only
    // the origin as a point.
    // In an NNC polyhedron, all points have to be accompanied
    // by the corresponding closure points
    // (this time, dimensions are automatically adjusted).
    if (!is_necessarily_closed())
      gen_sys.insert(Generator::zero_dim_closure_point());
    gen_sys.insert(Generator::zero_dim_point());
    gen_sys.adjust_topology_and_space_dimension(topology(), m);
    set_generators_minimized();
    space_dim = m;
    PPL_ASSERT_HEAVY(OK());
    return;
  }

  // To project an n-dimension space polyhedron in a (n+m)-dimension space,
  // we just add to the system of generators `m' zero-columns;
  // In contrast, in the system of constraints, new rows are needed
  // in order to avoid embedding the old polyhedron in the new space.
  // Thus, for each new dimensions `x[k]', we add the constraint
  // x[k] = 0; this is done by invoking the function add_space_dimensions()
  // giving the system of constraints as the second argument.
  if (constraints_are_up_to_date())
    if (generators_are_up_to_date()) {
      // `sat_g' must be up to date for add_space_dimensions().
      if (!sat_g_is_up_to_date())
	update_sat_g();
      // Adds rows and/or columns to both matrices.
      // `add_space_dimensions' correctly handles pending constraints
      // or generators.
      add_space_dimensions(gen_sys, con_sys, sat_g, sat_c, m);
    }
    else {
      // Only constraints are up-to-date: no need to modify the generators.
<<<<<<< HEAD
      con_sys.add_universe_rows_and_space_dimensions(m);
=======
      con_sys.add_rows_and_columns(m);
      // The polyhedron does not support pending constraints.
      con_sys.unset_pending_rows();
      // If the polyhedron is not necessarily closed,
      // move the epsilon coefficients to the last column.
      if (!is_necessarily_closed()) {
	// Try to preserve sortedness of `con_sys'.
	if (!con_sys.is_sorted())
	  con_sys.swap_columns(space_dim + 1, space_dim + 1 + m);
	else {
          using std::swap;
	  dimension_type old_eps_index = space_dim + 1;
	  dimension_type new_eps_index = old_eps_index + m;
	  for (dimension_type i = con_sys.num_rows(); i-- > m; ) {
	    Constraint& r = con_sys[i];
	    swap(r[old_eps_index], r[new_eps_index]);
	  }
	  // The upper-right corner of `con_sys' contains the J matrix:
	  // swap coefficients to preserve sortedness.
	  for (dimension_type i = m; i-- > 0; ++old_eps_index) {
	    Constraint& r = con_sys[i];
	    swap(r[old_eps_index], r[old_eps_index + 1]);
	  }
	}
      }
>>>>>>> 39c13563
    }
  else {
    // Only generators are up-to-date: no need to modify the constraints.
    PPL_ASSERT(generators_are_up_to_date());
    gen_sys.set_space_dimension(gen_sys.space_dimension() + m);
  }
  // Now we update the space dimension.
  space_dim += m;

  // Note: we do not check for satisfiability, because the system of
  // constraints may be unsatisfiable.
  PPL_ASSERT_HEAVY(OK());
}

void
PPL::Polyhedron::concatenate_assign(const Polyhedron& y) {
  if (topology() != y.topology())
    throw_topology_incompatible("concatenate_assign(y)", "y", y);

  // The space dimension of the resulting polyhedron should not
  // overflow the maximum allowed space dimension.
  const dimension_type added_columns = y.space_dim;
  if (added_columns > max_space_dimension() - space_dim)
    throw_space_dimension_overflow(topology(),
				   "concatenate_assign(y)",
				   "concatenation exceeds the maximum "
				   "allowed space dimension");

  // If `*this' or `y' are empty polyhedra, it is sufficient to adjust
  // the dimension of the space.
  if (marked_empty() || y.marked_empty()) {
    space_dim += added_columns;
    set_empty();
    return;
  }

  // If `y' is a non-empty 0-dim space polyhedron, the result is `*this'.
  if (added_columns == 0)
    return;

  // If `*this' is a non-empty 0-dim space polyhedron, the result is `y'.
  if (space_dim == 0) {
    *this = y;
    return;
  }

  // TODO: this implementation is just an executable specification.
  Constraint_System cs = y.constraints();

  // The constraints of `x' (possibly with pending rows) are required.
  if (has_pending_generators())
    process_pending_generators();
  else if (!constraints_are_up_to_date())
    update_constraints();

  // The matrix for the new system of constraints is obtained
  // by leaving the old system of constraints in the upper left-hand side
  // and placing the constraints of `cs' in the lower right-hand side.
  // NOTE: here topologies agree, whereas dimensions may not agree.
  dimension_type added_rows = cs.num_rows();

  // We already dealt with the cases of an empty or zero-dim `y' polyhedron;
  // also, `cs' contains the low-level constraints, at least.
  PPL_ASSERT(added_rows > 0 && added_columns > 0);

<<<<<<< HEAD
  con_sys.set_space_dimension(con_sys.space_dimension() + added_columns);
=======
  con_sys.add_zero_rows_and_columns(added_rows, added_columns,
				    Linear_Row::Flags(topology(),
						      Linear_Row::RAY_OR_POINT_OR_INEQUALITY));
  // Move the epsilon coefficient to the last column, if needed.
  if (!is_necessarily_closed())
    con_sys.swap_columns(old_num_columns - 1,
			 old_num_columns - 1 + added_columns);
  dimension_type cs_num_columns = cs.num_columns();
  // Steal the constraints from `cs' and put them in `con_sys'
  // using the right displacement for coefficients.
  for (dimension_type i = added_rows; i-- > 0; ) {
    Constraint& c_old = cs[i];
    Constraint& c_new = con_sys[old_num_rows + i];
    // Method `add_zero_rows_and_columns', by default, added inequalities.
    if (c_old.is_equality())
      c_new.set_is_equality();
    // The inhomogeneous term is not displaced.
    using std::swap;
    swap(c_new[0], c_old[0]);
    // All homogeneous terms (included the epsilon coefficient,
    // if present) are displaced by `space_dim' columns.
    for (dimension_type j = 1; j < cs_num_columns; ++j)
      swap(c_old[j], c_new[space_dim + j]);
  }
>>>>>>> 39c13563

  if (can_have_something_pending()) {
    // release_rows() does not support pending rows.
    cs.unset_pending_rows();

    // Steal the constraints from `cs' and put them in `con_sys'
    // using the right displacement for coefficients.
    Swapping_Vector<Constraint> cs_rows;
    cs.release_rows(cs_rows);
    PPL_ASSERT(cs_rows.size() == added_rows);
    for (dimension_type i = 0; i < added_rows; ++i) {
      cs_rows[i].shift_space_dimensions(Variable(0), space_dim);
      con_sys.insert_pending_recycled(cs_rows[i]);
    }

    // If `*this' can support pending constraints, then, since we have
    // resized the system of constraints, we must also add to the generator
    // system those lines corresponding to the newly added dimensions,
    // because the non-pending parts of `con_sys' and `gen_sys' must still
    // be a DD pair in minimal form.
    gen_sys.add_universe_rows_and_space_dimensions(added_columns);
    // Since we added new lines at the beginning of `x.gen_sys',
    // we also have to adjust the saturation matrix `sat_c'.
    // FIXME: if `sat_c' is not up-to-date, couldn't we directly update
    // `sat_g' by resizing it and shifting its columns?
    if (!sat_c_is_up_to_date()) {
      sat_c.transpose_assign(sat_g);
      set_sat_c_up_to_date();
    }
    clear_sat_g_up_to_date();
    sat_c.resize(sat_c.num_rows() + added_columns, sat_c.num_columns());
    // The old saturation rows are copied at the end of the matrix.
    // The newly introduced lines saturate all the non-pending constraints,
    // thus their saturation rows are made of zeroes.
    using std::swap;
    for (dimension_type i = sat_c.num_rows() - added_columns; i-- > 0; )
      swap(sat_c[i], sat_c[i+added_columns]);
    // Since `added_rows > 0', we now have pending constraints.
    set_constraints_pending();
  }
  else {
    // release_rows() does not support pending rows.
    cs.unset_pending_rows();

    // Steal the constraints from `cs' and put them in `con_sys'
    // using the right displacement for coefficients.
    Swapping_Vector<Constraint> cs_rows;
    cs.release_rows(cs_rows);
    for (dimension_type i = 0; i < added_rows; ++i) {
      cs_rows[i].shift_space_dimensions(Variable(0), space_dim);
      con_sys.insert_recycled(cs_rows[i]);
    }
#if !BE_LAZY
    con_sys.sort_rows();
#endif
    clear_constraints_minimized();
    clear_generators_up_to_date();
    clear_sat_g_up_to_date();
    clear_sat_c_up_to_date();
  }
  // Update space dimension.
  space_dim += added_columns;

  // The system of constraints may be unsatisfiable,
  // thus we do not check for satisfiability.
  PPL_ASSERT_HEAVY(OK());
}

void
PPL::Polyhedron::remove_space_dimensions(const Variables_Set& vars) {
  // The removal of no dimensions from any polyhedron is a no-op.
  // Note that this case also captures the only legal removal of
  // dimensions from a polyhedron in a 0-dim space.
  if (vars.empty()) {
    PPL_ASSERT_HEAVY(OK());
    return;
  }

  // Dimension-compatibility check.
  const dimension_type min_space_dim = vars.space_dimension();
  if (space_dim < min_space_dim)
    throw_dimension_incompatible("remove_space_dimensions(vs)", min_space_dim);

  const dimension_type new_space_dim = space_dim - vars.size();

  // We need updated generators; note that keeping pending generators
  // is useless because the constraints will be dropped anyway.
  if (marked_empty()
      || (has_something_pending() && !remove_pending_to_obtain_generators())
      || (!generators_are_up_to_date() && !update_generators())) {
    // Removing dimensions from the empty polyhedron:
    // we clear `con_sys' since it could have contained the
    // unsatisfiable constraint of the wrong dimension.
    con_sys.clear();
    // Update the space dimension.
    space_dim = new_space_dim;
    PPL_ASSERT_HEAVY(OK());
    return;
  }

  // When removing _all_ dimensions from a non-empty polyhedron,
  // we obtain the zero-dimensional universe polyhedron.
  if (new_space_dim == 0) {
    set_zero_dim_univ();
    return;
  }

  gen_sys.remove_space_dimensions(vars);

  // Constraints are not up-to-date and generators are not minimized.
  clear_constraints_up_to_date();
  clear_generators_minimized();

  // Update the space dimension.
  space_dim = new_space_dim;

  PPL_ASSERT_HEAVY(OK(true));
}

void
PPL::Polyhedron::remove_higher_space_dimensions(dimension_type new_dimension) {
  // Dimension-compatibility check.
  if (new_dimension > space_dim)
    throw_dimension_incompatible("remove_higher_space_dimensions(nd)",
				 new_dimension);

  // The removal of no dimensions from any polyhedron is a no-op.
  // Note that this case also captures the only legal removal of
  // dimensions from a polyhedron in a 0-dim space.
  if (new_dimension == space_dim) {
    PPL_ASSERT_HEAVY(OK());
    return;
  }

  // We need updated generators; note that keeping pending generators
  // is useless because constraints will be dropped anyway.
  if (marked_empty()
      || (has_something_pending() && !remove_pending_to_obtain_generators())
      || (!generators_are_up_to_date() && !update_generators())) {
    // Removing dimensions from the empty polyhedron:
    // just updates the space dimension.
    space_dim = new_dimension;
    con_sys.clear();
    PPL_ASSERT_HEAVY(OK());
    return;
  }

  if (new_dimension == 0) {
    // Removing all dimensions from a non-empty polyhedron:
    // just return the zero-dimensional universe polyhedron.
    set_zero_dim_univ();
    return;
  }

  gen_sys.set_space_dimension(new_dimension);

  // Constraints are not up-to-date and generators are not minimized.
  clear_constraints_up_to_date();
  clear_generators_minimized();

  // Update the space dimension.
  space_dim = new_dimension;

  PPL_ASSERT_HEAVY(OK(true));
}

void
PPL::Polyhedron::expand_space_dimension(Variable var, dimension_type m) {
  // `var' should be one of the dimensions of the vector space.
  if (var.space_dimension() > space_dim)
    throw_dimension_incompatible("expand_space_dimension(v, m)", "v", var);

  // The space dimension of the resulting polyhedron should not
  // overflow the maximum allowed space dimension.
  if (m > max_space_dimension() - space_dimension())
    throw_space_dimension_overflow(topology(),
				   "expand_dimension(v, m)",
				   "adding m new space dimensions exceeds "
				   "the maximum allowed space dimension");

  // Nothing to do, if no dimensions must be added.
  if (m == 0)
    return;

  // Keep track of the dimension before adding the new ones.
  dimension_type old_dim = space_dim;

  // Add the required new dimensions.
  add_space_dimensions_and_embed(m);

  const Constraint_System& cs = constraints();
  Constraint_System new_constraints(cs.topology());
  for (Constraint_System::const_iterator i = cs.begin(),
	 cs_end = cs.end(); i != cs_end; ++i) {
    const Constraint& c = *i;

    Coefficient_traits::const_reference coeff = c.coefficient(var);

    // If `c' does not constrain `var', skip it.
    if (coeff == 0)
      continue;

    Constraint c_template = c;
    c_template.expr.set_coefficient(var, Coefficient_zero());
    
    // Each relevant constraint results in `m' new constraints.
    for (dimension_type dst_d = old_dim; dst_d < old_dim+m; ++dst_d) {
      Constraint new_c = c_template;
      add_mul_assign(new_c.expr, coeff, Variable(dst_d));
      PPL_ASSERT(new_c.OK());
      new_constraints.insert_recycled(new_c);
    }
  }
  add_recycled_constraints(new_constraints);
  PPL_ASSERT_HEAVY(OK());
}

void
PPL::Polyhedron::fold_space_dimensions(const Variables_Set& vars,
				       Variable dest) {
  // TODO: this implementation is _really_ an executable specification.

  // `dest' should be one of the dimensions of the polyhedron.
  if (dest.space_dimension() > space_dim)
    throw_dimension_incompatible("fold_space_dimensions(vs, v)", "v", dest);

  // The folding of no dimensions is a no-op.
  if (vars.empty())
    return;

  // All variables in `vars' should be dimensions of the polyhedron.
  if (vars.space_dimension() > space_dim)
    throw_dimension_incompatible("fold_space_dimensions(vs, v)",
				 "vs.space_dimension()",
				 vars.space_dimension());

  // Moreover, `dest.id()' should not occur in `vars'.
  if (vars.find(dest.id()) != vars.end())
    throw_invalid_argument("fold_space_dimensions(vs, v)",
			   "v should not occur in vs");

  // All of the affine images we are going to compute are not invertible,
  // hence we will need to compute the generators of the polyehdron.
  // Since we keep taking copies, make sure that a single conversion
  // from constraints to generators is computed.
  (void) generators();
  // Having generators, we now know if the polyhedron is empty:
  // in that case, folding is equivalent to just removing space dimensions.
  if (!marked_empty()) {
    for (Variables_Set::const_iterator i = vars.begin(),
           vs_end = vars.end(); i != vs_end; ++i) {
      Polyhedron copy = *this;
      copy.affine_image(dest, Linear_Expression(Variable(*i)));
      poly_hull_assign(copy);
    }
  }
  remove_space_dimensions(vars);
  PPL_ASSERT_HEAVY(OK());
}<|MERGE_RESOLUTION|>--- conflicted
+++ resolved
@@ -32,66 +32,6 @@
 namespace PPL = Parma_Polyhedra_Library;
 
 void
-<<<<<<< HEAD
-=======
-PPL::Polyhedron::add_space_dimensions(Linear_System& sys1,
-				      Linear_System& sys2,
-				      Bit_Matrix& sat1,
-				      Bit_Matrix& sat2,
-				      dimension_type add_dim) {
-  PPL_ASSERT(sys1.topology() == sys2.topology());
-  PPL_ASSERT(sys1.num_columns() == sys2.num_columns());
-  PPL_ASSERT(add_dim != 0);
-  using std::swap;
-
-  sys1.add_zero_columns(add_dim);
-  dimension_type old_index = sys2.first_pending_row();
-  sys2.add_rows_and_columns(add_dim);
-  // The added rows are in the non-pending part.
-  sys2.set_index_first_pending_row(old_index + add_dim);
-
-  // The resulting saturation matrix will be as follows:
-  // from row    0    to      add_dim-1       : only zeroes
-  //          add_dim     add_dim+num_rows-1  : old saturation matrix
-
-  // In fact all the old generators saturate all the new constraints
-  // because the polyhedron has not been embedded in the new space.
-  sat1.resize(sat1.num_rows() + add_dim, sat1.num_columns());
-  // The old matrix is moved to the end of the new matrix.
-  for (dimension_type i = sat1.num_rows() - add_dim; i-- > 0; )
-    swap(sat1[i], sat1[i+add_dim]);
-  // Computes the "sat_c", too.
-  sat2.transpose_assign(sat1);
-
-  if (!sys1.is_necessarily_closed()) {
-    // Moving the epsilon coefficients to the new last column.
-    dimension_type new_eps_index = sys1.num_columns() - 1;
-    dimension_type old_eps_index = new_eps_index - add_dim;
-    // This swap preserves sortedness of `sys1'.
-    sys1.swap_columns(old_eps_index, new_eps_index);
-
-    // Try to preserve sortedness of `sys2'.
-    if (!sys2.is_sorted())
-      sys2.swap_columns(old_eps_index, new_eps_index);
-    else {
-      for (dimension_type i = sys2.num_rows(); i-- > add_dim; ) {
-	Linear_Row& r = sys2[i];
-	swap(r[old_eps_index], r[new_eps_index]);
-      }
-      // The upper-right corner of `sys2' contains the J matrix:
-      // swap coefficients to preserve sortedness.
-      for (dimension_type i = add_dim; i-- > 0; ++old_eps_index) {
-	Linear_Row& r = sys2[i];
-	swap(r[old_eps_index], r[old_eps_index + 1]);
-      }
-    }
-    // NOTE: since we swapped columns in both `sys1' and `sys2',
-    // no swapping is required for `sat1' and `sat2'.
-  }
-}
-
-void
->>>>>>> 39c13563
 PPL::Polyhedron::add_space_dimensions_and_embed(dimension_type m) {
   // The space dimension of the resulting polyhedron should not
   // overflow the maximum allowed space dimension.
@@ -150,35 +90,7 @@
   else {
     // Only generators are up-to-date: no need to modify the constraints.
     PPL_ASSERT(generators_are_up_to_date());
-<<<<<<< HEAD
     gen_sys.add_universe_rows_and_space_dimensions(m);
-=======
-    gen_sys.add_rows_and_columns(m);
-    // The polyhedron does not support pending generators.
-    gen_sys.unset_pending_rows();
-    // If the polyhedron is not necessarily closed,
-    // move the epsilon coefficients to the last column.
-    if (!is_necessarily_closed()) {
-      // Try to preserve sortedness of `gen_sys'.
-      if (!gen_sys.is_sorted())
-	gen_sys.swap_columns(space_dim + 1, space_dim + 1 + m);
-      else {
-        using std::swap;
-	dimension_type old_eps_index = space_dim + 1;
-	dimension_type new_eps_index = old_eps_index + m;
-	for (dimension_type i = gen_sys.num_rows(); i-- > m; ) {
-	  Generator& r = gen_sys[i];
-	  swap(r[old_eps_index], r[new_eps_index]);
-	}
-	// The upper-right corner of `gen_sys' contains the J matrix:
-	// swap coefficients to preserve sortedness.
-	for (dimension_type i = m; i-- > 0; ++old_eps_index) {
-	  Generator& r = gen_sys[i];
-	  swap(r[old_eps_index], r[old_eps_index + 1]);
-	}
-      }
-    }
->>>>>>> 39c13563
   }
   // Update the space dimension.
   space_dim += m;
@@ -246,35 +158,7 @@
     }
     else {
       // Only constraints are up-to-date: no need to modify the generators.
-<<<<<<< HEAD
       con_sys.add_universe_rows_and_space_dimensions(m);
-=======
-      con_sys.add_rows_and_columns(m);
-      // The polyhedron does not support pending constraints.
-      con_sys.unset_pending_rows();
-      // If the polyhedron is not necessarily closed,
-      // move the epsilon coefficients to the last column.
-      if (!is_necessarily_closed()) {
-	// Try to preserve sortedness of `con_sys'.
-	if (!con_sys.is_sorted())
-	  con_sys.swap_columns(space_dim + 1, space_dim + 1 + m);
-	else {
-          using std::swap;
-	  dimension_type old_eps_index = space_dim + 1;
-	  dimension_type new_eps_index = old_eps_index + m;
-	  for (dimension_type i = con_sys.num_rows(); i-- > m; ) {
-	    Constraint& r = con_sys[i];
-	    swap(r[old_eps_index], r[new_eps_index]);
-	  }
-	  // The upper-right corner of `con_sys' contains the J matrix:
-	  // swap coefficients to preserve sortedness.
-	  for (dimension_type i = m; i-- > 0; ++old_eps_index) {
-	    Constraint& r = con_sys[i];
-	    swap(r[old_eps_index], r[old_eps_index + 1]);
-	  }
-	}
-      }
->>>>>>> 39c13563
     }
   else {
     // Only generators are up-to-date: no need to modify the constraints.
@@ -340,34 +224,7 @@
   // also, `cs' contains the low-level constraints, at least.
   PPL_ASSERT(added_rows > 0 && added_columns > 0);
 
-<<<<<<< HEAD
   con_sys.set_space_dimension(con_sys.space_dimension() + added_columns);
-=======
-  con_sys.add_zero_rows_and_columns(added_rows, added_columns,
-				    Linear_Row::Flags(topology(),
-						      Linear_Row::RAY_OR_POINT_OR_INEQUALITY));
-  // Move the epsilon coefficient to the last column, if needed.
-  if (!is_necessarily_closed())
-    con_sys.swap_columns(old_num_columns - 1,
-			 old_num_columns - 1 + added_columns);
-  dimension_type cs_num_columns = cs.num_columns();
-  // Steal the constraints from `cs' and put them in `con_sys'
-  // using the right displacement for coefficients.
-  for (dimension_type i = added_rows; i-- > 0; ) {
-    Constraint& c_old = cs[i];
-    Constraint& c_new = con_sys[old_num_rows + i];
-    // Method `add_zero_rows_and_columns', by default, added inequalities.
-    if (c_old.is_equality())
-      c_new.set_is_equality();
-    // The inhomogeneous term is not displaced.
-    using std::swap;
-    swap(c_new[0], c_old[0]);
-    // All homogeneous terms (included the epsilon coefficient,
-    // if present) are displaced by `space_dim' columns.
-    for (dimension_type j = 1; j < cs_num_columns; ++j)
-      swap(c_old[j], c_new[space_dim + j]);
-  }
->>>>>>> 39c13563
 
   if (can_have_something_pending()) {
     // release_rows() does not support pending rows.
