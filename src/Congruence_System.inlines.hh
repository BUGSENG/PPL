/* Congruence_System class implementation: inline functions.
   Copyright (C) 2001-2010 Roberto Bagnara <bagnara@cs.unipr.it>
   Copyright (C) 2010-2011 BUGSENG srl (http://bugseng.com)

This file is part of the Parma Polyhedra Library (PPL).

The PPL is free software; you can redistribute it and/or modify it
under the terms of the GNU General Public License as published by the
Free Software Foundation; either version 3 of the License, or (at your
option) any later version.

The PPL is distributed in the hope that it will be useful, but WITHOUT
ANY WARRANTY; without even the implied warranty of MERCHANTABILITY or
FITNESS FOR A PARTICULAR PURPOSE.  See the GNU General Public License
for more details.

You should have received a copy of the GNU General Public License
along with this program; if not, write to the Free Software Foundation,
Inc., 51 Franklin Street, Fifth Floor, Boston, MA 02111-1307, USA.

For the most up-to-date information see the Parma Polyhedra Library
site: http://bugseng.com/products/ppl/ . */

#ifndef PPL_Congruence_System_inlines_hh
#define PPL_Congruence_System_inlines_hh 1

#include "Congruence.defs.hh"

namespace Parma_Polyhedra_Library {

inline const Congruence&
Congruence_System::operator[](const dimension_type k) const {
  return rows[k];
}

inline dimension_type
Congruence_System::num_rows() const {
  return rows.size();
}

inline bool
Congruence_System::has_no_rows() const {
  return num_rows() == 0;
}


inline dimension_type
Congruence_System::num_columns() const {
  return num_columns_;
}

inline void
Congruence_System::remove_trailing_rows(dimension_type n) {
  PPL_ASSERT(num_rows() >= n);
  rows.resize(num_rows() - n);
}

inline void
Congruence_System::release_row(Congruence& c) {
  PPL_ASSERT(!rows.empty());
  std::swap(rows.back(), c);
  rows.pop_back();
}

inline void
Congruence_System::release_rows(Swapping_Vector<Congruence>& v) {
  PPL_ASSERT(v.empty());
  std::swap(rows, v);
}

inline void
Congruence_System::take_ownership_of_rows(Swapping_Vector<Congruence>& v) {
  PPL_ASSERT(rows.size() == 0);
  std::swap(rows, v);
}

inline void
Congruence_System::insert(const Congruence& cg) {
  Congruence tmp = cg;
  insert_recycled(tmp);
}

inline void
Congruence_System::insert_recycled(Congruence& cg) {
  PPL_ASSERT(cg.OK());
  cg.strong_normalize();
  PPL_ASSERT(cg.OK());
  insert_verbatim_recycled(cg);
  PPL_ASSERT(OK());
}

inline
Congruence_System::Congruence_System()
  : rows(),
    num_columns_(2) {
}

inline
Congruence_System::Congruence_System(const Congruence& cg)
  : rows(),
    num_columns_(2) {
  insert(cg);
}

inline
Congruence_System::Congruence_System(const Constraint& c)
  : rows(),
    num_columns_(2) {
  insert(c);
}

inline
Congruence_System::Congruence_System(const Congruence_System& cs)
  : rows(cs.rows),
    num_columns_(cs.num_columns_) {
}

inline
Congruence_System::Congruence_System(const dimension_type d)
  : rows(),
    num_columns_(d + 2) {
}

inline
Congruence_System::~Congruence_System() {
}

inline Congruence_System&
Congruence_System::operator=(const Congruence_System& y) {
  rows = y.rows;
  num_columns_ = y.num_columns_;
  return *this;
}

inline dimension_type
Congruence_System::max_space_dimension() {
  return Congruence::max_space_dimension();
}

inline dimension_type
Congruence_System::space_dimension() const {
  return num_columns() - 2;
}

inline void
Congruence_System::clear() {
  rows.clear();
  num_columns_ = 2;		// Modulus and constant term.
}

inline void
Congruence_System::resize_no_copy(const dimension_type new_num_rows,
				  const dimension_type new_num_columns) {
  PPL_ASSERT(new_num_columns >= 2);
  rows.resize(new_num_rows);
  for (dimension_type i = new_num_rows; i-- > 0; )
    rows[i].set_space_dimension(new_num_columns - 2);
  num_columns_ = new_num_columns;
}

inline const Congruence_System&
Congruence_System::zero_dim_empty() {
  PPL_ASSERT(zero_dim_empty_p != 0);
  return *zero_dim_empty_p;
}

inline
Congruence_System::const_iterator::const_iterator()
  : i(), csp(0) {
}

inline
Congruence_System::const_iterator::const_iterator(const const_iterator& y)
  : i(y.i), csp(y.csp) {
}

inline
Congruence_System::const_iterator::~const_iterator() {
}

inline Congruence_System::const_iterator&
Congruence_System::const_iterator::operator=(const const_iterator& y) {
  i = y.i;
  csp = y.csp;
  return *this;
}

inline const Congruence&
Congruence_System::const_iterator::operator*() const {
  return *i;
}

inline const Congruence*
Congruence_System::const_iterator::operator->() const {
  return i.operator->();
}

inline Congruence_System::const_iterator&
Congruence_System::const_iterator::operator++() {
  ++i;
  skip_forward();
  return *this;
}

inline Congruence_System::const_iterator
Congruence_System::const_iterator::operator++(int) {
  const const_iterator tmp = *this;
  operator++();
  return tmp;
}

inline bool
Congruence_System::const_iterator::operator==(const const_iterator& y) const {
  return i == y.i;
}

inline bool
Congruence_System::const_iterator::operator!=(const const_iterator& y) const {
  return i != y.i;
}

inline
Congruence_System::const_iterator::
const_iterator(const Swapping_Vector<Congruence>::const_iterator& iter,
	       const Congruence_System& csys)
  : i(iter), csp(&csys.rows) {
}

inline Congruence_System::const_iterator
Congruence_System::begin() const {
  const_iterator i(rows.begin(), *this);
  i.skip_forward();
  return i;
}

inline Congruence_System::const_iterator
Congruence_System::end() const {
  const const_iterator i(rows.end(), *this);
  return i;
}

inline bool
Congruence_System::empty() const {
  return begin() == end();
}

inline void
<<<<<<< HEAD
Congruence_System::swap(Congruence_System& y) {
  std::swap(rows, y.rows);
  std::swap(num_columns_, y.num_columns_);
=======
Congruence_System::m_swap(Congruence_System& y) {
  Dense_Matrix::m_swap(y);
>>>>>>> 39c13563
}

inline memory_size_type
Congruence_System::external_memory_in_bytes() const {
  return rows.external_memory_in_bytes();
}

inline memory_size_type
Congruence_System::total_memory_in_bytes() const {
  return rows.external_memory_in_bytes() + sizeof(*this);
}

/*! \relates Congruence_System */
inline void
swap(Congruence_System& x, Congruence_System& y) {
  x.m_swap(y);
}

} // namespace Parma_Polyhedra_Library

#endif // !defined(PPL_Congruence_System_inlines_hh)<|MERGE_RESOLUTION|>--- conflicted
+++ resolved
@@ -58,20 +58,20 @@
 inline void
 Congruence_System::release_row(Congruence& c) {
   PPL_ASSERT(!rows.empty());
-  std::swap(rows.back(), c);
+  swap(rows.back(), c);
   rows.pop_back();
 }
 
 inline void
 Congruence_System::release_rows(Swapping_Vector<Congruence>& v) {
   PPL_ASSERT(v.empty());
-  std::swap(rows, v);
+  swap(rows, v);
 }
 
 inline void
 Congruence_System::take_ownership_of_rows(Swapping_Vector<Congruence>& v) {
   PPL_ASSERT(rows.size() == 0);
-  std::swap(rows, v);
+  swap(rows, v);
 }
 
 inline void
@@ -245,14 +245,10 @@
 }
 
 inline void
-<<<<<<< HEAD
-Congruence_System::swap(Congruence_System& y) {
-  std::swap(rows, y.rows);
-  std::swap(num_columns_, y.num_columns_);
-=======
 Congruence_System::m_swap(Congruence_System& y) {
-  Dense_Matrix::m_swap(y);
->>>>>>> 39c13563
+  using std::swap;
+  swap(rows, y.rows);
+  swap(num_columns_, y.num_columns_);
 }
 
 inline memory_size_type
