/* Congruence_System class implementation: inline functions.
   Copyright (C) 2001-2010 Roberto Bagnara <bagnara@cs.unipr.it>
   Copyright (C) 2010-2011 BUGSENG srl (http://bugseng.com)

This file is part of the Parma Polyhedra Library (PPL).

The PPL is free software; you can redistribute it and/or modify it
under the terms of the GNU General Public License as published by the
Free Software Foundation; either version 3 of the License, or (at your
option) any later version.

The PPL is distributed in the hope that it will be useful, but WITHOUT
ANY WARRANTY; without even the implied warranty of MERCHANTABILITY or
FITNESS FOR A PARTICULAR PURPOSE.  See the GNU General Public License
for more details.

You should have received a copy of the GNU General Public License
along with this program; if not, write to the Free Software Foundation,
Inc., 51 Franklin Street, Fifth Floor, Boston, MA 02111-1307, USA.

For the most up-to-date information see the Parma Polyhedra Library
site: http://bugseng.com/products/ppl/ . */

#ifndef PPL_Congruence_System_inlines_hh
#define PPL_Congruence_System_inlines_hh 1

#include "Congruence.defs.hh"

namespace Parma_Polyhedra_Library {

inline const Congruence&
Congruence_System::operator[](const dimension_type k) const {
  return rows[k];
}

inline dimension_type
Congruence_System::num_rows() const {
  return rows.size();
}

inline bool
Congruence_System::has_no_rows() const {
  return num_rows() == 0;
}


inline dimension_type
Congruence_System::num_columns() const {
  return num_columns_;
}

inline void
Congruence_System::remove_trailing_rows(dimension_type n) {
  PPL_ASSERT(num_rows() >= n);
  rows.resize(num_rows() - n);
}

inline void
Congruence_System::release_row(Congruence& c) {
  PPL_ASSERT(!rows.empty());
  swap(rows.back(), c);
  rows.pop_back();
}

inline void
Congruence_System::release_rows(Swapping_Vector<Congruence>& v) {
  PPL_ASSERT(v.empty());
  swap(rows, v);
}

inline void
Congruence_System::take_ownership_of_rows(Swapping_Vector<Congruence>& v) {
  PPL_ASSERT(rows.size() == 0);
  swap(rows, v);
}

inline void
Congruence_System::insert(const Congruence& cg) {
  Congruence tmp = cg;
  insert_recycled(tmp);
}

inline void
Congruence_System::insert_recycled(Congruence& cg) {
  PPL_ASSERT(cg.OK());
  cg.strong_normalize();
  PPL_ASSERT(cg.OK());
  insert_verbatim_recycled(cg);
  PPL_ASSERT(OK());
}

inline
Congruence_System::Congruence_System()
  : rows(),
    num_columns_(2) {
}

inline
Congruence_System::Congruence_System(const Congruence& cg)
  : rows(),
    num_columns_(2) {
  insert(cg);
}

inline
Congruence_System::Congruence_System(const Constraint& c)
  : rows(),
    num_columns_(2) {
  insert(c);
}

inline
Congruence_System::Congruence_System(const Congruence_System& cs)
  : rows(cs.rows),
    num_columns_(cs.num_columns_) {
}

inline
Congruence_System::Congruence_System(const dimension_type d)
  : rows(),
    num_columns_(d + 2) {
}

inline
Congruence_System::~Congruence_System() {
}

inline Congruence_System&
Congruence_System::operator=(const Congruence_System& y) {
  rows = y.rows;
  num_columns_ = y.num_columns_;
  return *this;
}

inline dimension_type
Congruence_System::max_space_dimension() {
  return Congruence::max_space_dimension();
}

inline dimension_type
Congruence_System::space_dimension() const {
  return num_columns() - 2;
}

inline void
Congruence_System::clear() {
  rows.clear();
  num_columns_ = 2;		// Modulus and constant term.
}

inline void
Congruence_System::resize_no_copy(const dimension_type new_num_rows,
				  const dimension_type new_num_columns) {
  PPL_ASSERT(new_num_columns >= 2);
  rows.resize(new_num_rows);
  for (dimension_type i = new_num_rows; i-- > 0; )
    rows[i].set_space_dimension(new_num_columns - 2);
  num_columns_ = new_num_columns;
}

inline const Congruence_System&
Congruence_System::zero_dim_empty() {
  PPL_ASSERT(zero_dim_empty_p != 0);
  return *zero_dim_empty_p;
}

inline
Congruence_System::const_iterator::const_iterator()
  : i(), csp(0) {
}

inline
Congruence_System::const_iterator::const_iterator(const const_iterator& y)
  : i(y.i), csp(y.csp) {
}

inline
Congruence_System::const_iterator::~const_iterator() {
}

inline Congruence_System::const_iterator&
Congruence_System::const_iterator::operator=(const const_iterator& y) {
  i = y.i;
  csp = y.csp;
  return *this;
}

inline const Congruence&
Congruence_System::const_iterator::operator*() const {
  return *i;
}

inline const Congruence*
Congruence_System::const_iterator::operator->() const {
  return i.operator->();
}

inline Congruence_System::const_iterator&
Congruence_System::const_iterator::operator++() {
  ++i;
  skip_forward();
  return *this;
}

inline Congruence_System::const_iterator
Congruence_System::const_iterator::operator++(int) {
  const const_iterator tmp = *this;
  operator++();
  return tmp;
}

inline bool
Congruence_System::const_iterator::operator==(const const_iterator& y) const {
  return i == y.i;
}

inline bool
Congruence_System::const_iterator::operator!=(const const_iterator& y) const {
  return i != y.i;
}

inline
Congruence_System::const_iterator::
<<<<<<< HEAD
const_iterator(const Swapping_Vector<Congruence>::const_iterator& iter,
	       const Congruence_System& csys)
  : i(iter), csp(&csys.rows) {
=======
const_iterator(const Dense_Matrix::const_iterator& iter,
	       const Congruence_System& cgs)
  : i(iter), csp(&cgs) {
>>>>>>> 0ae35bbb
}

inline Congruence_System::const_iterator
Congruence_System::begin() const {
  const_iterator i(rows.begin(), *this);
  i.skip_forward();
  return i;
}

inline Congruence_System::const_iterator
Congruence_System::end() const {
  const const_iterator i(rows.end(), *this);
  return i;
}

inline bool
Congruence_System::empty() const {
  return begin() == end();
}

inline void
Congruence_System::m_swap(Congruence_System& y) {
  using std::swap;
  swap(rows, y.rows);
  swap(num_columns_, y.num_columns_);
}

inline memory_size_type
Congruence_System::external_memory_in_bytes() const {
  return rows.external_memory_in_bytes();
}

inline memory_size_type
Congruence_System::total_memory_in_bytes() const {
  return rows.external_memory_in_bytes() + sizeof(*this);
}

/*! \relates Congruence_System */
inline void
swap(Congruence_System& x, Congruence_System& y) {
  x.m_swap(y);
}

} // namespace Parma_Polyhedra_Library

#endif // !defined(PPL_Congruence_System_inlines_hh)<|MERGE_RESOLUTION|>--- conflicted
+++ resolved
@@ -221,15 +221,9 @@
 
 inline
 Congruence_System::const_iterator::
-<<<<<<< HEAD
 const_iterator(const Swapping_Vector<Congruence>::const_iterator& iter,
-	       const Congruence_System& csys)
-  : i(iter), csp(&csys.rows) {
-=======
-const_iterator(const Dense_Matrix::const_iterator& iter,
 	       const Congruence_System& cgs)
-  : i(iter), csp(&cgs) {
->>>>>>> 0ae35bbb
+  : i(iter), csp(&cgs.rows) {
 }
 
 inline Congruence_System::const_iterator
