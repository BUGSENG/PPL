/* Congruence_System class implementation: inline functions.
   Copyright (C) 2001-2010 Roberto Bagnara <bagnara@cs.unipr.it>
   Copyright (C) 2010-2012 BUGSENG srl (http://bugseng.com)

This file is part of the Parma Polyhedra Library (PPL).

The PPL is free software; you can redistribute it and/or modify it
under the terms of the GNU General Public License as published by the
Free Software Foundation; either version 3 of the License, or (at your
option) any later version.

The PPL is distributed in the hope that it will be useful, but WITHOUT
ANY WARRANTY; without even the implied warranty of MERCHANTABILITY or
FITNESS FOR A PARTICULAR PURPOSE.  See the GNU General Public License
for more details.

You should have received a copy of the GNU General Public License
along with this program; if not, write to the Free Software Foundation,
Inc., 51 Franklin Street, Fifth Floor, Boston, MA 02111-1307, USA.

For the most up-to-date information see the Parma Polyhedra Library
site: http://bugseng.com/products/ppl/ . */

#ifndef PPL_Congruence_System_inlines_hh
#define PPL_Congruence_System_inlines_hh 1

#include "Congruence.defs.hh"

namespace Parma_Polyhedra_Library {

inline const Congruence&
Congruence_System::operator[](const dimension_type k) const {
  return rows[k];
}

inline dimension_type
Congruence_System::num_rows() const {
  return rows.size();
}

inline bool
Congruence_System::has_no_rows() const {
  return num_rows() == 0;
}

inline void
Congruence_System::remove_trailing_rows(dimension_type n) {
  PPL_ASSERT(num_rows() >= n);
  rows.resize(num_rows() - n);
}

inline void
Congruence_System::insert(const Congruence& cg) {
  Congruence tmp = cg;
  insert(tmp, Recycle_Input());
}

inline void
Congruence_System::insert(Congruence& cg, Recycle_Input) {
  PPL_ASSERT(cg.OK());
  cg.strong_normalize();
  PPL_ASSERT(cg.OK());
  insert_verbatim(cg, Recycle_Input());
  PPL_ASSERT(OK());
}

inline
Congruence_System::Congruence_System(Representation r)
  : rows(),
    space_dimension_(0),
    representation_(r) {
}

inline
Congruence_System::Congruence_System(const Congruence& cg, Representation r)
  : rows(),
    space_dimension_(0),
    representation_(r) {
  insert(cg);
}

inline
Congruence_System::Congruence_System(const Constraint& c, Representation r)
  : rows(),
    space_dimension_(0),
    representation_(r) {
  insert(c);
}

inline
<<<<<<< HEAD
Congruence_System::Congruence_System(const Congruence_System& cs)
  : rows(cs.rows),
    space_dimension_(cs.space_dimension_),
    representation_(cs.representation_) {
=======
Congruence_System::Congruence_System(const Congruence_System& cgs)
  : Dense_Matrix(cgs) {
>>>>>>> ae14af77
}

inline
Congruence_System::Congruence_System(const Congruence_System& cs, Representation r)
  : rows(cs.rows),
    space_dimension_(cs.space_dimension_),
    representation_(r) {
  if (cs.representation() != r) {
    for (dimension_type i = 0; i < num_rows(); ++i)
      rows[i].set_representation(representation());
  }
}

inline
Congruence_System::Congruence_System(const dimension_type d, Representation r)
  : rows(),
    space_dimension_(d),
    representation_(r) {
}

inline
Congruence_System::~Congruence_System() {
}

inline Congruence_System&
Congruence_System::operator=(const Congruence_System& y) {
  Congruence_System tmp = y;
  swap(*this, tmp);
  return *this;
}

inline Representation
Congruence_System::representation() const {
  return representation_;
}

inline void
Congruence_System::set_representation(Representation r) {
  if (representation_ == r)
    return;
  representation_ = r;
  for (dimension_type i = 0; i < num_rows(); ++i)
    rows[i].set_representation(r);
  PPL_ASSERT(OK());
}

inline dimension_type
Congruence_System::max_space_dimension() {
  return Congruence::max_space_dimension();
}

inline dimension_type
Congruence_System::space_dimension() const {
  return space_dimension_;
}

inline void
Congruence_System::clear() {
  rows.clear();
  space_dimension_ = 0;
}

inline const Congruence_System&
Congruence_System::zero_dim_empty() {
  PPL_ASSERT(zero_dim_empty_p != 0);
  return *zero_dim_empty_p;
}

inline
Congruence_System::const_iterator::const_iterator()
  : i(), csp(0) {
}

inline
Congruence_System::const_iterator::const_iterator(const const_iterator& y)
  : i(y.i), csp(y.csp) {
}

inline
Congruence_System::const_iterator::~const_iterator() {
}

inline Congruence_System::const_iterator&
Congruence_System::const_iterator::operator=(const const_iterator& y) {
  i = y.i;
  csp = y.csp;
  return *this;
}

inline const Congruence&
Congruence_System::const_iterator::operator*() const {
  return *i;
}

inline const Congruence*
Congruence_System::const_iterator::operator->() const {
  return i.operator->();
}

inline Congruence_System::const_iterator&
Congruence_System::const_iterator::operator++() {
  ++i;
  skip_forward();
  return *this;
}

inline Congruence_System::const_iterator
Congruence_System::const_iterator::operator++(int) {
  const const_iterator tmp = *this;
  operator++();
  return tmp;
}

inline bool
Congruence_System::const_iterator::operator==(const const_iterator& y) const {
  return i == y.i;
}

inline bool
Congruence_System::const_iterator::operator!=(const const_iterator& y) const {
  return i != y.i;
}

inline
Congruence_System::const_iterator::
const_iterator(const Swapping_Vector<Congruence>::const_iterator& iter,
	       const Congruence_System& cgs)
  : i(iter), csp(&cgs.rows) {
}

inline Congruence_System::const_iterator
Congruence_System::begin() const {
  const_iterator i(rows.begin(), *this);
  i.skip_forward();
  return i;
}

inline Congruence_System::const_iterator
Congruence_System::end() const {
  const const_iterator i(rows.end(), *this);
  return i;
}

inline bool
Congruence_System::empty() const {
  return begin() == end();
}

inline void
Congruence_System::m_swap(Congruence_System& y) {
  using std::swap;
  swap(rows, y.rows);
  swap(space_dimension_, y.space_dimension_);
  swap(representation_, y.representation_);
  PPL_ASSERT(OK());
  PPL_ASSERT(y.OK());
}

inline memory_size_type
Congruence_System::external_memory_in_bytes() const {
  return rows.external_memory_in_bytes();
}

inline memory_size_type
Congruence_System::total_memory_in_bytes() const {
  return rows.external_memory_in_bytes() + sizeof(*this);
}

/*! \relates Congruence_System */
inline void
swap(Congruence_System& x, Congruence_System& y) {
  x.m_swap(y);
}

} // namespace Parma_Polyhedra_Library

#endif // !defined(PPL_Congruence_System_inlines_hh)<|MERGE_RESOLUTION|>--- conflicted
+++ resolved
@@ -88,23 +88,19 @@
 }
 
 inline
-<<<<<<< HEAD
-Congruence_System::Congruence_System(const Congruence_System& cs)
-  : rows(cs.rows),
-    space_dimension_(cs.space_dimension_),
-    representation_(cs.representation_) {
-=======
 Congruence_System::Congruence_System(const Congruence_System& cgs)
-  : Dense_Matrix(cgs) {
->>>>>>> ae14af77
-}
-
-inline
-Congruence_System::Congruence_System(const Congruence_System& cs, Representation r)
-  : rows(cs.rows),
-    space_dimension_(cs.space_dimension_),
-    representation_(r) {
-  if (cs.representation() != r) {
+  : rows(cgs.rows),
+    space_dimension_(cgs.space_dimension_),
+    representation_(cgs.representation_) {
+}
+
+inline
+Congruence_System::Congruence_System(const Congruence_System& cgs,
+                                     Representation r)
+  : rows(cgs.rows),
+    space_dimension_(cgs.space_dimension_),
+    representation_(r) {
+  if (cgs.representation() != r) {
     for (dimension_type i = 0; i < num_rows(); ++i)
       rows[i].set_representation(representation());
   }
