/* Generator class implementation: inline functions.
   Copyright (C) 2001-2010 Roberto Bagnara <bagnara@cs.unipr.it>
   Copyright (C) 2010-2011 BUGSENG srl (http://bugseng.com)

This file is part of the Parma Polyhedra Library (PPL).

The PPL is free software; you can redistribute it and/or modify it
under the terms of the GNU General Public License as published by the
Free Software Foundation; either version 3 of the License, or (at your
option) any later version.

The PPL is distributed in the hope that it will be useful, but WITHOUT
ANY WARRANTY; without even the implied warranty of MERCHANTABILITY or
FITNESS FOR A PARTICULAR PURPOSE.  See the GNU General Public License
for more details.

You should have received a copy of the GNU General Public License
along with this program; if not, write to the Free Software Foundation,
Inc., 51 Franklin Street, Fifth Floor, Boston, MA 02111-1307, USA.

For the most up-to-date information see the Parma Polyhedra Library
site: http://bugseng.com/products/ppl/ . */

#ifndef PPL_Generator_inlines_hh
#define PPL_Generator_inlines_hh 1

// TODO: Remove this.
// It was added to please KDevelop4.
#include "Generator.defs.hh"

namespace Parma_Polyhedra_Library {

inline bool
Generator::is_necessarily_closed() const {
  return (topology() == NECESSARILY_CLOSED);
}

inline bool
Generator::is_not_necessarily_closed() const {
  return (topology() == NOT_NECESSARILY_CLOSED);
}

inline dimension_type
Generator::space_dimension() const {
  return wrapped_expr.space_dimension();
}

inline bool
Generator::is_line_or_equality() const {
  return (kind_ == LINE_OR_EQUALITY);
}

inline bool
Generator::is_ray_or_point_or_inequality() const {
  return (kind_ == RAY_OR_POINT_OR_INEQUALITY);
}

inline Topology
Generator::topology() const {
  return topology_;
}

inline void
Generator::set_is_line_or_equality() {
  kind_ = LINE_OR_EQUALITY;
}

inline void
Generator::set_is_ray_or_point_or_inequality() {
  kind_ = RAY_OR_POINT_OR_INEQUALITY;
}

inline void
Generator::set_topology(Topology x) {
  if (topology() == x)
    return;
  if (topology() == NECESSARILY_CLOSED) {
    // Add a column for the epsilon dimension.
    expr.set_space_dimension(expr.space_dimension() + 1);
    wrapped_expr.set_hide_last(true);
  } else {
    PPL_ASSERT(expr.space_dimension() > 0);
    expr.set_space_dimension(expr.space_dimension() - 1);
    wrapped_expr.set_hide_last(false);
  }
  topology_ = x;
}

inline void
Generator::mark_as_necessarily_closed() {
  PPL_ASSERT(is_not_necessarily_closed());
  topology_ = NECESSARILY_CLOSED;
  wrapped_expr.set_hide_last(false);
}

inline void
Generator::mark_as_not_necessarily_closed() {
  PPL_ASSERT(is_necessarily_closed());
  topology_ = NOT_NECESSARILY_CLOSED;
  wrapped_expr.set_hide_last(true);
}

inline void
Generator::set_necessarily_closed() {
  set_topology(NECESSARILY_CLOSED);
}

inline void
Generator::set_not_necessarily_closed() {
  set_topology(NOT_NECESSARILY_CLOSED);
}

inline
Generator::Generator()
  : expr(),
    semi_wrapped_expr(expr),
    wrapped_expr(semi_wrapped_expr, false),
    kind_(LINE_OR_EQUALITY),
    topology_(NECESSARILY_CLOSED) {
}

inline
Generator::Generator(dimension_type space_dim)
  : expr(),
    semi_wrapped_expr(expr),
    wrapped_expr(semi_wrapped_expr, true),
    kind_(RAY_OR_POINT_OR_INEQUALITY),
    topology_(NOT_NECESSARILY_CLOSED) {
  expr.set_space_dimension(space_dim);
}

inline
Generator::Generator(dimension_type space_dim, Kind kind, Topology topology)
  : expr(),
    semi_wrapped_expr(expr),
    wrapped_expr(semi_wrapped_expr, topology == NOT_NECESSARILY_CLOSED),
    kind_(kind),
    topology_(topology) {
  expr.set_space_dimension(space_dim);
}

inline
Generator::Generator(Linear_Expression& e, Type type, Topology topology)
  : semi_wrapped_expr(expr),
    wrapped_expr(semi_wrapped_expr, topology == NOT_NECESSARILY_CLOSED),
    topology_(topology) {
  PPL_ASSERT(type != CLOSURE_POINT || topology == NOT_NECESSARILY_CLOSED);
<<<<<<< HEAD
  expr.swap(e);
  if (topology == NOT_NECESSARILY_CLOSED)
    expr.set_space_dimension(expr.space_dimension() + 1);
  if (type == LINE)
    kind_ = LINE_OR_EQUALITY;
  else
    kind_ = RAY_OR_POINT_OR_INEQUALITY;
  strong_normalize();
}

inline
Generator::Generator(Linear_Expression& e, Kind kind, Topology topology)
  : semi_wrapped_expr(expr),
    wrapped_expr(semi_wrapped_expr, topology == NOT_NECESSARILY_CLOSED),
    kind_(kind),
    topology_(topology) {
  expr.swap(e);
  if (topology == NOT_NECESSARILY_CLOSED)
    expr.set_space_dimension(expr.space_dimension() + 1);
  strong_normalize();
  PPL_ASSERT(OK());
=======
  Linear_Row::m_swap(e);
  set_flags(Flags(topology, ((type == LINE)
                             ? LINE_OR_EQUALITY
                             : RAY_OR_POINT_OR_INEQUALITY)));
>>>>>>> 39c13563
}

inline
Generator::Generator(const Generator& g)
  : expr(g.expr),
    semi_wrapped_expr(expr),
    wrapped_expr(semi_wrapped_expr, g.is_not_necessarily_closed()),
    kind_(g.kind_),
    topology_(g.topology_) {
}

inline
Generator::Generator(const Generator& g, dimension_type space_dim)
  : expr(g.expr, space_dim),
    semi_wrapped_expr(expr),
    wrapped_expr(semi_wrapped_expr, g.is_not_necessarily_closed()),
    kind_(g.kind_),
    topology_(g.topology_) {
}

inline
Generator::~Generator() {
}

inline Generator&
Generator::operator=(const Generator& g) {
  expr = g.expr;
  kind_ = g.kind_;
  topology_ = g.topology_;
  wrapped_expr.set_hide_last(is_not_necessarily_closed());
  return *this;
}

inline const Generator::Expression&
Generator::expression() const {
  return wrapped_expr;
}

inline dimension_type
Generator::max_space_dimension() {
  return Linear_Expression::max_space_dimension();
}

inline void
Generator::set_space_dimension_no_ok(dimension_type space_dim) {
  const dimension_type old_expr_space_dim = expr.space_dimension();
  if (topology() == NECESSARILY_CLOSED) {
    expr.set_space_dimension(space_dim);
  } else {
    const dimension_type old_space_dim = space_dimension();
    if (space_dim > old_space_dim) {
      expr.set_space_dimension(space_dim + 1);
      expr.swap_space_dimensions(Variable(space_dim), Variable(old_space_dim));
    } else {
      expr.swap_space_dimensions(Variable(space_dim), Variable(old_space_dim));
      expr.set_space_dimension(space_dim + 1);
    }
  }
  PPL_ASSERT(space_dimension() == space_dim);
  if (expr.space_dimension() < old_expr_space_dim)
    strong_normalize();
}

inline void
Generator::set_space_dimension(dimension_type space_dim) {
  set_space_dimension_no_ok(space_dim);
  PPL_ASSERT(OK());
}

inline void
Generator::shift_space_dimensions(Variable v, dimension_type n) {
  expr.shift_space_dimensions(v, n);
}

inline bool
Generator::is_line() const {
  return is_line_or_equality();
}

inline bool
Generator::is_ray_or_point() const {
  return is_ray_or_point_or_inequality();
}

inline bool
Generator::is_line_or_ray() const {
  return expr.inhomogeneous_term() == 0;
}

inline bool
Generator::is_ray() const {
  return is_ray_or_point() && is_line_or_ray();
}

inline Generator::Type
Generator::type() const {
  if (is_line())
    return LINE;
  if (is_line_or_ray())
    return RAY;
  if (is_necessarily_closed())
    return POINT;
  else {
    // Checking the value of the epsilon coefficient.
    if (epsilon_coefficient() == 0)
      return CLOSURE_POINT;
    else
      return POINT;
  }
}

inline bool
Generator::is_point() const {
  return type() == POINT;
}

inline bool
Generator::is_closure_point() const {
  return type() == CLOSURE_POINT;
}

inline void
Generator::set_is_line() {
  set_is_line_or_equality();
}

inline void
Generator::set_is_ray_or_point() {
  set_is_ray_or_point_or_inequality();
}

inline Coefficient_traits::const_reference
Generator::coefficient(const Variable v) const {
  if (v.space_dimension() > space_dimension())
    throw_dimension_incompatible("coefficient(v)", "v", v);
  return expr.coefficient(v);
}

inline Coefficient_traits::const_reference
Generator::divisor() const {
  Coefficient_traits::const_reference d = expr.inhomogeneous_term();
  if (!is_ray_or_point() || d == 0)
    throw_invalid_argument("divisor()",
			   "*this is neither a point nor a closure point");
  return d;
}

inline Coefficient_traits::const_reference
Generator::epsilon_coefficient() const {
  PPL_ASSERT(is_not_necessarily_closed());
  return expr.coefficient(Variable(expr.space_dimension() - 1));
}


inline void
Generator::set_epsilon_coefficient(Coefficient_traits::const_reference n) {
  PPL_ASSERT(is_not_necessarily_closed());
  expr.set_coefficient(Variable(expr.space_dimension() - 1), n);
}


inline memory_size_type
Generator::external_memory_in_bytes() const {
  return expr.external_memory_in_bytes();
}

inline memory_size_type
Generator::total_memory_in_bytes() const {
  return sizeof(*this) + external_memory_in_bytes();
}

inline void
Generator::strong_normalize() {
  expr.normalize();
  sign_normalize();
}

inline const Generator&
Generator::zero_dim_point() {
  PPL_ASSERT(zero_dim_point_p != 0);
  return *zero_dim_point_p;
}

inline const Generator&
Generator::zero_dim_closure_point() {
  PPL_ASSERT(zero_dim_closure_point_p != 0);
  return *zero_dim_closure_point_p;
}

/*! \relates Generator */
inline Generator
line(const Linear_Expression& e) {
  return Generator::line(e);
}

/*! \relates Generator */
inline Generator
ray(const Linear_Expression& e) {
  return Generator::ray(e);
}

/*! \relates Generator */
inline Generator
point(const Linear_Expression& e, Coefficient_traits::const_reference d) {
  return Generator::point(e, d);
}

/*! \relates Generator */
inline Generator
closure_point(const Linear_Expression& e,
	      Coefficient_traits::const_reference d) {
  return Generator::closure_point(e, d);
}

/*! \relates Generator */
inline bool
operator==(const Generator& x, const Generator& y) {
  return x.is_equivalent_to(y);
}

/*! \relates Generator */
inline bool
operator!=(const Generator& x, const Generator& y) {
  return !x.is_equivalent_to(y);
}

inline void
Generator::ascii_dump(std::ostream& s) const {

  expr.ascii_dump(s);

  s << " ";
  
  switch (type()) {
  case Generator::LINE:
    s << "L ";
    break;
  case Generator::RAY:
    s << "R ";
    break;
  case Generator::POINT:
    s << "P ";
    break;
  case Generator::CLOSURE_POINT:
    s << "C ";
    break;
  }
  if (is_necessarily_closed())
    s << "(C)";
  else
    s << "(NNC)";
  s << "\n";
}

inline bool
Generator::ascii_load(std::istream& s) {
  std::string str;

  expr.ascii_load(s);

  if (!(s >> str))
    return false;
  if (str == "L")
    set_is_line();
  else if (str == "R" || str == "P" || str == "C")
    set_is_ray_or_point();
  else
    return false;

  std::string str2;

  if (!(s >> str2))
    return false;
  if (str2 == "(C)") {
    if (is_not_necessarily_closed())
      // TODO: Avoid using the mark_as_*() methods if possible.
      mark_as_necessarily_closed();
  } else
    if (str2 == "(NNC)") {
      if (is_necessarily_closed())
        // TODO: Avoid using the mark_as_*() methods if possible.
        mark_as_not_necessarily_closed();
    } else
      return false;

  // Checking for equality of actual and declared types.
  switch (type()) {
  case Generator::LINE:
    if (str != "L")
  return false;
    break;
  case Generator::RAY:
    if (str != "R")
  return false;
    break;
  case Generator::POINT:
    if (str != "P")
  return false;
    break;
  case Generator::CLOSURE_POINT:
    if (str != "C")
  return false;
    break;
  }

  return true;
}

inline void
<<<<<<< HEAD
Generator::swap(Generator& y) {
  expr.swap(y.expr);
  std::swap(kind_, y.kind_);
  std::swap(topology_, y.topology_);
  wrapped_expr.set_hide_last(is_not_necessarily_closed());
  y.wrapped_expr.set_hide_last(y.is_not_necessarily_closed());
=======
Generator::m_swap(Generator& y) {
  Linear_Row::m_swap(y);
>>>>>>> 39c13563
}

#ifdef PPL_DOXYGEN_INCLUDE_IMPLEMENTATION_DETAILS
/*! \relates Generator */
#endif // defined(PPL_DOXYGEN_INCLUDE_IMPLEMENTATION_DETAILS)
template <typename Specialization, typename Temp, typename To>
inline bool
l_m_distance_assign(Checked_Number<To, Extended_Number_Policy>& r,
		    const Generator& x,
		    const Generator& y,
		    const Rounding_Dir dir,
		    Temp& tmp0,
		    Temp& tmp1,
		    Temp& tmp2) {
  // Generator kind compatibility check: we only compute distances
  // between (closure) points.
  if (x.is_line_or_ray() || y.is_line_or_ray())
    return false;
  const dimension_type x_space_dim = x.space_dimension();
  // Dimension-compatibility check.
  if (x_space_dim != y.space_dimension())
    return false;

  // All zero-dim generators have distance zero.
  if (x_space_dim == 0) {
    assign_r(r, 0, ROUND_NOT_NEEDED);
    return true;
  }

  PPL_DIRTY_TEMP(mpq_class, x_coord);
  PPL_DIRTY_TEMP(mpq_class, y_coord);
  PPL_DIRTY_TEMP(mpq_class, x_div);
  PPL_DIRTY_TEMP(mpq_class, y_div);
  assign_r(x_div, x.divisor(), ROUND_NOT_NEEDED);
  assign_r(y_div, y.divisor(), ROUND_NOT_NEEDED);

  assign_r(tmp0, 0, ROUND_NOT_NEEDED);
  // TODO: This loop can be optimized more, if needed.
  for (dimension_type i = x_space_dim; i-- > 0; ) {
    assign_r(x_coord, x.coefficient(Variable(i)), ROUND_NOT_NEEDED);
    div_assign_r(x_coord, x_coord, x_div, ROUND_NOT_NEEDED);
    assign_r(y_coord, y.coefficient(Variable(i)), ROUND_NOT_NEEDED);
    div_assign_r(y_coord, y_coord, y_div, ROUND_NOT_NEEDED);
    const Temp* tmp1p;
    const Temp* tmp2p;

    if (x_coord > y_coord) {
      maybe_assign(tmp1p, tmp1, x_coord, dir);
      maybe_assign(tmp2p, tmp2, y_coord, inverse(dir));
    }
    else {
      maybe_assign(tmp1p, tmp1, y_coord, dir);
      maybe_assign(tmp2p, tmp2, x_coord, inverse(dir));
    }
    sub_assign_r(tmp1, *tmp1p, *tmp2p, dir);
    PPL_ASSERT(sgn(tmp1) >= 0);
    Specialization::combine(tmp0, tmp1, dir);
  }
  Specialization::finalize(tmp0, dir);
  assign_r(r, tmp0, dir);
  return true;
}

/*! \relates Generator */
template <typename Temp, typename To>
inline bool
rectilinear_distance_assign(Checked_Number<To, Extended_Number_Policy>& r,
			    const Generator& x,
			    const Generator& y,
			    const Rounding_Dir dir,
			    Temp& tmp0,
			    Temp& tmp1,
			    Temp& tmp2) {
  return l_m_distance_assign<Rectilinear_Distance_Specialization<Temp> >
    (r, x, y, dir, tmp0, tmp1, tmp2);
}

/*! \relates Generator */
template <typename Temp, typename To>
inline bool
rectilinear_distance_assign(Checked_Number<To, Extended_Number_Policy>& r,
			    const Generator& x,
			    const Generator& y,
			    const Rounding_Dir dir) {
  typedef Checked_Number<Temp, Extended_Number_Policy> Checked_Temp;
  PPL_DIRTY_TEMP(Checked_Temp, tmp0);
  PPL_DIRTY_TEMP(Checked_Temp, tmp1);
  PPL_DIRTY_TEMP(Checked_Temp, tmp2);
  return rectilinear_distance_assign(r, x, y, dir, tmp0, tmp1, tmp2);
}

/*! \relates Generator */
template <typename To>
inline bool
rectilinear_distance_assign(Checked_Number<To, Extended_Number_Policy>& r,
			    const Generator& x,
			    const Generator& y,
			    const Rounding_Dir dir) {
  return rectilinear_distance_assign<To, To>(r, x, y, dir);
}

/*! \relates Generator */
template <typename Temp, typename To>
inline bool
euclidean_distance_assign(Checked_Number<To, Extended_Number_Policy>& r,
			  const Generator& x,
			  const Generator& y,
			  const Rounding_Dir dir,
			  Temp& tmp0,
			  Temp& tmp1,
			  Temp& tmp2) {
  return l_m_distance_assign<Euclidean_Distance_Specialization<Temp> >
    (r, x, y, dir, tmp0, tmp1, tmp2);
}

/*! \relates Generator */
template <typename Temp, typename To>
inline bool
euclidean_distance_assign(Checked_Number<To, Extended_Number_Policy>& r,
			  const Generator& x,
			  const Generator& y,
			  const Rounding_Dir dir) {
  typedef Checked_Number<Temp, Extended_Number_Policy> Checked_Temp;
  PPL_DIRTY_TEMP(Checked_Temp, tmp0);
  PPL_DIRTY_TEMP(Checked_Temp, tmp1);
  PPL_DIRTY_TEMP(Checked_Temp, tmp2);
  return euclidean_distance_assign(r, x, y, dir, tmp0, tmp1, tmp2);
}

/*! \relates Generator */
template <typename To>
inline bool
euclidean_distance_assign(Checked_Number<To, Extended_Number_Policy>& r,
			  const Generator& x,
			  const Generator& y,
			  const Rounding_Dir dir) {
  return euclidean_distance_assign<To, To>(r, x, y, dir);
}

/*! \relates Generator */
template <typename Temp, typename To>
inline bool
l_infinity_distance_assign(Checked_Number<To, Extended_Number_Policy>& r,
			   const Generator& x,
			   const Generator& y,
			   const Rounding_Dir dir,
			   Temp& tmp0,
			   Temp& tmp1,
			   Temp& tmp2) {
  return l_m_distance_assign<L_Infinity_Distance_Specialization<Temp> >
    (r, x, y, dir, tmp0, tmp1, tmp2);
}

/*! \relates Generator */
template <typename Temp, typename To>
inline bool
l_infinity_distance_assign(Checked_Number<To, Extended_Number_Policy>& r,
			   const Generator& x,
			   const Generator& y,
			   const Rounding_Dir dir) {
  typedef Checked_Number<Temp, Extended_Number_Policy> Checked_Temp;
  PPL_DIRTY_TEMP(Checked_Temp, tmp0);
  PPL_DIRTY_TEMP(Checked_Temp, tmp1);
  PPL_DIRTY_TEMP(Checked_Temp, tmp2);
  return l_infinity_distance_assign(r, x, y, dir, tmp0, tmp1, tmp2);
}

/*! \relates Generator */
template <typename To>
inline bool
l_infinity_distance_assign(Checked_Number<To, Extended_Number_Policy>& r,
			   const Generator& x,
			   const Generator& y,
			   const Rounding_Dir dir) {
  return l_infinity_distance_assign<To, To>(r, x, y, dir);
}

/*! \relates Generator */
inline void
swap(Generator& x, Generator& y) {
  x.m_swap(y);
}

} // namespace Parma_Polyhedra_Library

#endif // !defined(PPL_Generator_inlines_hh)<|MERGE_RESOLUTION|>--- conflicted
+++ resolved
@@ -145,8 +145,7 @@
     wrapped_expr(semi_wrapped_expr, topology == NOT_NECESSARILY_CLOSED),
     topology_(topology) {
   PPL_ASSERT(type != CLOSURE_POINT || topology == NOT_NECESSARILY_CLOSED);
-<<<<<<< HEAD
-  expr.swap(e);
+  swap(expr, e);
   if (topology == NOT_NECESSARILY_CLOSED)
     expr.set_space_dimension(expr.space_dimension() + 1);
   if (type == LINE)
@@ -162,17 +161,11 @@
     wrapped_expr(semi_wrapped_expr, topology == NOT_NECESSARILY_CLOSED),
     kind_(kind),
     topology_(topology) {
-  expr.swap(e);
+  swap(expr, e);
   if (topology == NOT_NECESSARILY_CLOSED)
     expr.set_space_dimension(expr.space_dimension() + 1);
   strong_normalize();
   PPL_ASSERT(OK());
-=======
-  Linear_Row::m_swap(e);
-  set_flags(Flags(topology, ((type == LINE)
-                             ? LINE_OR_EQUALITY
-                             : RAY_OR_POINT_OR_INEQUALITY)));
->>>>>>> 39c13563
 }
 
 inline
@@ -482,17 +475,13 @@
 }
 
 inline void
-<<<<<<< HEAD
-Generator::swap(Generator& y) {
-  expr.swap(y.expr);
-  std::swap(kind_, y.kind_);
-  std::swap(topology_, y.topology_);
+Generator::m_swap(Generator& y) {
+  using std::swap;
+  swap(expr, y.expr);
+  swap(kind_, y.kind_);
+  swap(topology_, y.topology_);
   wrapped_expr.set_hide_last(is_not_necessarily_closed());
   y.wrapped_expr.set_hide_last(y.is_not_necessarily_closed());
-=======
-Generator::m_swap(Generator& y) {
-  Linear_Row::m_swap(y);
->>>>>>> 39c13563
 }
 
 #ifdef PPL_DOXYGEN_INCLUDE_IMPLEMENTATION_DETAILS
