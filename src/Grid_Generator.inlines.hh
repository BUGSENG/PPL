/* Grid Generator class implementation: inline functions.
   Copyright (C) 2001-2010 Roberto Bagnara <bagnara@cs.unipr.it>
   Copyright (C) 2010-2012 BUGSENG srl (http://bugseng.com)

This file is part of the Parma Polyhedra Library (PPL).

The PPL is free software; you can redistribute it and/or modify it
under the terms of the GNU General Public License as published by the
Free Software Foundation; either version 3 of the License, or (at your
option) any later version.

The PPL is distributed in the hope that it will be useful, but WITHOUT
ANY WARRANTY; without even the implied warranty of MERCHANTABILITY or
FITNESS FOR A PARTICULAR PURPOSE.  See the GNU General Public License
for more details.

You should have received a copy of the GNU General Public License
along with this program; if not, write to the Free Software Foundation,
Inc., 51 Franklin Street, Fifth Floor, Boston, MA 02111-1307, USA.

For the most up-to-date information see the Parma Polyhedra Library
site: http://bugseng.com/products/ppl/ . */

#ifndef PPL_Grid_Generator_inlines_hh
#define PPL_Grid_Generator_inlines_hh 1

namespace Parma_Polyhedra_Library {

inline bool
Grid_Generator::is_necessarily_closed() const {
  return true;
}

inline bool
Grid_Generator::is_not_necessarily_closed() const {
  return false;
}

inline bool
Grid_Generator::is_line_or_equality() const {
  return (kind_ == LINE_OR_EQUALITY);
}

inline bool
Grid_Generator::is_ray_or_point_or_inequality() const {
  return (kind_ == RAY_OR_POINT_OR_INEQUALITY);
}

inline Topology
Grid_Generator::topology() const {
  return NECESSARILY_CLOSED;
}

inline void
Grid_Generator::set_is_line_or_equality() {
  kind_ = LINE_OR_EQUALITY;
}

inline void
Grid_Generator::set_is_ray_or_point_or_inequality() {
  kind_ = RAY_OR_POINT_OR_INEQUALITY;
}

inline void
Grid_Generator::set_topology(Topology x) {
  used(x);
  PPL_ASSERT(x == NECESSARILY_CLOSED);
}

inline void
Grid_Generator::set_necessarily_closed() {
  set_topology(NECESSARILY_CLOSED);
}

inline void
Grid_Generator::set_not_necessarily_closed() {
  set_topology(NOT_NECESSARILY_CLOSED);
}

inline
Grid_Generator::Grid_Generator(Linear_Expression& e, Type type)
  : semi_wrapped_expr(expr), wrapped_expr(semi_wrapped_expr, true) {
  swap(expr, e);
  if (type == LINE)
    kind_ = LINE_OR_EQUALITY;
  else
    kind_ = RAY_OR_POINT_OR_INEQUALITY;
  PPL_ASSERT(OK());
}

inline
Grid_Generator::Grid_Generator(Representation r)
  : expr(Coefficient_one(), r),
    semi_wrapped_expr(expr),
    wrapped_expr(semi_wrapped_expr, true),
    kind_(RAY_OR_POINT_OR_INEQUALITY) {
  expr.set_space_dimension(1);
  PPL_ASSERT(OK());
}

inline
Grid_Generator::Grid_Generator(const Grid_Generator& g)
  : expr(g.expr),
    semi_wrapped_expr(expr),
    wrapped_expr(semi_wrapped_expr, true),
    kind_(g.kind_) {
}

inline
Grid_Generator::Grid_Generator(const Grid_Generator& g, Representation r)
  : expr(g.expr, r),
    semi_wrapped_expr(expr),
    wrapped_expr(semi_wrapped_expr, true),
    kind_(g.kind_) {
}

inline
Grid_Generator::Grid_Generator(dimension_type space_dim, Kind kind,
                               Topology topology, Representation r)
  : expr(r),
    semi_wrapped_expr(expr),
    wrapped_expr(semi_wrapped_expr, true),
    kind_(kind) {
  used(topology);
  PPL_ASSERT(topology == NECESSARILY_CLOSED);
  expr.set_space_dimension(space_dim + 1);
  PPL_ASSERT(space_dimension() == space_dim);
}

inline
Grid_Generator::Grid_Generator(const Grid_Generator& g,
                               dimension_type space_dim)
  : expr(g.expr, space_dim + 1),
    semi_wrapped_expr(expr),
    wrapped_expr(semi_wrapped_expr, true),
    kind_(g.kind_) {
  PPL_ASSERT(OK());
  PPL_ASSERT(space_dimension() == space_dim);
}

inline
Grid_Generator::Grid_Generator(const Grid_Generator& g,
                               dimension_type space_dim, Representation r)
  : expr(g.expr, space_dim + 1, r),
    semi_wrapped_expr(expr),
    wrapped_expr(semi_wrapped_expr, true),
    kind_(g.kind_) {
  PPL_ASSERT(OK());
  PPL_ASSERT(space_dimension() == space_dim);
}

inline
Grid_Generator::~Grid_Generator() {
}

inline const Grid_Generator::Expression&
Grid_Generator::expression() const {
  return wrapped_expr;
}

inline Representation
Grid_Generator::representation() const {
  return expr.representation();
}

inline void
Grid_Generator::set_representation(Representation r) {
  expr.set_representation(r);
}

inline dimension_type
Grid_Generator::max_space_dimension() {
  return Linear_Expression::max_space_dimension() - 1;
}

inline dimension_type
Grid_Generator::space_dimension() const {
  return wrapped_expr.space_dimension();
}

inline void
Grid_Generator::set_space_dimension(dimension_type space_dim) {
  const dimension_type old_space_dim = space_dimension();
  if (space_dim > old_space_dim) {
    expr.set_space_dimension(space_dim + 1);
    expr.swap_space_dimensions(Variable(space_dim), Variable(old_space_dim));
  } else {
    expr.swap_space_dimensions(Variable(space_dim), Variable(old_space_dim));
    expr.set_space_dimension(space_dim + 1);
  }
  PPL_ASSERT(space_dimension() == space_dim);
}

inline void
Grid_Generator::set_space_dimension_no_ok(dimension_type space_dim) {
  set_space_dimension(space_dim);
}

inline void
Grid_Generator::shift_space_dimensions(Variable v, dimension_type n) {
  expr.shift_space_dimensions(v, n);
}

inline Grid_Generator::Type
Grid_Generator::type() const {
  if (is_line())
    return LINE;
<<<<<<< HEAD
  return is_point() ? POINT : PARAMETER;
=======
  case Generator::CLOSURE_POINT:
  default:
    PPL_UNREACHABLE;
  }
>>>>>>> 3a65ba18
}

inline bool
Grid_Generator::is_line() const {
  return is_line_or_equality();
}

inline bool
Grid_Generator::is_parameter() const {
  return is_parameter_or_point() && is_line_or_parameter();
}

inline bool
Grid_Generator::is_line_or_parameter() const {
  return expr.inhomogeneous_term() == 0;
}

inline bool
Grid_Generator::is_point() const {
  return !is_line_or_parameter();
}

inline bool
Grid_Generator::is_parameter_or_point() const {
  return is_ray_or_point_or_inequality();
}

inline void
Grid_Generator::set_divisor(Coefficient_traits::const_reference d) {
  PPL_ASSERT(!is_line());
  if (is_line_or_parameter())
    expr.set_coefficient(Variable(space_dimension()), d);
  else
    expr.set_inhomogeneous_term(d);
}

inline Coefficient_traits::const_reference
Grid_Generator::divisor() const {
  if (is_line())
    throw_invalid_argument("divisor()", "*this is a line");
  if (is_line_or_parameter())
    return expr.coefficient(Variable(space_dimension()));
  else
    return expr.inhomogeneous_term();
}

inline bool
Grid_Generator::is_equal_at_dimension(dimension_type dim,
				      const Grid_Generator& y) const {
  const Grid_Generator& x = *this;
  return x.expr.get(dim) * y.divisor() == y.expr.get(dim) * x.divisor();
}

inline void
Grid_Generator::set_is_line() {
  set_is_line_or_equality();
}

inline void
Grid_Generator::set_is_parameter_or_point() {
  set_is_ray_or_point_or_inequality();
}

inline Grid_Generator&
Grid_Generator::operator=(const Grid_Generator& g) {
  Grid_Generator tmp = g;
  swap(*this, tmp);

  return *this;
}

inline Coefficient_traits::const_reference
Grid_Generator::coefficient(const Variable v) const {
  if (v.space_dimension() > space_dimension())
    throw_dimension_incompatible("coefficient(v)", "v", v);
  return expr.coefficient(v);
}

inline memory_size_type
Grid_Generator::total_memory_in_bytes() const {
  return sizeof(*this) + external_memory_in_bytes();
}

inline memory_size_type
Grid_Generator::external_memory_in_bytes() const {
  return expr.external_memory_in_bytes();
}

inline const Grid_Generator&
Grid_Generator::zero_dim_point() {
  PPL_ASSERT(zero_dim_point_p != 0);
  return *zero_dim_point_p;
}

inline void
Grid_Generator::strong_normalize() {
  PPL_ASSERT(!is_parameter());
  expr.normalize();
  sign_normalize();
}

inline void
Grid_Generator::m_swap(Grid_Generator& y) {
  using std::swap;
  swap(expr, y.expr);
  swap(kind_, y.kind_);
  // No need to modify wrapped_expr here.
}

/*! \relates Grid_Generator */
inline bool
operator==(const Grid_Generator& x, const Grid_Generator& y) {
  return x.is_equivalent_to(y);
}

/*! \relates Grid_Generator */
inline bool
operator!=(const Grid_Generator& x, const Grid_Generator& y) {
  return !(x == y);
}

/*! \relates Grid_Generator */
inline Grid_Generator
grid_line(const Linear_Expression& e, Representation r) {
  return Grid_Generator::grid_line(e, r);
}

/*! \relates Grid_Generator */
inline Grid_Generator
parameter(const Linear_Expression& e,
          Coefficient_traits::const_reference d, Representation r) {
  return Grid_Generator::parameter(e, d, r);
}

/*! \relates Grid_Generator */
inline Grid_Generator
parameter(Representation r) {
  return Grid_Generator::parameter(r);
}

/*! \relates Grid_Generator */
inline Grid_Generator
parameter(const Linear_Expression& e, Representation r) {
  return Grid_Generator::parameter(e, r);
}

/*! \relates Grid_Generator */
inline Grid_Generator
grid_point(const Linear_Expression& e,
           Coefficient_traits::const_reference d, Representation r) {
  return Grid_Generator::grid_point(e, d, r);
}

/*! \relates Grid_Generator */
inline Grid_Generator
grid_point(Representation r) {
  return Grid_Generator::grid_point(r);
}

/*! \relates Grid_Generator */
inline Grid_Generator
grid_point(const Linear_Expression& e, Representation r) {
  return Grid_Generator::grid_point(e, r);
}

/*! \relates Grid_Generator */
inline void
swap(Grid_Generator& x, Grid_Generator& y) {
  x.m_swap(y);
}

} // namespace Parma_Polyhedra_Library

#endif // !defined(PPL_Grid_Generator_inlines_hh)<|MERGE_RESOLUTION|>--- conflicted
+++ resolved
@@ -205,14 +205,7 @@
 Grid_Generator::type() const {
   if (is_line())
     return LINE;
-<<<<<<< HEAD
   return is_point() ? POINT : PARAMETER;
-=======
-  case Generator::CLOSURE_POINT:
-  default:
-    PPL_UNREACHABLE;
-  }
->>>>>>> 3a65ba18
 }
 
 inline bool
