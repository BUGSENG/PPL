/* Grid Generator class implementation: inline functions.
   Copyright (C) 2001-2010 Roberto Bagnara <bagnara@cs.unipr.it>
   Copyright (C) 2010-2011 BUGSENG srl (http://bugseng.com)

This file is part of the Parma Polyhedra Library (PPL).

The PPL is free software; you can redistribute it and/or modify it
under the terms of the GNU General Public License as published by the
Free Software Foundation; either version 3 of the License, or (at your
option) any later version.

The PPL is distributed in the hope that it will be useful, but WITHOUT
ANY WARRANTY; without even the implied warranty of MERCHANTABILITY or
FITNESS FOR A PARTICULAR PURPOSE.  See the GNU General Public License
for more details.

You should have received a copy of the GNU General Public License
along with this program; if not, write to the Free Software Foundation,
Inc., 51 Franklin Street, Fifth Floor, Boston, MA 02111-1307, USA.

For the most up-to-date information see the Parma Polyhedra Library
site: http://bugseng.com/products/ppl/ . */

#ifndef PPL_Grid_Generator_inlines_hh
#define PPL_Grid_Generator_inlines_hh 1

// TODO: Remove this.
// It was added to please KDevelop4.
#include "Grid_Generator.defs.hh"

namespace Parma_Polyhedra_Library {

inline bool
Grid_Generator::is_necessarily_closed() const {
  return true;
}

inline bool
Grid_Generator::is_not_necessarily_closed() const {
  return false;
}

inline bool
Grid_Generator::is_line_or_equality() const {
  return (kind_ == LINE_OR_EQUALITY);
}

inline bool
Grid_Generator::is_ray_or_point_or_inequality() const {
  return (kind_ == RAY_OR_POINT_OR_INEQUALITY);
}

inline Topology
Grid_Generator::topology() const {
  return NECESSARILY_CLOSED;
}

inline void
Grid_Generator::set_is_line_or_equality() {
  kind_ = LINE_OR_EQUALITY;
}

inline void
Grid_Generator::set_is_ray_or_point_or_inequality() {
  kind_ = RAY_OR_POINT_OR_INEQUALITY;
}

inline void
Grid_Generator::set_topology(Topology x) {
  PPL_ASSERT(x == NECESSARILY_CLOSED);
}

inline void
Grid_Generator::set_necessarily_closed() {
  set_topology(NECESSARILY_CLOSED);
}

inline void
Grid_Generator::set_not_necessarily_closed() {
  set_topology(NOT_NECESSARILY_CLOSED);
}

inline
Grid_Generator::Grid_Generator(Linear_Expression& e, Type type)
  : semi_wrapped_expr(expr), wrapped_expr(semi_wrapped_expr, true) {
  expr.swap(e);
  if (type == LINE)
    kind_ = LINE_OR_EQUALITY;
  else
    kind_ = RAY_OR_POINT_OR_INEQUALITY;
  PPL_ASSERT(OK());
}

inline
Grid_Generator::Grid_Generator()
  : expr(),
    semi_wrapped_expr(expr),
    wrapped_expr(semi_wrapped_expr, true),
    kind_(LINE_OR_EQUALITY) {
}

inline
Grid_Generator::Grid_Generator(const Grid_Generator& g)
  : expr(g.expr),
    semi_wrapped_expr(expr),
    wrapped_expr(semi_wrapped_expr, true),
    kind_(g.kind_) {
}

inline
Grid_Generator::Grid_Generator(dimension_type space_dim, Kind kind, Topology topology)
  : expr(),
    semi_wrapped_expr(expr),
    wrapped_expr(semi_wrapped_expr, true),
    kind_(kind) {
  PPL_ASSERT(topology == NECESSARILY_CLOSED);
  expr.set_space_dimension(space_dim);
}

inline
<<<<<<< HEAD
Grid_Generator::Grid_Generator(const Grid_Generator& g, dimension_type space_dim)
  : expr(g.expr, space_dim),
    semi_wrapped_expr(expr),
    wrapped_expr(semi_wrapped_expr, true),
    kind_(g.kind_) {
=======
Grid_Generator::Grid_Generator(Generator g)
  : Generator(Generator::point()) {
  Generator::m_swap(g);
>>>>>>> 39c13563
}

inline
Grid_Generator::~Grid_Generator() {
}

inline const Grid_Generator::Expression&
Grid_Generator::expression() const {
  return wrapped_expr;
}

inline dimension_type
Grid_Generator::max_space_dimension() {
  return Linear_Expression::max_space_dimension() - 1;
}

inline dimension_type
Grid_Generator::space_dimension() const {
  return wrapped_expr.space_dimension();
}

inline void
Grid_Generator::set_space_dimension(dimension_type space_dim) {
  const dimension_type old_space_dim = space_dimension();
  if (space_dim > old_space_dim) {
    expr.set_space_dimension(space_dim + 1);
    expr.swap_space_dimensions(Variable(space_dim), Variable(old_space_dim));
  } else {
    expr.swap_space_dimensions(Variable(space_dim), Variable(old_space_dim));
    expr.set_space_dimension(space_dim + 1);
  }
  PPL_ASSERT(space_dimension() == space_dim);
}

inline void
Grid_Generator::set_space_dimension_no_ok(dimension_type space_dim) {
  set_space_dimension(space_dim);
}

inline void
Grid_Generator::shift_space_dimensions(Variable v, dimension_type n) {
  expr.shift_space_dimensions(v, n);
}

inline Grid_Generator::Type
Grid_Generator::type() const {
  if (is_line())
    return LINE;
  return is_point() ? POINT : PARAMETER;
}

inline bool
Grid_Generator::is_line() const {
  return is_line_or_equality();
}

inline bool
Grid_Generator::is_parameter() const {
  return is_parameter_or_point() && is_line_or_parameter();
}

inline bool
Grid_Generator::is_line_or_parameter() const {
  return expr.inhomogeneous_term() == 0;
}

inline bool
Grid_Generator::is_point() const {
  return !is_line_or_parameter();
}

inline bool
Grid_Generator::is_parameter_or_point() const {
  return is_ray_or_point_or_inequality();
}

inline void
Grid_Generator::set_divisor(Coefficient_traits::const_reference d) {
  PPL_ASSERT(!is_line());
  if (is_line_or_parameter())
    expr.set_coefficient(Variable(space_dimension()), d);
  else
    expr.set_inhomogeneous_term(d);
}

inline Coefficient_traits::const_reference
Grid_Generator::divisor() const {
  if (is_line())
    throw_invalid_argument("divisor()", "*this is a line");
  if (is_line_or_parameter())
    return expr.coefficient(Variable(space_dimension()));
  else
    return expr.inhomogeneous_term();
}

inline bool
Grid_Generator::is_equal_at_dimension(dimension_type dim,
				      const Grid_Generator& y) const {
  const Grid_Generator& x = *this;
  return x.expr.get(dim) * y.divisor() == y.expr.get(dim) * x.divisor();
}

inline void
Grid_Generator::set_is_line() {
  set_is_line_or_equality();
}

inline void
Grid_Generator::set_is_parameter_or_point() {
  set_is_ray_or_point_or_inequality();
}

inline Grid_Generator&
Grid_Generator::operator=(const Grid_Generator& g) {
  expr = g.expr;
  kind_ = g.kind_;
  // No need to modify wrapped_expr here.
  return *this;
}

inline Coefficient_traits::const_reference
Grid_Generator::coefficient(const Variable v) const {
  if (v.space_dimension() > space_dimension())
    throw_dimension_incompatible("coefficient(v)", "v", v);
  return expr.coefficient(v);
}

inline memory_size_type
Grid_Generator::total_memory_in_bytes() const {
  return sizeof(*this) + external_memory_in_bytes();
}

inline memory_size_type
Grid_Generator::external_memory_in_bytes() const {
  return expr.external_memory_in_bytes();
}

inline const Grid_Generator&
Grid_Generator::zero_dim_point() {
  PPL_ASSERT(zero_dim_point_p != 0);
  return *zero_dim_point_p;
}

inline void
Grid_Generator::strong_normalize() {
  PPL_ASSERT(!is_parameter());
  expr.normalize();
  sign_normalize();
}

inline void
<<<<<<< HEAD
Grid_Generator::swap(Grid_Generator& y) {
  expr.swap(y.expr);
  std::swap(kind_, y.kind_);
  // No need to modify wrapped_expr here.
=======
Grid_Generator::m_swap(Grid_Generator& y) {
  Generator::m_swap(y);
>>>>>>> 39c13563
}

/*! \relates Grid_Generator */
inline bool
operator==(const Grid_Generator& x, const Grid_Generator& y) {
  return x.is_equivalent_to(y);
}

/*! \relates Grid_Generator */
inline bool
operator!=(const Grid_Generator& x, const Grid_Generator& y) {
  return !(x == y);
}

/*! \relates Grid_Generator */
inline Grid_Generator
grid_line(const Linear_Expression& e) {
  return Grid_Generator::grid_line(e);
}

/*! \relates Grid_Generator */
inline Grid_Generator
parameter(const Linear_Expression& e,
	  Coefficient_traits::const_reference d) {
  return Grid_Generator::parameter(e, d);
}

/*! \relates Grid_Generator */
inline Grid_Generator
grid_point(const Linear_Expression& e,
	   Coefficient_traits::const_reference d) {
  return Grid_Generator::grid_point(e, d);
}

/*! \relates Grid_Generator */
inline void
swap(Grid_Generator& x, Grid_Generator& y) {
  x.m_swap(y);
}

} // namespace Parma_Polyhedra_Library

#endif // !defined(PPL_Grid_Generator_inlines_hh)<|MERGE_RESOLUTION|>--- conflicted
+++ resolved
@@ -83,7 +83,7 @@
 inline
 Grid_Generator::Grid_Generator(Linear_Expression& e, Type type)
   : semi_wrapped_expr(expr), wrapped_expr(semi_wrapped_expr, true) {
-  expr.swap(e);
+  swap(expr, e);
   if (type == LINE)
     kind_ = LINE_OR_EQUALITY;
   else
@@ -118,17 +118,11 @@
 }
 
 inline
-<<<<<<< HEAD
 Grid_Generator::Grid_Generator(const Grid_Generator& g, dimension_type space_dim)
   : expr(g.expr, space_dim),
     semi_wrapped_expr(expr),
     wrapped_expr(semi_wrapped_expr, true),
     kind_(g.kind_) {
-=======
-Grid_Generator::Grid_Generator(Generator g)
-  : Generator(Generator::point()) {
-  Generator::m_swap(g);
->>>>>>> 39c13563
 }
 
 inline
@@ -280,15 +274,11 @@
 }
 
 inline void
-<<<<<<< HEAD
-Grid_Generator::swap(Grid_Generator& y) {
-  expr.swap(y.expr);
-  std::swap(kind_, y.kind_);
+Grid_Generator::m_swap(Grid_Generator& y) {
+  using std::swap;
+  swap(expr, y.expr);
+  swap(kind_, y.kind_);
   // No need to modify wrapped_expr here.
-=======
-Grid_Generator::m_swap(Grid_Generator& y) {
-  Generator::m_swap(y);
->>>>>>> 39c13563
 }
 
 /*! \relates Grid_Generator */
