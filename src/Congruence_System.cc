--- conflicted
+++ resolved
@@ -120,34 +120,12 @@
 
 void
 PPL::Congruence_System::insert(const Constraint& c) {
-<<<<<<< HEAD
   if (c.space_dimension() > space_dimension())
     set_space_dimension(c.space_dimension());
   Congruence cg(c, space_dimension());
   cg.strong_normalize();
   rows.resize(num_rows() + 1);
   std::swap(cg, rows.back());
-=======
-  const dimension_type cg_size = c.space_dimension() + 2;
-  const dimension_type old_num_columns = num_columns();
-  if (cg_size < old_num_columns) {
-    // Create a congruence of the required size from `c'.
-    Congruence cg(c, old_num_columns, row_capacity);
-    add_recycled_row(cg);
-  }
-  else {
-    if (cg_size > old_num_columns) {
-      // Resize the system, if necessary.
-      add_zero_columns(cg_size - old_num_columns);
-      if (!has_no_rows())
-	// Move the moduli to the last column.
-	swap_columns(old_num_columns - 1, cg_size - 1);
-    }
-    Congruence cg(c, cg_size, row_capacity);
-    add_recycled_row(cg);
-  }
-  (*this)[rows.size()-1].strong_normalize();
->>>>>>> 95285ecc
 
   PPL_ASSERT(OK());
 }
@@ -160,19 +138,8 @@
     set_space_dimension(cgs.space_dimension());
   rows.resize(old_num_rows + cgs_num_rows);
   for (dimension_type i = cgs_num_rows; i-- > 0; ) {
-<<<<<<< HEAD
     cgs.rows[i].set_space_dimension(space_dimension());
     std::swap(cgs.rows[i], rows[old_num_rows + i]);
-=======
-    // Swap one coefficient at a time into the newly added rows, instead
-    // of swapping each entire row.  This ensures that the added rows
-    // have the same capacities as the existing rows.
-    Congruence& new_cg = (*this)[old_num_rows + i];
-    Congruence& old_cg = cgs[i];
-    for (dimension_type j = cgs_num_columns; j-- > 0; )
-      std::swap(new_cg[j], old_cg[j]);
-    std::swap(new_cg[mod_index], old_cg[cgs_num_columns]); // Modulus.
->>>>>>> 95285ecc
   }
   cgs.clear();
 
@@ -226,52 +193,20 @@
 
     // Represent every row using the LCM as the modulus.
     PPL_DIRTY_TEMP_COEFFICIENT(factor);
-<<<<<<< HEAD
     for (row = num_rows(); row-- > 0; ) {
-      const Coefficient& modulus = operator[](row).modulus();
+      const Coefficient& modulus = cgs[row].modulus();
       if (modulus <= 0 || modulus == lcm)
 	continue;
       exact_div_assign(factor, lcm, modulus);
       rows[row].scale(factor);
-=======
-    dimension_type row_size = cgs[0].size();
-    for (row = cgs.num_rows(); row-- > 0; ) {
-      Congruence& cgs_row = cgs[row];
-      const Coefficient& modulus = cgs_row.modulus();
-      if (modulus <= 0 || modulus == lcm)
-	continue;
-      exact_div_assign(factor, lcm, modulus);
-      for (dimension_type col = row_size; col-- > 0; ) {
-	cgs_row[col] *= factor;
-      }
-      cgs_row[row_size-1] = lcm;
->>>>>>> 95285ecc
-    }
-  }
-  PPL_ASSERT(OK());
-}
-
-bool
-<<<<<<< HEAD
+    }
+  }
+  PPL_ASSERT(OK());
+}
+
+bool
 PPL::Congruence_System::is_equal_to(const Congruence_System& cgs) const {
   return (*this) == cgs;
-=======
-PPL::Congruence_System::is_equal_to(const Congruence_System& y) const {
-  const Congruence_System& x = *this;
-  if (x.num_rows() != y.num_rows())
-    return false;
-
-  for (dimension_type row = y.num_rows(); row-- > 0; ) {
-    const Congruence& x_row = x[row];
-    const Congruence& y_row = y[row];
-    for (dimension_type col = y.num_columns(); col-- > 0; ) {
-      if (x_row[col] == y_row[col])
-	continue;
-      return false;
-    }
-  }
-  return true;
->>>>>>> 95285ecc
 }
 
 bool
@@ -346,7 +281,6 @@
 PPL::Congruence_System::has_a_free_dimension() const {
   // Search for a dimension that is free of any congruence or equality
   // constraint.  Assumes a minimized system.
-<<<<<<< HEAD
 
   std::set<dimension_type> candidates;
   for (dimension_type i = space_dimension(); i-- > 0; )
@@ -356,30 +290,6 @@
     rows[i].expression().has_a_free_dimension_helper(candidates);
     if (candidates.empty())
       return false;
-=======
-  dimension_type space_dim = space_dimension();
-  std::vector<bool> free_dim(space_dim, true);
-  dimension_type free_dims = space_dim;
-  for (dimension_type row = num_rows(); row-- > 0; ) {
-    const Congruence& cg = (*this)[row];
-    for (dimension_type dim = space_dim; dim-- > 0; )
-      if (free_dim[dim] && cg[dim+1] != 0) {
-	if (--free_dims == 0) {
-	  // All dimensions are constrained.
-#ifndef NDEBUG
-	  free_dim[dim] = false;
-	  // Check that there are free_dims dimensions marked free
-	  // in free_dim.
-	  dimension_type count = 0;
-	  for (dimension_type i = space_dim; i-- > 0; )
-	    count += free_dim[i];
-	  PPL_ASSERT(count == free_dims);
-#endif
-	  return true;
-	}
-	free_dim[dim] = false;
-      }
->>>>>>> 95285ecc
   }
   return !candidates.empty();
 }
@@ -520,7 +430,6 @@
 
   rows.resize(rows.size() + dims);
 
-<<<<<<< HEAD
   // Swap the added rows to the front of the vector.
   for (dimension_type row = old_num_rows; row-- > 0; )
     std::swap(rows[row], rows[row + dims]);
@@ -539,17 +448,6 @@
   }
 
   PPL_ASSERT(OK());
-=======
-  Congruence_System& cgs = *this;
-  // Swap the added columns to the front of the matrix.
-  for (dimension_type row = old_num_rows; row-- > 0; )
-    std::swap(cgs[row], cgs[row + dims]);
-
-  col += dims - 1;
-  // Set the diagonal element of each added row.
-  for (dimension_type row = dims; row-- > 0; )
-    cgs[row][col - row] = 1;
->>>>>>> 95285ecc
 }
 
 void
@@ -565,32 +463,14 @@
 
   set_space_dimension(space_dimension() + added_columns);
 
-<<<<<<< HEAD
   rows.resize(rows.size() + added_rows);
-=======
-  // Swap the modulus and the new last column, in the old rows.
-  for (dimension_type i = old_num_rows; i-- > 0; ) {
-    Congruence& cg = (*this)[i];
-    std::swap(cg[old_modi], cg[modi]);
-  }
->>>>>>> 95285ecc
 
   // Move the congruences into *this from `cgs', shifting the
   // coefficients along into the appropriate columns.
   for (dimension_type i = added_rows; i-- > 0; ) {
-<<<<<<< HEAD
     Congruence& cg_old = cgs.rows[i];
     Congruence& cg_new = rows[old_num_rows + i];
     cg_old.shift_coefficients(old_space_dim, 0);
     std::swap(cg_old, cg_new);
-=======
-    Congruence& cg_old = cgs[i];
-    Congruence& cg_new = (*this)[old_num_rows + i];
-    // The inhomogeneous term is moved to the same column.
-    std::swap(cg_new[0], cg_old[0]);
-    // All homogeneous terms are shifted by `space_dim' columns.
-    for (dimension_type j = cgs_num_columns; j-- > 1; )
-      std::swap(cg_old[j], cg_new[old_space_dim + j]);
->>>>>>> 95285ecc
   }
 }