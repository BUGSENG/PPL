/* Congruence_System class implementation (non-inline functions).
   Copyright (C) 2001-2010 Roberto Bagnara <bagnara@cs.unipr.it>
   Copyright (C) 2010-2012 BUGSENG srl (http://bugseng.com)

This file is part of the Parma Polyhedra Library (PPL).

The PPL is free software; you can redistribute it and/or modify it
under the terms of the GNU General Public License as published by the
Free Software Foundation; either version 3 of the License, or (at your
option) any later version.

The PPL is distributed in the hope that it will be useful, but WITHOUT
ANY WARRANTY; without even the implied warranty of MERCHANTABILITY or
FITNESS FOR A PARTICULAR PURPOSE.  See the GNU General Public License
for more details.

You should have received a copy of the GNU General Public License
along with this program; if not, write to the Free Software Foundation,
Inc., 51 Franklin Street, Fifth Floor, Boston, MA 02111-1307, USA.

For the most up-to-date information see the Parma Polyhedra Library
site: http://bugseng.com/products/ppl/ . */

#include "ppl-config.h"
#include "Congruence_System.defs.hh"
#include "Congruence_System.inlines.hh"
#include "Constraint_System.defs.hh"
#include "Constraint_System.inlines.hh"
#include "Congruence.defs.hh"
#include "Grid_Generator.defs.hh"
#include "Scalar_Products.defs.hh"
#include "Scalar_Products.inlines.hh"
#include "assert.hh"
#include <string>
#include <vector>
#include <iostream>
#include <stdexcept>

namespace PPL = Parma_Polyhedra_Library;

PPL::Congruence_System::Congruence_System(const Constraint_System& cs,
                                          Representation r)
  : rows(),
    space_dimension_(cs.space_dimension()),
    representation_(r) {
  for (Constraint_System::const_iterator i = cs.begin(),
	 cs_end = cs.end(); i != cs_end; ++i)
    if (i->is_equality())
      insert(*i);
}

void
PPL::Congruence_System
::permute_space_dimensions(const std::vector<Variable>& cycle) {
  for (dimension_type k = rows.size(); k-- > 0; ) {
    Congruence& rows_k = rows[k];
    rows_k.permute_space_dimensions(cycle);
  }
  PPL_ASSERT(OK());
}

void
PPL::Congruence_System::remove_rows(const dimension_type first,
                                    const dimension_type last,
                                    bool keep_sorted) {
  PPL_ASSERT(first <= last);
  PPL_ASSERT(last <= num_rows());
  const dimension_type n = last - first;

  // Swap the rows in [first, last) with the rows in [size() - n, size())
  // (note that these intervals may not be disjunct).

  if (keep_sorted) {
    for (dimension_type i = last; i < rows.size(); i++)
      swap(rows[i], rows[i - n]);
  } else {
    const dimension_type offset = rows.size() - n - first;
    for (dimension_type i = first; i < last; i++)
      swap(rows[i], rows[i + offset]);
  }

<<<<<<< HEAD
  rows.resize(rows.size() - n);

  PPL_ASSERT(OK());
}

bool
PPL::Congruence_System
::set_space_dimension(const dimension_type new_space_dim) {

  if (space_dimension() != new_space_dim) {
    space_dimension_ = new_space_dim;
    for (dimension_type i = num_rows(); i-- > 0; )
      rows[i].set_space_dimension(new_space_dim);
=======
  if (cols_to_add > 0) {
    if (num_rows() > 0) {
      const dimension_type old_num_columns = num_columns();
      add_zero_columns(cols_to_add);
      // Move the moduli.
      swap_columns(num_columns() - 1, old_num_columns - 1);
    }
    else
      // Empty system.
      add_zero_columns(cols_to_add);
>>>>>>> 3a65ba18
  }

  PPL_ASSERT(OK());
  return true;
}

void
PPL::Congruence_System::swap_space_dimensions(Variable v1, Variable v2) {
  for (dimension_type k = num_rows(); k-- > 0; )
    rows[k].swap_space_dimensions(v1, v2);
}

void
PPL::Congruence_System::insert_verbatim(Congruence& cg, Recycle_Input) {
  // TODO: Remove this.
  PPL_ASSERT(cg.OK());

  cg.set_representation(representation());

  if (cg.space_dimension() >= space_dimension())
    set_space_dimension(cg.space_dimension());
  else
    cg.set_space_dimension(space_dimension());

  rows.resize(num_rows() + 1);

  swap(cg, rows.back());

  PPL_ASSERT(OK());
}

void
PPL::Congruence_System::insert(const Constraint& c) {
  if (c.space_dimension() > space_dimension())
    set_space_dimension(c.space_dimension());
  Congruence cg(c, space_dimension(), representation());
  cg.strong_normalize();
  rows.resize(num_rows() + 1);

  swap(cg, rows.back());

  PPL_ASSERT(OK());
}

void
PPL::Congruence_System::insert(Congruence_System& cgs, Recycle_Input) {
  const dimension_type old_num_rows = num_rows();
  const dimension_type cgs_num_rows = cgs.num_rows();
  if (space_dimension() < cgs.space_dimension())
    set_space_dimension(cgs.space_dimension());
  rows.resize(old_num_rows + cgs_num_rows);
  for (dimension_type i = cgs_num_rows; i-- > 0; ) {
    cgs.rows[i].set_space_dimension(space_dimension());
    cgs.rows[i].set_representation(representation());
    swap(cgs.rows[i], rows[old_num_rows + i]);
  }
  cgs.clear();

  PPL_ASSERT(OK());
}

void
PPL::Congruence_System::insert(const Congruence_System& y) {
  Congruence_System& x = *this;

  const dimension_type x_num_rows = x.num_rows();
  const dimension_type y_num_rows = y.num_rows();

  // Grow to the required size.
  if (space_dimension() < y.space_dimension())
    set_space_dimension(y.space_dimension());

  rows.resize(rows.size() + y_num_rows);

  // Copy the rows of `y', with the new space dimension.
  for (dimension_type i = y_num_rows; i-- > 0; ) {
    Congruence copy(y[i], space_dimension(), representation());
    swap(copy, x.rows[x_num_rows+i]);
  }
  PPL_ASSERT(OK());
}

void
PPL::Congruence_System::normalize_moduli() {
  Congruence_System& cgs = *this;
  dimension_type row = cgs.num_rows();
  if (row > 0) {
    // Calculate the LCM of all the moduli.
    PPL_DIRTY_TEMP_COEFFICIENT(lcm);
    // Find last proper congruence.
    while (true) {
      --row;
      lcm = cgs[row].modulus();
      if (lcm > 0)
	break;
      if (row == 0)
	// All rows are equalities.
	return;
    }
    while (row > 0) {
      --row;
      const Coefficient& modulus = cgs[row].modulus();
      if (modulus > 0)
	lcm_assign(lcm, lcm, modulus);
    }

    // Represent every row using the LCM as the modulus.
    PPL_DIRTY_TEMP_COEFFICIENT(factor);
    for (row = num_rows(); row-- > 0; ) {
      const Coefficient& modulus = cgs[row].modulus();
      if (modulus <= 0 || modulus == lcm)
	continue;
      exact_div_assign(factor, lcm, modulus);
      rows[row].scale(factor);
    }
  }
  PPL_ASSERT(OK());
}

bool
PPL::Congruence_System::is_equal_to(const Congruence_System& cgs) const {
  return (*this) == cgs;
}

bool
PPL::Congruence_System::has_linear_equalities() const {
  const Congruence_System& cgs = *this;
  for (dimension_type i = cgs.num_rows(); i-- > 0; )
    if (cgs[i].modulus() == 0)
      return true;
  return false;
}

void
PPL::Congruence_System::const_iterator::skip_forward() {
  const Swapping_Vector<Congruence>::const_iterator csp_end = csp->end();
  while (i != csp_end && (*this)->is_tautological())
    ++i;
}

PPL::dimension_type
PPL::Congruence_System::num_equalities() const {
  const Congruence_System& cgs = *this;
  dimension_type n = 0;
  for (dimension_type i = num_rows(); i-- > 0 ; )
    if (cgs[i].is_equality())
      ++n;
  return n;
}

PPL::dimension_type
PPL::Congruence_System::num_proper_congruences() const {
  const Congruence_System& cgs = *this;
  dimension_type n = 0;
  for (dimension_type i = num_rows(); i-- > 0 ; ) {
    const Congruence& cg = cgs[i];
    if (cg.is_proper_congruence())
      ++n;
  }
  return n;
}

bool
PPL::Congruence_System::
satisfies_all_congruences(const Grid_Generator& g) const {
  PPL_ASSERT(g.space_dimension() <= space_dimension());

  const Congruence_System& cgs = *this;
  PPL_DIRTY_TEMP_COEFFICIENT(sp);
  if (g.is_line())
    for (dimension_type i = cgs.num_rows(); i-- > 0; ) {
      const Congruence& cg = cgs[i];
      Scalar_Products::assign(sp, g, cg);
      if (sp != 0)
	return false;
    }
  else {
    const Coefficient& divisor = g.divisor();
    for (dimension_type i = cgs.num_rows(); i-- > 0; ) {
      const Congruence& cg = cgs[i];
      Scalar_Products::assign(sp, g, cg);
      if (cg.is_equality()) {
	if (sp != 0)
	  return false;
      }
      else if (sp % (cg.modulus() * divisor) != 0)
	return false;
    }
  }
  return true;
}

bool
PPL::Congruence_System::has_a_free_dimension() const {
  // Search for a dimension that is free of any congruence or equality
  // constraint.  Assumes a minimized system.
<<<<<<< HEAD

  std::set<dimension_type> candidates;
  for (dimension_type i = space_dimension(); i-- > 0; )
    candidates.insert(i + 1);

  for (dimension_type i = num_rows(); i-- > 0; ) {
    rows[i].expression().has_a_free_dimension_helper(candidates);
    if (candidates.empty())
      return false;
=======
  dimension_type space_dim = space_dimension();
  std::vector<bool> free_dim(space_dim, true);
  dimension_type free_dims = space_dim;
  for (dimension_type row = num_rows(); row-- > 0; ) {
    const Congruence& cg = (*this)[row];
    for (dimension_type dim = space_dim; dim-- > 0; )
      if (free_dim[dim] && cg[dim+1] != 0) {
	if (--free_dims == 0) {
	  // All dimensions are constrained.
#ifndef NDEBUG
	  free_dim[dim] = false;
	  // Check that there are free_dims dimensions marked free
	  // in free_dim.
	  dimension_type count = 0;
	  for (dimension_type i = space_dim; i-- > 0; ) {
	    if (free_dim[i])
              ++count;
          }
	  PPL_ASSERT(count == free_dims);
#endif
	  return true;
	}
	free_dim[dim] = false;
      }
>>>>>>> 3a65ba18
  }
  return !candidates.empty();
}

void
PPL::Congruence_System::
affine_preimage(Variable v,
		const Linear_Expression& expr,
		Coefficient_traits::const_reference denominator) {
  PPL_ASSERT(v.space_dimension() <= space_dimension());
  PPL_ASSERT(expr.space_dimension() <= space_dimension());
  PPL_ASSERT(denominator > 0);

  for (dimension_type i = num_rows(); i-- > 0; )
    rows[i].affine_preimage(v, expr, denominator);
}

void
PPL::Congruence_System::ascii_dump(std::ostream& s) const {
  const Congruence_System& x = *this;
  dimension_type x_num_rows = x.num_rows();
<<<<<<< HEAD
  dimension_type x_space_dim = x.space_dimension();
  s << x_num_rows << " x " << x_space_dim << " ";
  Parma_Polyhedra_Library::ascii_dump(s, representation());
  s << std::endl;
  for (dimension_type i = 0; i < x_num_rows; ++i)
    x[i].ascii_dump(s);
=======
  dimension_type x_num_columns = x.num_columns();
  s << x_num_rows << " x " << x_num_columns
    << std::endl;
  if (x_num_rows > 0 && x_num_columns > 0)
    for (dimension_type i = 0; i < x_num_rows; ++i)
      x[i].ascii_dump(s);
>>>>>>> 3a65ba18
}

PPL_OUTPUT_DEFINITIONS(Congruence_System)

bool
PPL::Congruence_System::ascii_load(std::istream& s) {
  std::string str;
  dimension_type num_rows;
  dimension_type space_dim;
  if (!(s >> num_rows))
    return false;
  if (!(s >> str) || str != "x")
    return false;
  if (!(s >> space_dim))
    return false;
  clear();
  space_dimension_ = space_dim;

  if (!Parma_Polyhedra_Library::ascii_load(s, representation_))
    return false;

  Congruence c;
  for (dimension_type i = 0; i < num_rows; ++i) {
    if (!c.ascii_load(s))
      return false;
    insert_verbatim(c, Recycle_Input());
  }

  // Check invariants.
  PPL_ASSERT(OK());
  return true;
}

const PPL::Congruence_System* PPL::Congruence_System::zero_dim_empty_p = 0;

void
PPL::Congruence_System::initialize() {
  PPL_ASSERT(zero_dim_empty_p == 0);
  zero_dim_empty_p
    = new Congruence_System(Congruence::zero_dim_false());
}

void
PPL::Congruence_System::finalize() {
  PPL_ASSERT(zero_dim_empty_p != 0);
  delete zero_dim_empty_p;
  zero_dim_empty_p = 0;
}

bool
PPL::Congruence_System::OK() const {
<<<<<<< HEAD
  // All rows must have space dimension `space_dimension()' and representation
  // `representation()'.
  for (dimension_type i = num_rows(); i-- > 0; ) {
    if (rows[i].space_dimension() != space_dimension())
      return false;
    if (rows[i].representation() != representation())
=======
  // A Congruence_System must be a valid Dense_Matrix.
  if (!Dense_Matrix::OK())
    return false;

  if (num_rows() > 0) {
    if (num_columns() < 2) {
#ifndef NDEBUG
      std::cerr << "Congruence_System has rows and fewer than two columns."
		<< std::endl;
#endif
>>>>>>> 3a65ba18
      return false;
  }

  // Checking each congruence in the system.
  const Congruence_System& x = *this;
  for (dimension_type i = num_rows(); i-- > 0; ) {
    const Congruence& cg = x[i];
    if (!cg.OK())
      return false;
  }

  // All checks passed.
  return true;
}

/*! \relates Parma_Polyhedra_Library::Congruence_System */
std::ostream&
PPL::IO_Operators::operator<<(std::ostream& s, const Congruence_System& cgs) {
  Congruence_System::const_iterator i = cgs.begin();
  const Congruence_System::const_iterator cgs_end = cgs.end();
  if (i == cgs_end)
    return s << "true";
  while (true) {
    Congruence cg = *i++;
    cg.strong_normalize();
    s << cg;
    if (i == cgs_end)
      return s;
    s << ", ";
  }
}

/*! \relates Parma_Polyhedra_Library::Congruence_System */
bool
PPL::operator==(const Congruence_System& x, const Congruence_System& y) {
<<<<<<< HEAD
  if (x.num_rows() != y.num_rows())
    return false;

  for (dimension_type i = x.num_rows(); i-- > 0; )
    if (x[i] != y[i])
      return false;

  return true;
=======
  if (x.num_columns() == y.num_columns()) {
    dimension_type num_rows = x.num_rows();
    if (num_rows == y.num_rows()) {
      while (num_rows-- > 0) {
	if (x[num_rows] != y[num_rows])
	  return false;
      }
      return true;
    }
  }
  return false;
>>>>>>> 3a65ba18
}

void
PPL::Congruence_System::add_unit_rows_and_space_dimensions(dimension_type dims) {
  dimension_type old_num_rows = num_rows();
  set_space_dimension(space_dimension() + dims);

  rows.resize(rows.size() + dims);

  // Swap the added rows to the front of the vector.
  for (dimension_type row = old_num_rows; row-- > 0; )
    swap(rows[row], rows[row + dims]);

  const dimension_type dim = space_dimension();
  // Set the space dimension and the diagonal element of each added row.
  for (dimension_type row = dims; row-- > 0; ) {
    Linear_Expression expr(representation());
    expr.set_space_dimension(space_dimension());
    PPL_ASSERT(dim >= row + 1);
    expr += Variable(dim - row - 1);
    // This constructor steals the contents of `expr'.
    Congruence cg(expr, Coefficient_zero(), Recycle_Input());
    swap(rows[row], cg);
  }

  PPL_ASSERT(OK());
}

void
PPL::Congruence_System::concatenate(const Congruence_System& const_cgs) {
  // TODO: this implementation is just an executable specification.
  Congruence_System cgs = const_cgs;

  dimension_type added_rows = cgs.num_rows();
  dimension_type added_columns = cgs.space_dimension();

  dimension_type old_num_rows = num_rows();
  dimension_type old_space_dim = space_dimension();

  set_space_dimension(space_dimension() + added_columns);

  rows.resize(rows.size() + added_rows);

  // Move the congruences into *this from `cgs', shifting the
  // coefficients along into the appropriate columns.
  for (dimension_type i = added_rows; i-- > 0; ) {
    Congruence& cg_old = cgs.rows[i];
    Congruence& cg_new = rows[old_num_rows + i];
    cg_old.set_representation(representation());
    cg_old.shift_space_dimensions(Variable(0), old_space_dim);
    swap(cg_old, cg_new);
  }
}<|MERGE_RESOLUTION|>--- conflicted
+++ resolved
@@ -69,44 +69,28 @@
 
   // Swap the rows in [first, last) with the rows in [size() - n, size())
   // (note that these intervals may not be disjunct).
-
   if (keep_sorted) {
     for (dimension_type i = last; i < rows.size(); i++)
       swap(rows[i], rows[i - n]);
-  } else {
+  }
+  else {
     const dimension_type offset = rows.size() - n - first;
     for (dimension_type i = first; i < last; i++)
       swap(rows[i], rows[i + offset]);
   }
 
-<<<<<<< HEAD
   rows.resize(rows.size() - n);
-
   PPL_ASSERT(OK());
 }
 
 bool
 PPL::Congruence_System
 ::set_space_dimension(const dimension_type new_space_dim) {
-
   if (space_dimension() != new_space_dim) {
     space_dimension_ = new_space_dim;
     for (dimension_type i = num_rows(); i-- > 0; )
       rows[i].set_space_dimension(new_space_dim);
-=======
-  if (cols_to_add > 0) {
-    if (num_rows() > 0) {
-      const dimension_type old_num_columns = num_columns();
-      add_zero_columns(cols_to_add);
-      // Move the moduli.
-      swap_columns(num_columns() - 1, old_num_columns - 1);
-    }
-    else
-      // Empty system.
-      add_zero_columns(cols_to_add);
->>>>>>> 3a65ba18
-  }
-
+  }
   PPL_ASSERT(OK());
   return true;
 }
@@ -301,8 +285,6 @@
 PPL::Congruence_System::has_a_free_dimension() const {
   // Search for a dimension that is free of any congruence or equality
   // constraint.  Assumes a minimized system.
-<<<<<<< HEAD
-
   std::set<dimension_type> candidates;
   for (dimension_type i = space_dimension(); i-- > 0; )
     candidates.insert(i + 1);
@@ -311,32 +293,6 @@
     rows[i].expression().has_a_free_dimension_helper(candidates);
     if (candidates.empty())
       return false;
-=======
-  dimension_type space_dim = space_dimension();
-  std::vector<bool> free_dim(space_dim, true);
-  dimension_type free_dims = space_dim;
-  for (dimension_type row = num_rows(); row-- > 0; ) {
-    const Congruence& cg = (*this)[row];
-    for (dimension_type dim = space_dim; dim-- > 0; )
-      if (free_dim[dim] && cg[dim+1] != 0) {
-	if (--free_dims == 0) {
-	  // All dimensions are constrained.
-#ifndef NDEBUG
-	  free_dim[dim] = false;
-	  // Check that there are free_dims dimensions marked free
-	  // in free_dim.
-	  dimension_type count = 0;
-	  for (dimension_type i = space_dim; i-- > 0; ) {
-	    if (free_dim[i])
-              ++count;
-          }
-	  PPL_ASSERT(count == free_dims);
-#endif
-	  return true;
-	}
-	free_dim[dim] = false;
-      }
->>>>>>> 3a65ba18
   }
   return !candidates.empty();
 }
@@ -358,21 +314,12 @@
 PPL::Congruence_System::ascii_dump(std::ostream& s) const {
   const Congruence_System& x = *this;
   dimension_type x_num_rows = x.num_rows();
-<<<<<<< HEAD
   dimension_type x_space_dim = x.space_dimension();
   s << x_num_rows << " x " << x_space_dim << " ";
   Parma_Polyhedra_Library::ascii_dump(s, representation());
   s << std::endl;
   for (dimension_type i = 0; i < x_num_rows; ++i)
     x[i].ascii_dump(s);
-=======
-  dimension_type x_num_columns = x.num_columns();
-  s << x_num_rows << " x " << x_num_columns
-    << std::endl;
-  if (x_num_rows > 0 && x_num_columns > 0)
-    for (dimension_type i = 0; i < x_num_rows; ++i)
-      x[i].ascii_dump(s);
->>>>>>> 3a65ba18
 }
 
 PPL_OUTPUT_DEFINITIONS(Congruence_System)
@@ -424,36 +371,17 @@
 
 bool
 PPL::Congruence_System::OK() const {
-<<<<<<< HEAD
-  // All rows must have space dimension `space_dimension()' and representation
-  // `representation()'.
+  // All rows must have space dimension `space_dimension()'
+  // and representation `representation()'.
   for (dimension_type i = num_rows(); i-- > 0; ) {
-    if (rows[i].space_dimension() != space_dimension())
-      return false;
-    if (rows[i].representation() != representation())
-=======
-  // A Congruence_System must be a valid Dense_Matrix.
-  if (!Dense_Matrix::OK())
-    return false;
-
-  if (num_rows() > 0) {
-    if (num_columns() < 2) {
-#ifndef NDEBUG
-      std::cerr << "Congruence_System has rows and fewer than two columns."
-		<< std::endl;
-#endif
->>>>>>> 3a65ba18
-      return false;
-  }
-
-  // Checking each congruence in the system.
-  const Congruence_System& x = *this;
-  for (dimension_type i = num_rows(); i-- > 0; ) {
-    const Congruence& cg = x[i];
+    const Congruence& cg = rows[i];
+    if (cg.space_dimension() != space_dimension())
+      return false;
+    if (cg.representation() != representation())
+      return false;
     if (!cg.OK())
       return false;
   }
-
   // All checks passed.
   return true;
 }
@@ -478,28 +406,14 @@
 /*! \relates Parma_Polyhedra_Library::Congruence_System */
 bool
 PPL::operator==(const Congruence_System& x, const Congruence_System& y) {
-<<<<<<< HEAD
   if (x.num_rows() != y.num_rows())
     return false;
-
-  for (dimension_type i = x.num_rows(); i-- > 0; )
+  for (dimension_type i = x.num_rows(); i-- > 0; ) {
+    // NOTE: this also checks for space dimension.
     if (x[i] != y[i])
       return false;
-
+  }
   return true;
-=======
-  if (x.num_columns() == y.num_columns()) {
-    dimension_type num_rows = x.num_rows();
-    if (num_rows == y.num_rows()) {
-      while (num_rows-- > 0) {
-	if (x[num_rows] != y[num_rows])
-	  return false;
-      }
-      return true;
-    }
-  }
-  return false;
->>>>>>> 3a65ba18
 }
 
 void
