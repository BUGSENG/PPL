--- conflicted
+++ resolved
@@ -44,13 +44,9 @@
 class Parma_Polyhedra_Library::Scalar_Products {
 public:
   //! Computes the scalar product of \p x and \p y and assigns it to \p z.
-<<<<<<< HEAD
-  static void assign(Coefficient& z, const Linear_Expression& x,
-                     const Linear_Expression& y);
-=======
-  static void assign(Coefficient& z, const Linear_Row& x, const Linear_Row& y);
-
->>>>>>> ae14af77
+  static void assign(Coefficient& z,
+                     const Linear_Expression& x, const Linear_Expression& y);
+
   //! Computes the scalar product of \p c and \p g and assigns it to \p z.
   static void assign(Coefficient& z, const Constraint& c, const Generator& g);
 
@@ -70,12 +66,8 @@
 		     const Congruence& cg, const Grid_Generator& gg);
 
   //! Returns the sign of the scalar product between \p x and \p y.
-<<<<<<< HEAD
   static int sign(const Linear_Expression& x, const Linear_Expression& y);
-=======
-  static int sign(const Linear_Row& x, const Linear_Row& y);
-
->>>>>>> ae14af77
+
   //! Returns the sign of the scalar product between \p c and \p g.
   static int sign(const Constraint& c, const Generator& g);
 
@@ -91,13 +83,9 @@
     and assigns the result to \p z.
   */
   static void reduced_assign(Coefficient& z,
-<<<<<<< HEAD
 			     const Linear_Expression& x,
                              const Linear_Expression& y);
-=======
-			     const Linear_Row& x, const Linear_Row& y);
-
->>>>>>> ae14af77
+
   /*! \brief
     Computes the \e reduced scalar product of \p c and \p g,
     where the \f$\epsilon\f$ coefficient of \p c is ignored,
@@ -125,13 +113,9 @@
     Returns the sign of the \e reduced scalar product of \p x and \p y,
     where the \f$\epsilon\f$ coefficient of \p x is ignored.
   */
-<<<<<<< HEAD
   static int reduced_sign(const Linear_Expression& x,
                           const Linear_Expression& y);
-=======
-  static int reduced_sign(const Linear_Row& x, const Linear_Row& y);
-
->>>>>>> ae14af77
+
   /*! \brief
     Returns the sign of the \e reduced scalar product of \p c and \p g,
     where the \f$\epsilon\f$ coefficient of \p c is ignored.
@@ -189,13 +173,9 @@
     Returns the sign of the \e homogeneous scalar product of \p x and \p y,
     where the inhomogeneous terms are ignored.
   */
-<<<<<<< HEAD
   static int homogeneous_sign(const Linear_Expression& x,
                               const Linear_Expression& y);
-=======
-  static int homogeneous_sign(const Linear_Row& x, const Linear_Row& y);
-
->>>>>>> ae14af77
+
   /*! \brief
     Returns the sign of the \e homogeneous scalar product of \p e and \p g,
     where the inhomogeneous terms are ignored.
