--- conflicted
+++ resolved
@@ -675,12 +675,8 @@
     The indentation level (for debugging output only).
   */
   void generate_cut(dimension_type i, Variables_Set& parameters,
-<<<<<<< HEAD
-                    Matrix<Row>& context, dimension_type& space_dimension);
-=======
-                    Matrix& context, dimension_type& space_dimension,
+                    Matrix<Row>& context, dimension_type& space_dimension,
                     unsigned indent_level);
->>>>>>> b956c582
 
   //! Prints on \p s the tree rooted in \p *this.
   virtual void print_tree(std::ostream& s, unsigned indent,
