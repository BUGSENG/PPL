/* PIP_Tree_Node class declaration.
   Copyright (C) 2001-2010 Roberto Bagnara <bagnara@cs.unipr.it>
   Copyright (C) 2010-2012 BUGSENG srl (http://bugseng.com)

This file is part of the Parma Polyhedra Library (PPL).

The PPL is free software; you can redistribute it and/or modify it
under the terms of the GNU General Public License as published by the
Free Software Foundation; either version 3 of the License, or (at your
option) any later version.

The PPL is distributed in the hope that it will be useful, but WITHOUT
ANY WARRANTY; without even the implied warranty of MERCHANTABILITY or
FITNESS FOR A PARTICULAR PURPOSE.  See the GNU General Public License
for more details.

You should have received a copy of the GNU General Public License
along with this program; if not, write to the Free Software Foundation,
Inc., 51 Franklin Street, Fifth Floor, Boston, MA 02111-1307, USA.

For the most up-to-date information see the Parma Polyhedra Library
site: http://bugseng.com/products/ppl/ . */

#ifndef PPL_PIP_Tree_defs_hh
#define PPL_PIP_Tree_defs_hh 1

#include "PIP_Tree.types.hh"
#include "Variable.defs.hh"
#include "Linear_Expression.types.hh"
#include "Constraint_System.defs.hh"
#include "Constraint_System.inlines.hh"
#include "Constraint.defs.hh"
#include "Variables_Set.defs.hh"
#include "globals.defs.hh"
#include "PIP_Problem.defs.hh"

#include "Matrix.defs.hh"
#include "Dense_Row.defs.hh"
#include "Sparse_Row.defs.hh"

namespace Parma_Polyhedra_Library {

//! A node of the PIP solution tree.
/*!
  This is the base class for the nodes of the binary trees representing
  the solutions of PIP problems. From this one, two classes are derived:
    - PIP_Decision_Node, for the internal nodes of the tree;
    - PIP_Solution_Node, for the leaves of the tree.
*/
class PIP_Tree_Node {
protected:
  //! Constructor: builds a node owned by \p *owner.
  explicit PIP_Tree_Node(const PIP_Problem* owner);

  //! Copy constructor.
  PIP_Tree_Node(const PIP_Tree_Node& y);

  //! Returns a pointer to the PIP_Problem owning object.
  const PIP_Problem* get_owner() const;

  //! Sets the pointer to the PIP_Problem owning object.
  virtual void set_owner(const PIP_Problem* owner) = 0;

  /*! \brief
    Returns \c true if and only if all the nodes in the subtree
    rooted in \p *this is owned by \p *pip.
  */
  virtual bool check_ownership(const PIP_Problem* owner) const = 0;

public:
#if PPL_USE_SPARSE_MATRIX
  typedef Sparse_Row Row;
#else
  typedef Dense_Row Row;
#endif

  //! Returns a pointer to a dynamically-allocated copy of \p *this.
  virtual PIP_Tree_Node* clone() const = 0;

  //! Destructor.
  virtual ~PIP_Tree_Node();

  //! Returns \c true if and only if \p *this is well formed.
  virtual bool OK() const = 0;

  //! Returns \p this if \p *this is a solution node, 0 otherwise.
  virtual const PIP_Solution_Node* as_solution() const = 0;

  //! Returns \p this if \p *this is a decision node, 0 otherwise.
  virtual const PIP_Decision_Node* as_decision() const = 0;

  /*! \brief
    Returns the system of parameter constraints controlling \p *this.

    The indices in the constraints are the same as the original variables and
    parameters. Coefficients in indices corresponding to variables always are
    zero.
  */
  const Constraint_System& constraints() const;

  class Artificial_Parameter;

  //! A type alias for a sequence of Artificial_Parameter's.
  typedef std::vector<Artificial_Parameter> Artificial_Parameter_Sequence;

  //! Returns a const_iterator to the beginning of local artificial parameters.
  Artificial_Parameter_Sequence::const_iterator art_parameter_begin() const;

  //! Returns a const_iterator to the end of local artificial parameters.
  Artificial_Parameter_Sequence::const_iterator art_parameter_end() const;

  //! Returns the number of local artificial parameters.
  dimension_type art_parameter_count() const;

  //! Prints on \p s the tree rooted in \p *this.
  /*!
    \param s
    The output stream.

    \param indent
    The amount of indentation.
  */
  void print(std::ostream& s, int indent = 0) const;

  //! Dumps to \p s an ASCII representation of \p *this.
  void ascii_dump(std::ostream& s) const;

  /*! \brief
    Loads from \p s an ASCII representation (as produced by
    ascii_dump(std::ostream&) const) and sets \p *this accordingly.
    Returns <CODE>true</CODE> if successful, <CODE>false</CODE> otherwise.
  */
  bool ascii_load(std::istream& s);

  //! Returns the total size in bytes of the memory occupied by \p *this.
  virtual memory_size_type total_memory_in_bytes() const = 0;
  //! Returns the size in bytes of the memory managed by \p *this.
  virtual memory_size_type external_memory_in_bytes() const = 0;

protected:
  //! A type alias for a sequence of constraints.
  typedef std::vector<Constraint> Constraint_Sequence;

  // Only PIP_Problem and PIP_Decision_Node are allowed to use the
  // constructor and methods.
  friend class PIP_Problem;
  friend class PIP_Decision_Node;
  friend class PIP_Solution_Node;

  //! A pointer to the PIP_Problem object owning this node.
  const PIP_Problem* owner_;

  //! A pointer to the parent of \p *this, null if \p *this is the root.
  const PIP_Decision_Node* parent_;

  //! The local system of parameter constraints.
  Constraint_System constraints_;

  //! The local sequence of expressions for local artificial parameters.
  Artificial_Parameter_Sequence artificial_parameters;

  //! Returns a pointer to this node's parent.
  const PIP_Decision_Node* parent() const;

  //! Set this node's parent to \p *p.
  void set_parent(const PIP_Decision_Node* p);

  /*! \brief
    Populates the parametric simplex tableau using external data.

    \param pip
    The PIP_Problem object containing this node.

    \param external_space_dim
    The number of all problem variables and problem parameters
    (excluding artificial parameters).

    \param first_pending_constraint
    The first element in \p input_cs to be added to the tableau,
    which already contains the previous elements.

    \param input_cs
    All the constraints of the PIP problem.

    \param parameters
    The set of indices of the problem parameters.
  */
  virtual void update_tableau(const PIP_Problem& pip,
                              dimension_type external_space_dim,
                              dimension_type first_pending_constraint,
                              const Constraint_Sequence& input_cs,
                              const Variables_Set& parameters) = 0;

  /*! \brief
    Executes a parametric simplex on the tableau, under specified context.

    \return
    The root of the PIP tree solution, or 0 if unfeasible.

    \param pip
    The PIP_Problem object containing this node.

    \param check_feasible_context
    Whether the resolution process should (re-)check feasibility of
    context (since the initial context may have been modified).

    \param context
    The context, being a set of constraints on the parameters.

    \param params
    The local parameter set, including parent's artificial parameters.

    \param space_dim
    The space dimension of parent, including artificial parameters.

    \param indent_level
    The indentation level (for debugging output only).
  */
  virtual PIP_Tree_Node* solve(const PIP_Problem& pip,
                               bool check_feasible_context,
                               const Matrix<Row>& context,
                               const Variables_Set& params,
                               dimension_type space_dim,
                               int indent_level) = 0;

  //! Inserts a new parametric constraint in internal row format
  void add_constraint(const Row& x, const Variables_Set& parameters);

  //! Merges parent's artificial parameters into \p *this.
  void parent_merge();

  //! Prints on \p s the tree rooted in \p *this.
  /*!
    \param s
    The output stream.

    \param indent
    The amount of indentation.

    \param pip_dim_is_param
    A vector of Boolean flags telling which PIP problem dimensions are
    problem parameters. The size of the vector is equal to the PIP
    problem internal space dimension (i.e., no artificial parameters).

    \param first_art_dim
    The first space dimension corresponding to an artificial parameter
    that was created in this node (if any).
  */
  virtual void print_tree(std::ostream& s,
                          int indent,
                          const std::vector<bool>& pip_dim_is_param,
                          dimension_type first_art_dim) const = 0;

  //! A helper function used when printing PIP trees.
  static void
  indent_and_print(std::ostream& s, int indent, const char* str);

  /*! \brief
    Checks whether a context matrix is satisfiable.

    The satisfiability check is implemented by the revised dual simplex
    algorithm on the context matrix. The algorithm ensures the feasible
    solution is integer by applying a cut generation method when
    intermediate non-integer solutions are found.
  */
  static bool compatibility_check(Matrix<Row>& s);

  /*! \brief
    Helper method: checks for satisfiability of the restricted context
    obtained by adding \p row to \p context.
  */
  static bool compatibility_check(const Matrix<Row>& context, const Row& row);

}; // class PIP_Tree_Node


/*! \brief
  Artificial parameters in PIP solution trees.

  These parameters are built from a linear expression combining other
  parameters (constant term included) divided by a positive integer
  denominator. Coefficients at variables indices corresponding to
  PIP problem variables are always zero.
*/
class PIP_Tree_Node::Artificial_Parameter
  : public Linear_Expression {
public:
  //! Default constructor: builds a zero artificial parameter.
  Artificial_Parameter();

  //! Constructor.
  /*!
    Builds artificial parameter \f$\frac{\mathtt{expr}}{\mathtt{d}}\f$.

    \param expr
    The expression that, after normalization, will form the numerator of
    the artificial parameter.

    \param d
    The integer constant that, after normalization, will form the
    denominator of the artificial parameter.

    \exception std::invalid_argument
    Thrown if \p d is zero.

    Normalization will ensure that the denominator is positive.
  */
  Artificial_Parameter(const Linear_Expression& expr,
                       Coefficient_traits::const_reference d);

  //! Copy constructor.
  Artificial_Parameter(const Artificial_Parameter& y);

  //! Returns the normalized (i.e., positive) denominator.
  Coefficient_traits::const_reference denominator() const;

  //! Swaps \p *this with \p y.
  void m_swap(Artificial_Parameter& y);

  //! Returns \c true if and only if \p *this and \p y are equal.
  /*!
    Note that two artificial parameters having different space dimensions
    are considered to be different.
  */
  bool operator==(const Artificial_Parameter& y) const;
  //! Returns \c true if and only if \p *this and \p y are different.
  bool operator!=(const Artificial_Parameter& y) const;

  PPL_OUTPUT_DECLARATIONS

  /*! \brief
    Loads from \p s an ASCII representation (as produced by
    ascii_dump(std::ostream&) const) and sets \p *this accordingly.
    Returns <CODE>true</CODE> if successful, <CODE>false</CODE> otherwise.
  */
  bool ascii_load(std::istream& s);

  //! Returns the total size in bytes of the memory occupied by \p *this.
  memory_size_type total_memory_in_bytes() const;
  //! Returns the size in bytes of the memory managed by \p *this.
  memory_size_type external_memory_in_bytes() const;

  //! Returns \c true if and only if the parameter is well-formed.
  bool OK() const;

private:
  //! The normalized (i.e., positive) denominator.
  Coefficient denom;
}; // class PIP_Tree_Node::Artificial_Parameter


//! Swaps \p x with \p y.
/*! \relates PIP_Tree_Node::Artificial_Parameter */
void
swap(PIP_Tree_Node::Artificial_Parameter& x,
     PIP_Tree_Node::Artificial_Parameter& y);


//! A tree node representing part of the space of solutions.
class PIP_Solution_Node : public PIP_Tree_Node {
public:

  //! Constructor: builds a solution node owned by \p *owner.
  explicit PIP_Solution_Node(const PIP_Problem* owner);

  //! Returns a pointer to a dynamically-allocated copy of \p *this.
  virtual PIP_Tree_Node* clone() const;

  //! Destructor.
  virtual ~PIP_Solution_Node();

  //! Returns \c true if and only if \p *this is well formed.
  virtual bool OK() const;

  //! Returns \p this.
  virtual const PIP_Solution_Node* as_solution() const;

  //! Returns 0, since \p this is not a decision node.
  virtual const PIP_Decision_Node* as_decision() const;

  /*! \brief
    Returns a parametric expression for the values of problem variable \p var.

    The returned linear expression may involve problem parameters
    as well as artificial parameters.

    \param var
    The problem variable which is queried about.

    \exception std::invalid_argument
    Thrown if \p var is dimension-incompatible with the PIP_Problem
    owning this solution node, or if \p var is a problem parameter.
  */
  const Linear_Expression& parametric_values(Variable var) const;

  //! Dumps to \p s an ASCII representation of \p *this.
  void ascii_dump(std::ostream& s) const;

  /*! \brief
    Loads from \p s an ASCII representation (as produced by
    ascii_dump(std::ostream&) const) and sets \p *this accordingly.
    Returns <CODE>true</CODE> if successful, <CODE>false</CODE> otherwise.
  */
  bool ascii_load(std::istream& s);

  //! Returns the total size in bytes of the memory occupied by \p *this.
  virtual memory_size_type total_memory_in_bytes() const;
  //! Returns the size in bytes of the memory managed by \p *this.
  virtual memory_size_type external_memory_in_bytes() const;

private:
  //! The type for parametric simplex tableau.
  struct Tableau {
    //! The matrix of simplex coefficients.
    Matrix<Row> s;
    //! The matrix of parameter coefficients.
    Matrix<Row> t;
    //! A common denominator for all matrix elements
    Coefficient denom;

    //! Default constructor.
    Tableau();
    //! Copy constructor.
    Tableau(const Tableau& y);
    //! Destructor.
    ~Tableau();

    //! Tests whether the matrix is integer, i.e., the denominator is 1.
    bool is_integer() const;

    //! Multiplies all coefficients and denominator with ratio.
    void scale(Coefficient_traits::const_reference ratio);

    //! Normalizes the modulo of coefficients so that they are mutually prime.
    /*!
      Computes the Greatest Common Divisor (GCD) among the elements of
      the matrices and normalizes them and the denominator by the GCD itself.
    */
    void normalize();

    /*! \brief
      Compares two pivot row and column pairs before pivoting.

      The algorithm searches the first (ie, leftmost) column \f$k\f$ in
      parameter matrix for which the \f$c=s_{*j}\frac{t_{ik}}{s_{ij}}\f$
      and \f$c'=s_{*j'}\frac{t_{i'k}}{s_{i'j'}}\f$ columns are different,
      where \f$s_{*j}\f$ denotes the \f$j\f$<sup>th</sup> column from the
      \f$s\f$ matrix and \f$s_{*j'}\f$ is the \f$j'\f$<sup>th</sup> column
      of \f$s\f$.

      \f$c\f$ is the computed column that would be subtracted to column
      \f$k\f$ in parameter matrix if pivoting is done using the \f$(i,j)\f$
      row and column pair.
      \f$c'\f$ is the computed column that would be subtracted to column
      \f$k\f$ in parameter matrix if pivoting is done using the
      \f$(i',j')\f$ row and column pair.

      The test is true if the computed \f$-c\f$ column is lexicographically
      bigger than the \f$-c'\f$ column. Due to the column ordering in the
      parameter matrix of the tableau, leftmost search will enforce solution
      increase with respect to the following priority order:
       - the constant term
       - the coefficients for the original parameters
       - the coefficients for the oldest artificial parameters.

      \return
      \c true if pivot row and column pair \f$(i,j)\f$ is more
      suitable for pivoting than the \f$(i',j')\f$ pair

      \param mapping
      The PIP_Solution_Node::mapping vector for the tableau.

      \param basis
      The PIP_Solution_Node::basis vector for the tableau.

      \param i
      The row number for the first pivot row and column pair to be compared.

      \param j
      The column number for the first pivot row and column pair to be
      compared.

      \param i_
      The row number for the second pivot row and column pair to be compared.

      \param j_
      The column number for the second pivot row and column pair to be
      compared.
    */
    bool is_better_pivot(const std::vector<dimension_type>& mapping,
                         const std::vector<bool>& basis,
                         const dimension_type i,
                         const dimension_type j,
                         const dimension_type i_,
                         const dimension_type j_) const;

    //! Returns the value of the denominator.
    Coefficient_traits::const_reference denominator() const;

    //! Dumps to \p s an ASCII representation of \p *this.
    void ascii_dump(std::ostream& s) const;

    /*! \brief
      Loads from \p s an ASCII representation (as produced by
      ascii_dump(std::ostream&) const) and sets \p *this accordingly.
      Returns \c true if successful, \c false otherwise.
    */
    bool ascii_load(std::istream& s);

    //! Returns the size in bytes of the memory managed by \p *this.
    /*!
      \note
      No need for a \c total_memory_in_bytes() method, since
      class Tableau is a private inner class of PIP_Solution_Node.
    */
    memory_size_type external_memory_in_bytes() const;

    //! Returns \c true if and only if \p *this is well formed.
    bool OK() const;
  }; // struct Tableau

  //! The parametric simplex tableau.
  Tableau tableau;

  /*! \brief
    A boolean vector for identifying the basic variables.

    Variable identifiers are numbered from 0 to <CODE>n+m-1</CODE>, where \p n
    is the number of columns in the simplex tableau corresponding to variables,
    and \p m is the number of rows.

    Indices from 0 to <CODE>n-1</CODE> correspond to the original variables.

    Indices from \p n to <CODE>n+m-1</CODE> correspond to the slack variables
    associated to the internal constraints, which do not strictly correspond
    to original constraints, since these may have been transformed to fit the
    standard form of the dual simplex.

    The value for <CODE>basis[i]</CODE> is:
     - \b true if variable \p i is basic,
     - \b false if variable \p i is nonbasic.
  */
  std::vector<bool> basis;

  /*! \brief
    A mapping between the tableau rows/columns and the original variables.

    The value of <CODE>mapping[i]</CODE> depends of the value of <CODE>basis[i]</CODE>.

     - If <CODE>basis[i]</CODE> is \b true, <CODE>mapping[i]</CODE> encodes the column
       index of variable \p i in the \p s matrix of the tableau.
     - If <CODE>basis[i]</CODE> is \b false, <CODE>mapping[i]</CODE> encodes the row
       index of variable \p i in the tableau.
  */
  std::vector<dimension_type> mapping;

  /*! \brief
    The variable identifiers associated to the rows of the simplex tableau.
  */
  std::vector<dimension_type> var_row;

  /*! \brief
    The variable identifiers associated to the columns of the simplex tableau.
  */
  std::vector<dimension_type> var_column;

  /*! \brief
    The variable number of the special inequality used for modeling
    equality constraints.

    The subset of equality constraints in a specific problem can be expressed
    as: \f$f_i(x,p) = 0 ; 1 \leq i \leq n\f$. As the dual simplex standard form
    requires constraints to be inequalities, the following constraints can be
    modeled as follows:

     - \f$f_i(x,p) \geq 0 ; 1 \leq i \leq n\f$

     - \f$\sum\limits_{i=1}^n f_i(x,p) \leq 0\f$

    The \p special_equality_row value stores the variable number of the
    specific constraint which is used to model the latter sum of
    constraints. If no such constraint exists, the value is set to \p 0.
  */
  dimension_type special_equality_row;

  /*! \brief
    The column index in the parametric part of the simplex tableau
    corresponding to the big parameter; \c not_a_dimension() if not set.
  */
  dimension_type big_dimension;

  //! The possible values for the sign of a parametric linear expression.
  enum Row_Sign {
    //! Not computed yet (default).
    UNKNOWN,
    //! All row coefficients are zero.
    ZERO,
    //! All nonzero row coefficients are positive.
    POSITIVE,
    //! All nonzero row coefficients are negative.
    NEGATIVE,
    //! The row contains both positive and negative coefficients.
    MIXED
  };

  //! A cache for computed sign values of constraint parametric RHS.
  std::vector<Row_Sign> sign;

  //! Parametric values for the solution.
  std::vector<Linear_Expression> solution;

  //! An indicator for solution validity.
  bool solution_valid;

  //! Returns the sign of row \p x.
  static Row_Sign row_sign(const Row& x,
                           dimension_type big_dimension);

protected:
  //! Copy constructor.
  PIP_Solution_Node(const PIP_Solution_Node& y);

  //! A tag type to select the alternative copy constructor.
  struct No_Constraints {};

  //! Alternative copy constructor.
  /*!
    This constructor differs from the default copy constructor in that
    it will not copy the constraint system, nor the artificial parameters.
  */
  PIP_Solution_Node(const PIP_Solution_Node& y, No_Constraints);

  // PIP_Problem::ascii load() method needs access set_owner().
  friend bool PIP_Problem::ascii_load(std::istream& s);

  //! Sets the pointer to the PIP_Problem owning object.
  virtual void set_owner(const PIP_Problem* owner);

  /*! \brief
    Returns \c true if and only if all the nodes in the subtree
    rooted in \p *this is owned by \p *pip.
  */
  virtual bool check_ownership(const PIP_Problem* owner) const;

  //! Implements pure virtual method PIP_Tree_Node::update_tableau.
  virtual void update_tableau(const PIP_Problem& pip,
                              dimension_type external_space_dim,
                              dimension_type first_pending_constraint,
                              const Constraint_Sequence& input_cs,
                              const Variables_Set& parameters);

  /*! \brief
    Update the solution values.

    \param pip_dim_is_param
    A vector of Boolean flags telling which PIP problem dimensions are
    problem parameters. The size of the vector is equal to the PIP
    problem internal space dimension (i.e., no artificial parameters).
  */
  void update_solution(const std::vector<bool>& pip_dim_is_param) const;

  //! Helper method.
  void update_solution() const;

  //! Implements pure virtual method PIP_Tree_Node::solve.
  virtual PIP_Tree_Node* solve(const PIP_Problem& pip,
                               bool check_feasible_context,
                               const Matrix<Row>& context,
                               const Variables_Set& params,
                               dimension_type space_dim,
                               int indent_level);

  /*! \brief
    Generate a Gomory cut using non-integer tableau row \p i.

    \param i
    Row index in simplex tableau from which the cut is generated.

    \param parameters
    A std::set of the current parameter dimensions (including artificials);
    to be updated if a new artificial parameter is to be created.

    \param context
    A set of linear inequalities on the parameters, in matrix form; to be
    updated if a new artificial parameter is to be created.

    \param space_dimension
    The current space dimension, including variables and all parameters; to
    be updated if an extra parameter is to be created.

    \param indent_level
    The indentation level (for debugging output only).
  */
  void generate_cut(dimension_type i, Variables_Set& parameters,
<<<<<<< HEAD
                    Matrix<Row>& context, dimension_type& space_dimension,
                    unsigned indent_level);
=======
                    Matrix& context, dimension_type& space_dimension,
                    int indent_level);
>>>>>>> 3a65ba18

  //! Prints on \p s the tree rooted in \p *this.
  virtual void print_tree(std::ostream& s, int indent,
                          const std::vector<bool>& pip_dim_is_param,
                          dimension_type first_art_dim) const;

}; // class PIP_Solution_Node


//! A tree node representing a decision in the space of solutions.
class PIP_Decision_Node : public PIP_Tree_Node {
public:
  //! Returns a pointer to a dynamically-allocated copy of \p *this.
  virtual PIP_Tree_Node* clone() const;

  //! Destructor.
  virtual ~PIP_Decision_Node();

  //! Returns \c true if and only if \p *this is well formed.
  virtual bool OK() const;

  //! Returns \p this.
  virtual const PIP_Decision_Node* as_decision() const;

  //! Returns 0, since \p this is not a solution node.
  virtual const PIP_Solution_Node* as_solution() const;

  //! Returns a const pointer to the \p b (true or false) branch of \p *this.
  const PIP_Tree_Node* child_node(bool b) const;

  //! Returns a pointer to the \p b (true or false) branch of \p *this.
  PIP_Tree_Node* child_node(bool b);

  //! Dumps to \p s an ASCII representation of \p *this.
  void ascii_dump(std::ostream& s) const;

  /*! \brief
    Loads from \p s an ASCII representation (as produced by
    ascii_dump(std::ostream&) const) and sets \p *this accordingly.
    Returns <CODE>true</CODE> if successful, <CODE>false</CODE> otherwise.
  */
  bool ascii_load(std::istream& s);

  //! Returns the total size in bytes of the memory occupied by \p *this.
  virtual memory_size_type total_memory_in_bytes() const;
  //! Returns the size in bytes of the memory managed by \p *this.
  virtual memory_size_type external_memory_in_bytes() const;

private:
  // PIP_Solution_Node is allowed to use the constructor and methods.
  friend class PIP_Solution_Node;

  // PIP_Problem ascii load method needs access to private constructors.
  friend bool PIP_Problem::ascii_load(std::istream& s);

  //! Pointer to the "false" child of \p *this.
  PIP_Tree_Node* false_child;

  //! Pointer to the "true" child of \p *this.
  PIP_Tree_Node* true_child;

  /*! \brief
    Builds a decision node having \p fcp and \p tcp as child.

    The decision node will encode the structure
    "if \c cs then \p tcp else \p fcp",
    where the system of constraints \c cs is initially empty.

    \param owner
    Pointer to the owning PIP_Problem object; it may be null if and
    only if both children are null.

    \param fcp
    Pointer to "false" child; it may be null.

    \param tcp
    Pointer to "true" child; it may be null.

    \note
    If any of \p fcp or \p tcp is not null, then \p owner is required
    to be not null and equal to the owner of its non-null children;
    otherwise the behavior is undefined.
  */
  explicit PIP_Decision_Node(const PIP_Problem* owner,
                             PIP_Tree_Node* fcp,
                             PIP_Tree_Node* tcp);

  //! Sets the pointer to the PIP_Problem owning object.
  virtual void set_owner(const PIP_Problem* owner);

  /*! \brief
    Returns \c true if and only if all the nodes in the subtree
    rooted in \p *this is owned by \p *pip.
  */
  virtual bool check_ownership(const PIP_Problem* owner) const;

protected:
  //! Copy constructor.
  PIP_Decision_Node(const PIP_Decision_Node& y);

  //! Implements pure virtual method PIP_Tree_Node::update_tableau.
  virtual void update_tableau(const PIP_Problem& pip,
                              dimension_type external_space_dim,
                              dimension_type first_pending_constraint,
                              const Constraint_Sequence& input_cs,
                              const Variables_Set& parameters);

  //! Implements pure virtual method PIP_Tree_Node::solve.
  virtual PIP_Tree_Node* solve(const PIP_Problem& pip,
                               bool check_feasible_context,
                               const Matrix<Row>& context,
                               const Variables_Set& params,
                               dimension_type space_dim,
                               int indent_level);

  //! Prints on \p s the tree rooted in \p *this.
  virtual void print_tree(std::ostream& s, int indent,
                          const std::vector<bool>& pip_dim_is_param,
                          dimension_type first_art_dim) const;

}; // class PIP_Decision_Node

namespace IO_Operators {

//! Output operator: prints the solution tree rooted in \p x.
/*! \relates Parma_Polyhedra_Library::PIP_Tree_Node */
std::ostream& operator<<(std::ostream& os, const PIP_Tree_Node& x);

//! Output operator.
/*! \relates Parma_Polyhedra_Library::PIP_Tree_Node::Artificial_Parameter */
std::ostream& operator<<(std::ostream& os,
                         const PIP_Tree_Node::Artificial_Parameter& x);

} // namespace IO_Operators

} // namespace Parma_Polyhedra_Library

#include "PIP_Tree.inlines.hh"

#endif // !defined(PPL_PIP_Tree_defs_hh)<|MERGE_RESOLUTION|>--- conflicted
+++ resolved
@@ -692,13 +692,8 @@
     The indentation level (for debugging output only).
   */
   void generate_cut(dimension_type i, Variables_Set& parameters,
-<<<<<<< HEAD
                     Matrix<Row>& context, dimension_type& space_dimension,
-                    unsigned indent_level);
-=======
-                    Matrix& context, dimension_type& space_dimension,
                     int indent_level);
->>>>>>> 3a65ba18
 
   //! Prints on \p s the tree rooted in \p *this.
   virtual void print_tree(std::ostream& s, int indent,
