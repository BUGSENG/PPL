--- conflicted
+++ resolved
@@ -671,7 +671,7 @@
                                int indent_level);
 
   /*! \brief
-    Generate a Gomory cut using non-integer tableau row \p i.
+    Generate a Gomory cut using non-integer tableau row \p index.
 
     \param index
     Row index in simplex tableau from which the cut is generated.
@@ -691,13 +691,8 @@
     \param indent_level
     The indentation level (for debugging output only).
   */
-<<<<<<< HEAD
-  void generate_cut(dimension_type i, Variables_Set& parameters,
+  void generate_cut(dimension_type index, Variables_Set& parameters,
                     Matrix<Row>& context, dimension_type& space_dimension,
-=======
-  void generate_cut(dimension_type index, Variables_Set& parameters,
-                    Matrix& context, dimension_type& space_dimension,
->>>>>>> ae14af77
                     int indent_level);
 
   //! Prints on \p s the tree rooted in \p *this.
