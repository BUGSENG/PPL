/* Generator_System class implementation: inline functions.
   Copyright (C) 2001-2010 Roberto Bagnara <bagnara@cs.unipr.it>
   Copyright (C) 2010-2011 BUGSENG srl (http://bugseng.com)

This file is part of the Parma Polyhedra Library (PPL).

The PPL is free software; you can redistribute it and/or modify it
under the terms of the GNU General Public License as published by the
Free Software Foundation; either version 3 of the License, or (at your
option) any later version.

The PPL is distributed in the hope that it will be useful, but WITHOUT
ANY WARRANTY; without even the implied warranty of MERCHANTABILITY or
FITNESS FOR A PARTICULAR PURPOSE.  See the GNU General Public License
for more details.

You should have received a copy of the GNU General Public License
along with this program; if not, write to the Free Software Foundation,
Inc., 51 Franklin Street, Fifth Floor, Boston, MA 02111-1307, USA.

For the most up-to-date information see the Parma Polyhedra Library
site: http://bugseng.com/products/ppl/ . */

#ifndef PPL_Generator_System_inlines_hh
#define PPL_Generator_System_inlines_hh 1

#include "Generator.defs.hh"

// TODO: Remove this.
// It was added to please KDevelop4.
#include "Generator_System.defs.hh"

namespace Parma_Polyhedra_Library {

inline
Generator_System::Generator_System()
  : sys(NECESSARILY_CLOSED) {
}

inline
Generator_System::Generator_System(const Generator& g)
  : sys(g.topology()) {
  sys.insert(g);
}

inline
Generator_System::Generator_System(const Generator_System& gs)
  : sys(gs.sys) {
}

inline
Generator_System::Generator_System(const Topology topol)
  : sys(topol) {
}

inline
Generator_System::Generator_System(const Topology topol,
				   const dimension_type space_dim)
  : sys(topol, space_dim) {
}

inline
Generator_System::~Generator_System() {
}

inline Generator_System&
Generator_System::operator=(const Generator_System& y) {
  sys = y.sys;
  return *this;
}

inline dimension_type
Generator_System::max_space_dimension() {
  return Linear_System<Generator>::max_space_dimension();
}

inline dimension_type
Generator_System::space_dimension() const {
  return sys.space_dimension();
}

inline void
Generator_System::set_space_dimension(dimension_type space_dim) {
  const dimension_type old_space_dim = space_dimension();
  sys.set_space_dimension_no_ok(space_dim);

  if (space_dim < old_space_dim)
    // We may have invalid lines and rays now.
    remove_invalid_lines_and_rays();

#ifndef NDEBUG
  for (dimension_type i = 0; i < sys.num_rows(); ++i)
    PPL_ASSERT(sys[i].OK());
#endif
  PPL_ASSERT(sys.OK());
  PPL_ASSERT(OK());
}

inline void
Generator_System::clear() {
  sys.clear();
}

inline const Generator&
Generator_System::operator[](const dimension_type k) const {
  return sys[k];
}

inline void
Generator_System
::remove_space_dimensions(const Variables_Set& vars) {
  sys.remove_space_dimensions(vars);
}

inline void
Generator_System
::shift_space_dimensions(Variable v, dimension_type n) {
  sys.shift_space_dimensions(v, n);
}

inline void
Generator_System
::permute_space_dimensions(const std::vector<Variable>& cycle) {
  sys.permute_space_dimensions(cycle);
}

inline void
Generator_System
::swap_space_dimensions(Variable v1, Variable v2) {
  sys.swap_space_dimensions(v1, v2);
}

inline dimension_type
Generator_System::num_rows() const {
  return sys.num_rows();
}

inline void
Generator_System::add_universe_rows_and_space_dimensions(dimension_type n) {
  sys.add_universe_rows_and_space_dimensions(n);
}

inline Topology
Generator_System::topology() const {
  return sys.topology();
}

inline dimension_type
Generator_System::first_pending_row() const {
  return sys.first_pending_row();
}

inline void
Generator_System::unset_pending_rows() {
  sys.unset_pending_rows();
}

inline void
Generator_System::release_row(Generator& row) {
  sys.release_row(row);
}

inline void
Generator_System::release_rows(Swapping_Vector<Generator>& v) {
  sys.release_rows(v);
}

inline void
Generator_System::take_ownership_of_rows(Swapping_Vector<Generator>& v) {
  sys.take_ownership_of_rows(v);
}

inline void
Generator_System::set_sorted(bool b) {
  sys.set_sorted(b);
}

inline bool
Generator_System::is_sorted() const {
  return sys.is_sorted();
}

inline void
Generator_System::set_index_first_pending_row(dimension_type i) {
  sys.set_index_first_pending_row(i);
}

inline bool
Generator_System::is_necessarily_closed() const {
  return sys.is_necessarily_closed();
}

inline void
Generator_System::assign_with_pending(const Generator_System& y) {
  sys.assign_with_pending(y.sys);
}

inline dimension_type
Generator_System::num_pending_rows() const {
  return sys.num_pending_rows();
}

inline void
Generator_System::sort_pending_and_remove_duplicates() {
  return sys.sort_pending_and_remove_duplicates();
}

inline void
Generator_System::sort_and_remove_with_sat(Bit_Matrix& sat) {
  sys.sort_and_remove_with_sat(sat);
}

inline void
Generator_System::sort_rows() {
  sys.sort_rows();
}

inline bool
Generator_System::check_sorted() const {
  return sys.check_sorted();
}

inline dimension_type
Generator_System::num_lines_or_equalities() const {
  return sys.num_lines_or_equalities();
}

inline void
Generator_System::resize_no_copy(dimension_type new_n_rows,
                                 dimension_type new_space_dim) {
  sys.resize_no_copy(new_n_rows, new_space_dim);
}

inline void
Generator_System::remove_row(dimension_type i, bool keep_sorted) {
  sys.remove_row(i, keep_sorted);
}

inline void
Generator_System::remove_rows(dimension_type first, dimension_type last,
                              bool keep_sorted) {
  sys.remove_rows(first, last, keep_sorted);
}

inline void
Generator_System::remove_rows(const std::vector<dimension_type>& indexes) {
  sys.remove_rows(indexes);
}

inline void
Generator_System::remove_trailing_rows(dimension_type n) {
  sys.remove_trailing_rows(n);
}

inline dimension_type
Generator_System::gauss(dimension_type n_lines_or_equalities) {
  return sys.gauss(n_lines_or_equalities);
}

inline void
Generator_System::back_substitute(dimension_type n_lines_or_equalities) {
  sys.back_substitute(n_lines_or_equalities);
}

inline void
Generator_System::strong_normalize() {
  sys.strong_normalize();
}

inline void
Generator_System::merge_rows_assign(const Generator_System& y) {
  sys.merge_rows_assign(y.sys);
}

inline void
Generator_System::insert(const Generator_System& y) {
  sys.insert(y.sys);
}

inline void
Generator_System::insert_pending(const Generator_System& r) {
  sys.insert_pending(r.sys);
}

inline bool
operator==(const Generator_System& x, const Generator_System& y) {
  return x.sys == y.sys;
}

inline bool
operator!=(const Generator_System& x, const Generator_System& y) {
  return !(x == y);
}

inline
Generator_System_const_iterator::Generator_System_const_iterator()
  : i(), gsp(0) {
}

inline
Generator_System_const_iterator::Generator_System_const_iterator(const Generator_System_const_iterator& y)
  : i(y.i), gsp(y.gsp) {
}

inline
Generator_System_const_iterator::~Generator_System_const_iterator() {
}

inline
Generator_System_const_iterator&
Generator_System_const_iterator::operator=(const Generator_System_const_iterator& y) {
  i = y.i;
  gsp = y.gsp;
  return *this;
}

inline const Generator&
Generator_System_const_iterator::operator*() const {
  return *i;
}

inline const Generator*
Generator_System_const_iterator::operator->() const {
  return i.operator->();
}

inline Generator_System_const_iterator&
Generator_System_const_iterator::operator++() {
  ++i;
  if (!gsp->is_necessarily_closed())
    skip_forward();
  return *this;
}

inline Generator_System_const_iterator
Generator_System_const_iterator::operator++(int) {
  const Generator_System_const_iterator tmp = *this;
  operator++();
  return tmp;
}

inline bool
Generator_System_const_iterator::operator==(const Generator_System_const_iterator& y) const {
  return i == y.i;
}

inline bool
Generator_System_const_iterator::operator!=(const Generator_System_const_iterator& y) const {
  return i != y.i;
}

inline
<<<<<<< HEAD
Generator_System_const_iterator::
Generator_System_const_iterator(const Linear_System<Generator>::const_iterator& iter,
                                const Generator_System& gsys)
  : i(iter), gsp(&gsys.sys) {
=======
Generator_System::const_iterator::
const_iterator(const Linear_System::const_iterator& iter,
	       const Generator_System& gs)
  : i(iter), gsp(&gs) {
>>>>>>> 0ae35bbb
}

inline bool
Generator_System::empty() const {
  return sys.has_no_rows();
}

inline bool
Generator_System::has_no_rows() const {
  return sys.has_no_rows();
}

inline Generator_System::const_iterator
Generator_System::begin() const {
  const_iterator i(sys.begin(), *this);
  if (!sys.is_necessarily_closed())
    i.skip_forward();
  return i;
}

inline Generator_System::const_iterator
Generator_System::end() const {
  const const_iterator i(sys.end(), *this);
  return i;
}

inline const Generator_System&
Generator_System::zero_dim_univ() {
  PPL_ASSERT(zero_dim_univ_p != 0);
  return *zero_dim_univ_p;
}

inline void
Generator_System::m_swap(Generator_System& y) {
  swap(sys, y.sys);
}

inline memory_size_type
Generator_System::external_memory_in_bytes() const {
  return sys.external_memory_in_bytes();
}

inline memory_size_type
Generator_System::total_memory_in_bytes() const {
  return external_memory_in_bytes() + sizeof(*this);
}

inline void
Generator_System::simplify() {
  sys.simplify();
  remove_invalid_lines_and_rays();
}

/*! \relates Generator_System */
inline void
swap(Generator_System& x, Generator_System& y) {
  x.m_swap(y);
}

} // namespace Parma_Polyhedra_Library

#endif // !defined(PPL_Generator_System_inlines_hh)<|MERGE_RESOLUTION|>--- conflicted
+++ resolved
@@ -350,17 +350,10 @@
 }
 
 inline
-<<<<<<< HEAD
 Generator_System_const_iterator::
 Generator_System_const_iterator(const Linear_System<Generator>::const_iterator& iter,
-                                const Generator_System& gsys)
-  : i(iter), gsp(&gsys.sys) {
-=======
-Generator_System::const_iterator::
-const_iterator(const Linear_System::const_iterator& iter,
-	       const Generator_System& gs)
-  : i(iter), gsp(&gs) {
->>>>>>> 0ae35bbb
+                                const Generator_System& gs)
+  : i(iter), gsp(&gs.sys) {
 }
 
 inline bool
