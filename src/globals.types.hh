/* Copyright (C) 2001-2010 Roberto Bagnara <bagnara@cs.unipr.it>
   Copyright (C) 2010-2011 BUGSENG srl (http://bugseng.com)

This file is free software; as a special exception the author gives
unlimited permission to copy and/or distribute it, with or without
modifications, as long as this notice is preserved.

This program is distributed in the hope that it will be useful, but
WITHOUT ANY WARRANTY, to the extent permitted by law; without even the
implied warranty of MERCHANTABILITY or FITNESS FOR A PARTICULAR
PURPOSE. */

#ifndef PPL_globals_types_hh
#define PPL_globals_types_hh 1

#include <cstddef>

namespace Parma_Polyhedra_Library {

//! An unsigned integral type for representing space dimensions.
/*! \ingroup PPL_CXX_interface */
typedef size_t dimension_type;

//! An unsigned integral type for representing memory size in bytes.
/*! \ingroup PPL_CXX_interface */
typedef size_t memory_size_type;

//! Kinds of degenerate abstract elements.
/*! \ingroup PPL_CXX_interface */
enum Degenerate_Element {
  //! The universe element, i.e., the whole vector space.
  UNIVERSE,
  //! The empty element, i.e., the empty set.
  EMPTY
};

//! Relation symbols.
/*! \ingroup PPL_CXX_interface */
// This must be kept in sync with Result
enum Relation_Symbol {
  //! \hideinitializer Equal to.
  EQUAL = 1,
  //! \hideinitializer Less than.
  LESS_THAN = 2,
  //! \hideinitializer Less than or equal to.
  LESS_OR_EQUAL = LESS_THAN | EQUAL,
  //! \hideinitializer Greater than.
  GREATER_THAN = 4,
  //! \hideinitializer Greater than or equal to.
  GREATER_OR_EQUAL = GREATER_THAN | EQUAL,
  //! \hideinitializer Not equal to.
  NOT_EQUAL = LESS_THAN | GREATER_THAN
};

//! Complexity pseudo-classes.
/*! \ingroup PPL_CXX_interface */
enum Complexity_Class {
  //! Worst-case polynomial complexity.
  POLYNOMIAL_COMPLEXITY,
  //! Worst-case exponential complexity but typically polynomial behavior.
  SIMPLEX_COMPLEXITY,
  //! Any complexity.
  ANY_COMPLEXITY
};

//! Possible optimization modes.
/*! \ingroup PPL_CXX_interface */
enum Optimization_Mode {
  //! Minimization is requested.
  MINIMIZATION,
  //! Maximization is requested.
  MAXIMIZATION
};

/*! \brief \ingroup PPL_CXX_interface
  Widths of bounded integer types.

  See the section on
  \ref Approximating_Bounded_Integers "approximating bounded integers".
*/
enum Bounded_Integer_Type_Width {
  //! \hideinitializer 8 bits.
  BITS_8 = 8,

  //! \hideinitializer 16 bits.
  BITS_16 = 16,

  //! \hideinitializer 32 bits.
  BITS_32 = 32,

  //! \hideinitializer 64 bits.
  BITS_64 = 64,

  //! \hideinitializer 128 bits.
  BITS_128 = 128
};

/*! \brief \ingroup PPL_CXX_interface
  Representation of bounded integer types.

  See the section on
  \ref Approximating_Bounded_Integers "approximating bounded integers".
*/
enum Bounded_Integer_Type_Representation {
  //! Unsigned binary.
  UNSIGNED,

  /*! \brief
    Signed binary where negative values are represented by the two's
    complement of the absolute value.
  */
  SIGNED_2_COMPLEMENT
};

/*! \brief \ingroup PPL_CXX_interface
  Overflow behavior of bounded integer types.

  See the section on
  \ref Approximating_Bounded_Integers "approximating bounded integers".
*/
enum Bounded_Integer_Type_Overflow {
  /*! \brief
    On overflow, wrapping takes place.

    This means that, for a \f$w\f$-bit bounded integer, the computation
    happens modulo \f$2^w\f$.
  */
  OVERFLOW_WRAPS,

  /*! \brief
    On overflow, the result is undefined.

    This simply means that the result of the operation resulting in an
    overflow can take any value.

    \note
    Even though something more serious can happen in the system
    being analyzed ---due to, e.g., C's undefined behavior---, here we
    are only concerned with the results of arithmetic operations.
    It is the responsibility of the analyzer to ensure that other
    manifestations of undefined behavior are conservatively approximated.
  */
  OVERFLOW_UNDEFINED,

  /*! \brief
    Overflow is impossible.

    This is for the analysis of languages where overflow is trapped
    before it affects the state, for which, thus, any indication that
    an overflow may have affected the state is necessarily due to
    the imprecision of the analysis.
  */
  OVERFLOW_IMPOSSIBLE
};

/*! \brief \ingroup PPL_CXX_interface
<<<<<<< HEAD
  Possible representations of coefficient sequences (i.e. linear expressions
  and more complex objects containing linear expressions, e.g. Constraints,
  Generators, etc.).
*/
enum Representation {
  /*! \brief
    Dense representation: the coefficient sequence is represented as a vector
    of coefficients, including the zero coefficients.
    If there are only a few nonzero coefficients, this representation is
    faster and also uses a bit less memory.
  */
  DENSE,

  /*! \brief
    Sparse representation: only the nonzero coefficient are stored.
    If there are many nonzero coefficients, this improves memory consumption
    and run time (both because there is less data to process in O(n)
    operations and because finding zeroes/nonzeroes is much faster since
    zeroes are not stored at all, so any stored coefficient is nonzero).
  */
  SPARSE
=======
  Floating point formats known to the library.

  The parameters of each format are defined by a specific struct
  in file Float.defs.hh.  See the section on \ref floating_point
  "Analysis of floating point computations" for more information.
*/
enum Floating_Point_Format {
  IEEE754_HALF,
  IEEE754_SINGLE,
  IEEE754_DOUBLE,
  IBM_SINGLE,
  IEEE754_QUAD,
  INTEL_DOUBLE_EXTENDED
>>>>>>> 50dc2477
};

struct Weightwatch_Traits;

} // namespace Parma_Polyhedra_Library

#endif // !defined(PPL_globals_types_hh)<|MERGE_RESOLUTION|>--- conflicted
+++ resolved
@@ -154,7 +154,6 @@
 };
 
 /*! \brief \ingroup PPL_CXX_interface
-<<<<<<< HEAD
   Possible representations of coefficient sequences (i.e. linear expressions
   and more complex objects containing linear expressions, e.g. Constraints,
   Generators, etc.).
@@ -176,7 +175,9 @@
     zeroes are not stored at all, so any stored coefficient is nonzero).
   */
   SPARSE
-=======
+};
+
+/*! \brief \ingroup PPL_CXX_interface
   Floating point formats known to the library.
 
   The parameters of each format are defined by a specific struct
@@ -190,7 +191,6 @@
   IBM_SINGLE,
   IEEE754_QUAD,
   INTEL_DOUBLE_EXTENDED
->>>>>>> 50dc2477
 };
 
 struct Weightwatch_Traits;
