/* PIP_Tree related class implementation: non-inline functions.
   Copyright (C) 2001-2010 Roberto Bagnara <bagnara@cs.unipr.it>
   Copyright (C) 2010-2011 BUGSENG srl (http://bugseng.com)

This file is part of the Parma Polyhedra Library (PPL).

The PPL is free software; you can redistribute it and/or modify it
under the terms of the GNU General Public License as published by the
Free Software Foundation; either version 3 of the License, or (at your
option) any later version.

The PPL is distributed in the hope that it will be useful, but WITHOUT
ANY WARRANTY; without even the implied warranty of MERCHANTABILITY or
FITNESS FOR A PARTICULAR PURPOSE.  See the GNU General Public License
for more details.

You should have received a copy of the GNU General Public License
along with this program; if not, write to the Free Software Foundation,
Inc., 51 Franklin Street, Fifth Floor, Boston, MA 02111-1307, USA.

For the most up-to-date information see the Parma Polyhedra Library
site: http://bugseng.com/products/ppl/ . */

#include "ppl-config.h"
#include "PIP_Tree.defs.hh"
#include "PIP_Problem.defs.hh"
#include <algorithm>
#include <memory>
#include <map>

// #define NOISY_PIP_TREE_STRUCTURE
// #define NOISY_PIP
// #define VERY_NOISY_PIP

namespace Parma_Polyhedra_Library {

namespace {

// Calculate positive modulo of x % y
inline void
pos_mod_assign(Coefficient& z,
               Coefficient_traits::const_reference x,
               Coefficient_traits::const_reference y) {
  z = x % y;
  if (z < 0)
    z += y;
}

class Add_Mul_Assign_Row_Helper1 {
public:
  Add_Mul_Assign_Row_Helper1(Coefficient_traits::const_reference c1)
    : c(c1) {
  }

  void
  operator()(Coefficient& x, Coefficient_traits::const_reference y) const {
    x += c * y;
  }

private:
  Coefficient c;
}; // class Add_Mul_Assign_Row_Helper1


class Add_Mul_Assign_Row_Helper2 {
public:
  Add_Mul_Assign_Row_Helper2(Coefficient_traits::const_reference c1)
    : c(c1) {
  }

  void
  operator()(Coefficient& x, Coefficient_traits::const_reference y) const {
    x = y;
    x *= c;
  }

private:
  Coefficient c;
}; // class Add_Mul_Assign_Row_Helper2

// Compute x += c * y
inline void
add_mul_assign_row(PIP_Tree_Node::Row& x,
                   Coefficient_traits::const_reference c,
                   const PIP_Tree_Node::Row& y) {
  x.combine_needs_second(y,
                         Add_Mul_Assign_Row_Helper1(c),
                         Add_Mul_Assign_Row_Helper2(c));
}


struct Sub_Assign_Helper1 {
  void
  operator()(Coefficient& x, Coefficient_traits::const_reference y) const {
    x -= y;
  }
}; // struct Sub_Assign_Helper1

struct Sub_Assign_Helper2 {
  void
  operator()(Coefficient& x, Coefficient_traits::const_reference y) const {
    x = y;
    neg_assign(x);
  }
}; // struct Sub_Assign_Helper2

// Compute x -= y
inline void
sub_assign(PIP_Tree_Node::Row& x, const PIP_Tree_Node::Row& y) {
  x.combine_needs_second(y, Sub_Assign_Helper1(), Sub_Assign_Helper2());
}

// Merge constraint system to a matrix-form context such as x = x U y
void
merge_assign(Matrix<PIP_Tree_Node::Row>& x, const Constraint_System& y,
             const Variables_Set& parameters) {
  PPL_ASSERT(parameters.size() == x.num_columns() - 1);
  const dimension_type new_rows = std::distance(y.begin(), y.end());
  if (new_rows == 0)
    return;
  const dimension_type old_num_rows = x.num_rows();
  x.add_zero_rows(new_rows);

  // Compute once for all.
  const dimension_type cs_space_dim = y.space_dimension();
  const Variables_Set::const_iterator param_begin = parameters.begin();
  const Variables_Set::const_iterator param_end = parameters.end();

  dimension_type i = old_num_rows;
  for (Constraint_System::const_iterator y_i = y.begin(),
         y_end = y.end(); y_i != y_end; ++y_i, ++i) {
    PPL_ASSERT(y_i->is_nonstrict_inequality());
    PIP_Tree_Node::Row& x_i = x[i];
    Coefficient_traits::const_reference inhomogeneous_term
      = y_i->inhomogeneous_term();
    Variables_Set::const_iterator pj = param_begin;
    dimension_type j = 1;
    PIP_Tree_Node::Row::iterator itr = x_i.end();
    if (inhomogeneous_term != 0)
      itr = x_i.insert(0, inhomogeneous_term);
    // itr may still be end() but it can still be used as a hint.
    // TODO: This code could be optimized more (if it's expected that the
    // size of `parameters' will be greater than the number of nonzero
    // coefficients in y_i).
    for ( ; pj != param_end; ++pj, ++j) {
      Variable vj(*pj);
      if (vj.space_dimension() > cs_space_dim)
        break;
      Coefficient_traits::const_reference c = y_i->coefficient(vj);
      if (c != 0)
        itr = x_i.insert(itr, j, c);
    }
  }
}

#if PPL_USE_SPARSE_MATRIX

// Assigns to row x the negation of row y.
inline void
neg_assign_row(PIP_Tree_Node::Row& x, const PIP_Tree_Node::Row& y) {
  x = y;
  for (PIP_Tree_Node::Row::iterator i = x.begin(), i_end = x.end(); i != i_end; ++i)
    neg_assign(*i);
}

#else // !PPL_USE_SPARSE_MATRIX

inline void
neg_assign_row(PIP_Tree_Node::Row& x, const PIP_Tree_Node::Row& y) {
  for (dimension_type i = x.size(); i-- > 0; )
    neg_assign(x[i], y[i]);
}

#endif // !PPL_USE_SPARSE_MATRIX

// Given context row \p y and denominator \p denom,
// to be interpreted as expression expr = y / denom,
// assigns to context row \p x a new value such that
//     x / denom == - expr - 1.
inline void
complement_assign(PIP_Tree_Node::Row& x,
                  const PIP_Tree_Node::Row& y,
                  Coefficient_traits::const_reference denom) {
  PPL_ASSERT(denom > 0);
  neg_assign_row(x, y);
  PIP_Tree_Node::Row::iterator itr = x.insert(0);
  Coefficient& x_0 = *itr;
  if (denom == 1)
    --x_0;
  else {
    PPL_DIRTY_TEMP_COEFFICIENT(mod);
    pos_mod_assign(mod, x_0, denom);
    x_0 -= (mod == 0) ? denom : mod;
  }
  if (x_0 == 0)
    x.reset(itr);
}

// Add to `context' the columns for new artificial parameters.
inline void
add_artificial_parameters(Matrix<PIP_Tree_Node::Row>& context,
                          const dimension_type num_art_params) {
  if (num_art_params > 0)
    context.add_zero_columns(num_art_params);
}

// Add to `params' the indices of new artificial parameters.
inline void
add_artificial_parameters(Variables_Set& params,
                          const dimension_type space_dim,
                          const dimension_type num_art_params) {
  for (dimension_type i = 0; i < num_art_params; ++i)
    params.insert(space_dim + i);
}

// Update `context', `params' and `space_dim' to account for
// the addition of the new artificial parameters.
inline void
add_artificial_parameters(Matrix<PIP_Tree_Node::Row>& context,
                          Variables_Set& params,
                          dimension_type& space_dim,
                          const dimension_type num_art_params) {
  add_artificial_parameters(context, num_art_params);
  add_artificial_parameters(params, space_dim, num_art_params);
  space_dim += num_art_params;
}

/* Compares two columns lexicographically in a revised simplex tableau:
  - returns true if (column ja)*(-cst_a)/pivot_a[ja]
                    << (column jb)*(-cst_b)/pivot_b[jb];
  - returns false otherwise.
*/
bool
column_lower(const Matrix<PIP_Tree_Node::Row>& tableau,
             const std::vector<dimension_type>& mapping,
             const std::vector<bool>& basis,
             const PIP_Tree_Node::Row& pivot_a, const dimension_type ja,
             const PIP_Tree_Node::Row& pivot_b, const dimension_type jb,
             Coefficient_traits::const_reference cst_a = -1,
             Coefficient_traits::const_reference cst_b = -1) {
  Coefficient_traits::const_reference sij_a = pivot_a.get(ja);
  Coefficient_traits::const_reference sij_b = pivot_b.get(jb);
  PPL_ASSERT(sij_a > 0);
  PPL_ASSERT(sij_b > 0);

  PPL_DIRTY_TEMP_COEFFICIENT(lhs_coeff);
  PPL_DIRTY_TEMP_COEFFICIENT(rhs_coeff);
  lhs_coeff = cst_a * sij_b;
  rhs_coeff = cst_b * sij_a;

  const int lhs_coeff_sign = sgn(lhs_coeff);
  const int rhs_coeff_sign = sgn(rhs_coeff);

  if (ja == jb) {
    // Same column: just compare the ratios.
    // This works since all columns are lexico-positive.
    // return cst_a * sij_b > cst_b * sij_a;
    return lhs_coeff > rhs_coeff;
  }

  PPL_DIRTY_TEMP_COEFFICIENT(lhs);
  PPL_DIRTY_TEMP_COEFFICIENT(rhs);
  const dimension_type num_vars = mapping.size();
  dimension_type k = 0;
  // While loop guard is: (k < num_rows && lhs == rhs).
  // Return value is false, if k >= num_rows; lhs < rhs, otherwise.
  // Try to optimize the computation of lhs and rhs.
  while (true) {
    const dimension_type mk = mapping[k];
    const bool in_base = basis[k];
    if (++k >= num_vars)
      return false;
    if (in_base) {
      // Reconstitute the identity submatrix part of tableau.
      if (mk == ja) {
        // Optimizing for: lhs == lhs_coeff && rhs == 0;
        if (lhs_coeff == 0)
          continue;
        else
          return lhs_coeff > 0;
      }
      if (mk == jb) {
        // Optimizing for: lhs == 0 && rhs == rhs_coeff;
        if (rhs_coeff == 0)
          continue;
        else
          return 0 > rhs_coeff;
      }
      // Optimizing for: lhs == 0 && rhs == 0;
      continue;
    } else {
      // Not in base.
      const PIP_Tree_Node::Row& t_mk = tableau[mk];
      Coefficient_traits::const_reference t_mk_ja = t_mk.get(ja);
      Coefficient_traits::const_reference t_mk_jb = t_mk.get(jb);
      if (t_mk_ja == 0)
        if (t_mk_jb == 0)
          continue;
        else {
          const int rhs_sign = rhs_coeff_sign * sgn(t_mk_jb);
          if (0 == rhs_sign)
            continue;
          else
            return 0 > rhs_sign;
        }
      else
        if (t_mk_jb == 0) {
          const int lhs_sign = lhs_coeff_sign * sgn(t_mk_ja);
          if (lhs_sign == 0)
            continue;
          else
            return lhs_sign > 0;
        } else {
          lhs = lhs_coeff * t_mk_ja;
          rhs = rhs_coeff * t_mk_jb;
          if (lhs == rhs)
            continue;
          else
            return lhs > rhs;
        }
    }
  }
  // This point should be unreachable.
  PPL_UNREACHABLE;
  return false;
}

/* Find the column j in revised simplex tableau such that
  - j is in candidates
  - (column j) / pivot_row[j] is lexico-minimal
  When this function returns, candidates contains the minimum(s) column(s)
  index(es).
*/
void
find_lexico_minimal_column_in_set(std::vector<dimension_type>& candidates,
                                  const Matrix<PIP_Tree_Node::Row>& tableau,
                                  const std::vector<dimension_type>& mapping,
                                  const std::vector<bool>& basis,
                                  const PIP_Tree_Node::Row& pivot_row) {

  const dimension_type num_vars = mapping.size();

  PPL_ASSERT(!candidates.empty());
  // This is used as a set, it is always sorted.
  std::vector<dimension_type> new_candidates;
  for (dimension_type var_index = 0; var_index < num_vars; ++var_index) {
    new_candidates.clear();
    std::vector<dimension_type>::const_iterator i = candidates.begin();
    std::vector<dimension_type>::const_iterator i_end = candidates.end();
    PPL_ASSERT(!candidates.empty());
    new_candidates.push_back(*i);
    dimension_type min_column = *i;
    ++i;
    if (i == i_end)
      // Only one candidate left, so it is the minimum.
      break;
    PIP_Tree_Node::Row::const_iterator pivot_itr;
    pivot_itr = pivot_row.find(min_column);
    PPL_ASSERT(pivot_itr != pivot_row.end());
    Coefficient sij_b = *pivot_itr;
    ++pivot_itr;
    const dimension_type row_index = mapping[var_index];
    const bool in_base = basis[var_index];
    if (in_base) {
      for ( ; i != i_end; ++i) {
        pivot_itr = pivot_row.find(pivot_itr, *i);
        PPL_ASSERT(pivot_itr != pivot_row.end());
        Coefficient_traits::const_reference sij_a = *pivot_itr;
        ++pivot_itr;
        PPL_ASSERT(sij_a > 0);
        PPL_ASSERT(sij_b > 0);

        // Reconstitute the identity submatrix part of tableau.
        if (row_index != *i) {
          if (row_index == min_column) {
            // Optimizing for: lhs == 0 && rhs == rhs_coeff;
            new_candidates.clear();
            min_column = *i;
            sij_b = sij_a;
            new_candidates.push_back(min_column);
          } else
            // Optimizing for: lhs == 0 && rhs == 0;
            new_candidates.push_back(*i);
        }
      }
    } else {
      // Not in base.
      const PIP_Tree_Node::Row& row = tableau[row_index];
      PIP_Tree_Node::Row::const_iterator row_itr = row.lower_bound(min_column);
      PIP_Tree_Node::Row::const_iterator row_end = row.end();
      PPL_DIRTY_TEMP_COEFFICIENT(row_jb);
      if (row_itr == row_end || row_itr.index() > min_column)
        row_jb = 0;
      else {
        PPL_ASSERT(row_itr.index() == min_column);
        row_jb = *row_itr;
        ++row_itr;
      }
      for ( ; i != i_end; ++i) {
        pivot_itr = pivot_row.find(pivot_itr, *i);
        PPL_ASSERT(pivot_itr != pivot_row.end());
        Coefficient_traits::const_reference sij_a = *pivot_itr;
        PPL_ASSERT(sij_a > 0);
        PPL_ASSERT(sij_b > 0);

        PPL_DIRTY_TEMP_COEFFICIENT(lhs);
        PPL_DIRTY_TEMP_COEFFICIENT(rhs);
        if (row_itr != row_end && row_itr.index() < *i)
          row_itr = row.lower_bound(row_itr, *i);
        PPL_DIRTY_TEMP_COEFFICIENT(row_ja);
        if (row_itr == row_end || row_itr.index() > *i)
          row_ja = 0;
        else {
          PPL_ASSERT(row_itr.index() == *i);
          row_ja = *row_itr;
          ++row_itr;
        }

        // lhs is actually the left-hand side with toggled sign.
        // rhs is actually the right-hand side with toggled sign.
        lhs = sij_b * row_ja;
        rhs = sij_a * row_jb;
        if (lhs == rhs)
          new_candidates.push_back(*i);
        else
          if (lhs < rhs) {
            new_candidates.clear();
            min_column = *i;
            row_jb = row_ja;
            sij_b = sij_a;
            new_candidates.push_back(min_column);
          }
      }
    }
    using std::swap;
    swap(candidates, new_candidates);
  }
}

/* Find the column j in revised simplex tableau such that
  - pivot_row[j] is positive;
  - (column j) / pivot_row[j] is lexico-minimal.
*/
bool
find_lexico_minimal_column(const Matrix<PIP_Tree_Node::Row>& tableau,
                           const std::vector<dimension_type>& mapping,
                           const std::vector<bool>& basis,
                           const PIP_Tree_Node::Row& pivot_row,
                           const dimension_type start_j,
                           dimension_type& j_out) {

  const dimension_type num_columns = tableau.num_columns();

  PPL_ASSERT(start_j <= pivot_row.size());
  if (start_j == pivot_row.size())
    // There are no candidates, so there is no minimum.
    return false;

  // This is used as a set, it is always sorted.
  std::vector<dimension_type> candidates;
  for (PIP_Tree_Node::Row::const_iterator
       i = pivot_row.lower_bound(start_j), i_end = pivot_row.end();
       i != i_end; ++i)
    if (*i > 0)
      candidates.push_back(i.index());

  if (candidates.empty()) {
    j_out = num_columns;
    return false;
  }

  find_lexico_minimal_column_in_set(candidates, tableau,
                                    mapping, basis, pivot_row);
  PPL_ASSERT(!candidates.empty());
  j_out = *(candidates.begin());

  return true;
}

// Computes into gcd the GCD of gcd and all coefficients in [first, last).
template <typename Iter>
void
gcd_assign_iter(Coefficient& gcd, Iter first, Iter last) {
  PPL_ASSERT(gcd != 0);
  if (gcd < 0)
    neg_assign(gcd);
  if (gcd == 1)
    return;
  for ( ; first != last; ++first) {
    Coefficient_traits::const_reference coeff = *first;
    if (coeff != 0) {
      gcd_assign(gcd, coeff, gcd);
      if (gcd == 1)
        return;
    }
  }
}

// Simplify row by exploiting variable integrality.
void
integral_simplification(PIP_Tree_Node::Row& row) {
  if (row[0] != 0) {
    PIP_Tree_Node::Row::const_iterator j_begin = row.begin();
    PIP_Tree_Node::Row::const_iterator j_end = row.end();
    PPL_ASSERT(j_begin != j_end && j_begin.index() == 0 && *j_begin != 0);
    /* Find next column with a non-zero value (there should be one). */
    ++j_begin;
    PPL_ASSERT(j_begin != j_end);
    for ( ; *j_begin == 0; ++j_begin)
      PPL_ASSERT(j_begin != j_end);
    /* Use it to initialize gcd. */
    PPL_DIRTY_TEMP_COEFFICIENT(gcd);
    gcd = *j_begin;
    ++j_begin;
    gcd_assign_iter(gcd, j_begin, j_end);
    if (gcd != 1) {
      PPL_DIRTY_TEMP_COEFFICIENT(mod);
      pos_mod_assign(mod, row[0], gcd);
      row[0] -= mod;
    }
  }
  /* Final normalization. */
  row.normalize();
}

// Divide all coefficients in row x and denominator y by their GCD.
void
row_normalize(PIP_Tree_Node::Row& x, Coefficient& denom) {
  if (denom == 1)
    return;
  PPL_DIRTY_TEMP_COEFFICIENT(gcd);
  gcd = denom;
  gcd_assign_iter(gcd, x.begin(), x.end());

  // Divide the coefficients by the GCD.
  for (PIP_Tree_Node::Row::iterator i = x.begin(), i_end = x.end();
       i != i_end; ++i) {
    Coefficient& x_i = *i;
    exact_div_assign(x_i, x_i, gcd);
  }
  // Divide the denominator by the GCD.
  exact_div_assign(denom, denom, gcd);
}

// This is here because it is used as a template argument in
// compatibility_check_find_pivot, so it must be a global declaration.
struct compatibility_check_find_pivot_in_set_data {
  dimension_type row_index;
  // We cache cost and value to avoid calling get() multiple times.
  Coefficient cost;
  Coefficient value;
  bool operator==(const compatibility_check_find_pivot_in_set_data& x) const {
    return row_index == x.row_index;
  }
  // Needed by std::vector to sort the values.
  bool operator<(const compatibility_check_find_pivot_in_set_data& x) const {
    return row_index < x.row_index;
  }
};

void
compatibility_check_find_pivot_in_set(
    std::vector<std::pair<dimension_type,
                          compatibility_check_find_pivot_in_set_data> >&
        candidates,
    const Matrix<PIP_Tree_Node::Row>& s,
    const std::vector<dimension_type>& mapping,
    const std::vector<bool>& basis) {

  typedef compatibility_check_find_pivot_in_set_data data_struct;
  typedef std::vector<std::pair<dimension_type, data_struct> > candidates_t;
  // This is used as a set, it is always sorted.
  candidates_t new_candidates;
  const dimension_type num_vars = mapping.size();
  for (dimension_type var_index = 0; var_index < num_vars; ++var_index) {
    const dimension_type row_index = mapping[var_index];
    const bool in_base = basis[var_index];
    candidates_t::const_iterator i = candidates.begin();
    candidates_t::const_iterator i_end = candidates.end();
    PPL_ASSERT(i != i_end);
    dimension_type pj = i->first;
    Coefficient cost = i->second.cost;
    Coefficient value = i->second.value;
    new_candidates.clear();
    new_candidates.push_back(*i);
    if (in_base) {
      for (++i; i != i_end; ++i) {
        bool found_better_pivot = false;

        const dimension_type challenger_j = i->first;
        Coefficient_traits::const_reference challenger_cost = i->second.cost;
        PPL_ASSERT(value > 0);
        PPL_ASSERT(i->second.value > 0);
        PPL_ASSERT(pj < challenger_j);

        const int lhs_coeff_sgn = sgn(cost);
        const int rhs_coeff_sgn = sgn(challenger_cost);

        PPL_ASSERT(pj != challenger_j);

        // Reconstitute the identity submatrix part of tableau.
        if (row_index == pj) {
          // Optimizing for: lhs == lhs_coeff && rhs == 0;
          if (lhs_coeff_sgn == 0)
            new_candidates.push_back(*i);
          else
            found_better_pivot = lhs_coeff_sgn > 0;
        } else {
          if (row_index == challenger_j) {
            // Optimizing for: lhs == 0 && rhs == rhs_coeff;
            if (rhs_coeff_sgn == 0)
              new_candidates.push_back(*i);
            else
              found_better_pivot = 0 > rhs_coeff_sgn;
          } else
            // Optimizing for: lhs == 0 && rhs == 0;
            new_candidates.push_back(*i);
        }
        if (found_better_pivot) {
          pj = challenger_j;
          cost = challenger_cost;
          value = i->second.value;
          new_candidates.clear();
          new_candidates.push_back(*i);
        }
      }
    } else {
      // Not in base.
      const PIP_Tree_Node::Row& row = s[row_index];
      PIP_Tree_Node::Row::const_iterator row_itr = row.lower_bound(pj);
      PIP_Tree_Node::Row::const_iterator new_row_itr;
      PIP_Tree_Node::Row::const_iterator row_end = row.end();
      PPL_DIRTY_TEMP_COEFFICIENT(row_value);
      if (row_itr != row_end && row_itr.index() == pj) {
        row_value = *row_itr;
        ++row_itr;
      } else
        row_value = 0;
      PPL_DIRTY_TEMP_COEFFICIENT(row_challenger_value);
      for (++i; i != i_end; ++i) {
        const dimension_type challenger_j = i->first;
        Coefficient_traits::const_reference challenger_cost = i->second.cost;
        Coefficient_traits::const_reference challenger_value
          = i->second.value;
        PPL_ASSERT(value > 0);
        PPL_ASSERT(challenger_value > 0);
        PPL_ASSERT(pj < challenger_j);

        new_row_itr = row.find(row_itr, challenger_j);
        if (new_row_itr != row.end()) {
          row_challenger_value = *new_row_itr;
          // Use new_row_itr as a hint in next iterations
          row_itr = new_row_itr;
        } else {
          row_challenger_value = 0;
          // Using end() as a hint is not useful, keep the current hint.
        }
        PPL_ASSERT(row_challenger_value == row.get(challenger_j));

        // Before computing and comparing the actual values, the signs are
        // compared. This speeds up the code, because the values' computation
        // is a bit expensive.

        int lhs_sign = sgn(cost) * sgn(row_value);
        int rhs_sign = sgn(challenger_cost) * sgn(row_challenger_value);

        if (lhs_sign != rhs_sign) {
          if (lhs_sign > rhs_sign) {
            pj = challenger_j;
            cost = challenger_cost;
            value = challenger_value;
            row_value = row_challenger_value;
            new_candidates.clear();
            new_candidates.push_back(*i);
          }
        } else {

          // Sign comparison is not enough this time.
          // Do the full computation.

          PPL_DIRTY_TEMP_COEFFICIENT(lhs);
          lhs = cost;
          lhs *= challenger_value;
          PPL_DIRTY_TEMP_COEFFICIENT(rhs);
          rhs = challenger_cost;
          rhs *= value;

          lhs *= row_value;
          rhs *= row_challenger_value;

          if (lhs == rhs)
            new_candidates.push_back(*i);
          else {
            if (lhs > rhs) {
              pj = challenger_j;
              cost = challenger_cost;
              value = challenger_value;
              row_value = row_challenger_value;
              new_candidates.clear();
              new_candidates.push_back(*i);
            }
          }
        }
      }
    }
    using std::swap;
    swap(candidates, new_candidates);
  }
}

// Returns false if there is not a positive pivot candidate.
// Otherwise, it sets pi, pj to the coordinates of the pivot in s.
bool
compatibility_check_find_pivot(const Matrix<PIP_Tree_Node::Row>& s,
                               const std::vector<dimension_type>& mapping,
                               const std::vector<bool>& basis,
                               dimension_type& pi, dimension_type& pj) {
  // Look for a negative RHS (i.e., constant term, stored in column 0),
  // maximizing pivot column.
  const dimension_type num_rows = s.num_rows();
  typedef compatibility_check_find_pivot_in_set_data data_struct;
  // This is used as a set, it is always sorted.
  typedef std::vector<std::pair<dimension_type, data_struct> > candidates_t;
  typedef std::map<dimension_type,data_struct> candidates_map_t;
  candidates_map_t candidates_map;
  for (dimension_type i = 0; i < num_rows; ++i) {
    const PIP_Tree_Node::Row& s_i = s[i];
    Coefficient_traits::const_reference s_i0 = s_i.get(0);
    if (s_i0 < 0) {
      dimension_type j;
      if (!find_lexico_minimal_column(s, mapping, basis, s_i, 1, j)) {
        // No positive pivot candidate: unfeasible problem.
        return false;
      }
      Coefficient_traits::const_reference s_ij = s_i.get(j);
      candidates_map_t::iterator itr = candidates_map.find(j);
      if (itr == candidates_map.end()) {
        data_struct& current_data = candidates_map[j];
        current_data.row_index = i;
        current_data.cost = s_i0;
        current_data.value = s_ij;
      } else {
        data_struct& current_data = candidates_map[j];

        Coefficient_traits::const_reference value_b = s_i.get(j);

        PPL_ASSERT(current_data.value > 0);
        PPL_ASSERT(value_b > 0);

        // Before computing and comparing the actual values, the signs are
        // compared. This speeds up the code, because the values' computation
        // is a bit expensive.
        int lhs_coeff_sgn = sgn(current_data.cost);
        int rhs_coeff_sgn = sgn(s_i0);

        if (lhs_coeff_sgn != rhs_coeff_sgn) {
          // Same column: just compare the ratios.
          // This works since all columns are lexico-positive:
          // return cst_a * sij_b > cst_b * sij_a.
          if (lhs_coeff_sgn > rhs_coeff_sgn) {
            // Found better pivot
            current_data.row_index = i;
            current_data.cost = s_i0;
            current_data.value = s_ij;
          }
          // Otherwise, keep current pivot for this column.
        } else {

          // Sign comparison is not enough this time.
          // Do the full computation.

          PPL_DIRTY_TEMP_COEFFICIENT(lhs_coeff);
          lhs_coeff = current_data.cost;
          lhs_coeff *= value_b;

          PPL_DIRTY_TEMP_COEFFICIENT(rhs_coeff);
          rhs_coeff = s_i0;
          rhs_coeff *= current_data.value;

          // Same column: just compare the ratios.
          // This works since all columns are lexico-positive:
          // return cst_a * sij_b > cst_b * sij_a.
          if (lhs_coeff > rhs_coeff) {
            // Found better pivot
            current_data.row_index = i;
            current_data.cost = s_i0;
            current_data.value = s_ij;
          }
          // Otherwise, keep current pivot for this column.
        }
      }
    }
  }
  candidates_t candidates;
  for (candidates_map_t::iterator
       i = candidates_map.begin(), i_end = candidates_map.end();
       i != i_end; ++i)
    candidates.push_back(*i);
  if (!candidates.empty()) {
    compatibility_check_find_pivot_in_set(candidates, s, mapping, basis);
    PPL_ASSERT(!candidates.empty());
    pi = candidates.begin()->second.row_index;
    pj = candidates.begin()->first;
  } else {
    pi = s.num_rows();
    pj = 0;
  }

  return true;
}

} // namespace

namespace IO_Operators {

std::ostream&
operator<<(std::ostream& os, const PIP_Tree_Node& x) {
  x.print(os);
  return os;
}

std::ostream&
operator<<(std::ostream& os, const PIP_Tree_Node::Artificial_Parameter& x) {
  const Linear_Expression& expr = static_cast<const Linear_Expression&>(x);
  os << "(" << expr << ") div " << x.denominator();
  return os;
}

} // namespace IO_Operators

PIP_Tree_Node::PIP_Tree_Node(const PIP_Problem* owner)
  : owner_(owner),
    parent_(0),
    constraints_(),
    artificial_parameters() {
}

PIP_Tree_Node::PIP_Tree_Node(const PIP_Tree_Node& y)
  : owner_(y.owner_),
    parent_(0), // NOTE: parent is not copied.
    constraints_(y.constraints_),
    artificial_parameters(y.artificial_parameters) {
}

PIP_Tree_Node::Artificial_Parameter
::Artificial_Parameter(const Linear_Expression& expr,
                       Coefficient_traits::const_reference d)
  : Linear_Expression(expr), denom(d) {
  if (denom == 0)
    throw std::invalid_argument("PIP_Tree_Node::Artificial_Parameter(e, d): "
                                "denominator d is zero.");

  // Normalize if needed.
  // FIXME: Provide a proper normalization helper.
  Linear_Expression& param_expr = *this;
  if (denom < 0) {
    neg_assign(denom);
    neg_assign(param_expr);
  }

  // Compute GCD of parameter expression and denominator.

  Coefficient gcd = param_expr.gcd(0, space_dimension() + 1);

  if (gcd == 1)
    return;

  if (gcd == 0)
    gcd = denom;
  else
    gcd_assign(gcd, denom, gcd);

  if (gcd == 1)
    return;

  // Divide coefficients and denominator by their (non-trivial) GCD.
  PPL_ASSERT(gcd > 1);
  param_expr.exact_div_assign(gcd, 0, space_dimension() + 1);
  Parma_Polyhedra_Library::exact_div_assign(denom, denom, gcd);

  PPL_ASSERT(OK());
}

bool
PIP_Tree_Node::Artificial_Parameter
::operator==(const PIP_Tree_Node::Artificial_Parameter& y) const {
  const Artificial_Parameter& x = *this;
  if (x.space_dimension() != y.space_dimension())
    return false;
  if (x.denom != y.denom)
    return false;
  return x.is_equal_to(y);
}

bool
PIP_Tree_Node::Artificial_Parameter
::operator!=(const PIP_Tree_Node::Artificial_Parameter& y) const {
  return !operator==(y);
}

bool
PIP_Tree_Node::Artificial_Parameter::OK() const {
  if (denom <= 0) {
#ifndef NDEBUG
    std::cerr << "PIP_Tree_Node::Artificial_Parameter "
              << "has a non-positive denominator.\n";
#endif
    return false;
  }
  return true;
}

void
PIP_Tree_Node::Artificial_Parameter::ascii_dump(std::ostream& s) const {
  s << "artificial_parameter ";
  Linear_Expression::ascii_dump(s);
  s << " / " << denom << "\n";
}

bool
PIP_Tree_Node::Artificial_Parameter::ascii_load(std::istream& s) {
  std::string str;
  if (!(s >> str) || str != "artificial_parameter")
    return false;
  if (!Linear_Expression::ascii_load(s))
    return false;
  if (!(s >> str) || str != "/")
    return false;
  if (!(s >> denom))
    return false;
  PPL_ASSERT(OK());
  return true;
}

PPL_OUTPUT_DEFINITIONS(PIP_Tree_Node::Artificial_Parameter)

PIP_Solution_Node::PIP_Solution_Node(const PIP_Problem* owner)
  : PIP_Tree_Node(owner),
    tableau(),
    basis(),
    mapping(),
    var_row(),
    var_column(),
    special_equality_row(0),
    big_dimension(not_a_dimension()),
    sign(),
    solution(),
    solution_valid(false) {
}

PIP_Solution_Node::PIP_Solution_Node(const PIP_Solution_Node& y)
  : PIP_Tree_Node(y),
    tableau(y.tableau),
    basis(y.basis),
    mapping(y.mapping),
    var_row(y.var_row),
    var_column(y.var_column),
    special_equality_row(y.special_equality_row),
    big_dimension(y.big_dimension),
    sign(y.sign),
    solution(y.solution),
    solution_valid(y.solution_valid) {
}

PIP_Solution_Node::PIP_Solution_Node(const PIP_Solution_Node& y,
                                     No_Constraints)
  : PIP_Tree_Node(y.owner_), // NOTE: only copy owner.
    tableau(y.tableau),
    basis(y.basis),
    mapping(y.mapping),
    var_row(y.var_row),
    var_column(y.var_column),
    special_equality_row(y.special_equality_row),
    big_dimension(y.big_dimension),
    sign(y.sign),
    solution(y.solution),
    solution_valid(y.solution_valid) {
}

PIP_Solution_Node::~PIP_Solution_Node() {
}

PIP_Decision_Node::PIP_Decision_Node(const PIP_Problem* owner,
                                     PIP_Tree_Node* fcp,
                                     PIP_Tree_Node* tcp)
  : PIP_Tree_Node(owner),
    false_child(fcp),
    true_child(tcp) {
  if (false_child != 0)
    false_child->set_parent(this);
  if (true_child != 0)
    true_child->set_parent(this);
}

PIP_Decision_Node::PIP_Decision_Node(const PIP_Decision_Node& y)
  : PIP_Tree_Node(y),
    false_child(0),
    true_child(0) {
  if (y.false_child != 0) {
    false_child = y.false_child->clone();
    false_child->set_parent(this);
  }
  // Protect false_child from exception safety issues via std::auto_ptr.
  std::auto_ptr<PIP_Tree_Node> wrapped_node(false_child);
  if (y.true_child != 0) {
    true_child = y.true_child->clone();
    true_child->set_parent(this);
  }
  // It is now safe to release false_child.
  wrapped_node.release();
}

PIP_Decision_Node::~PIP_Decision_Node() {
  delete false_child;
  delete true_child;
}

void
PIP_Solution_Node::set_owner(const PIP_Problem* owner) {
  owner_ = owner;
}

void
PIP_Decision_Node::set_owner(const PIP_Problem* owner) {
  owner_ = owner;
  if (false_child)
    false_child->set_owner(owner);
  if (true_child)
    true_child->set_owner(owner);
}

bool
PIP_Solution_Node::check_ownership(const PIP_Problem* owner) const {
  return get_owner() == owner;
}

bool
PIP_Decision_Node::check_ownership(const PIP_Problem* owner) const {
  return get_owner() == owner
    && (!false_child || false_child->check_ownership(owner))
    && (!true_child || true_child->check_ownership(owner));
}

const PIP_Solution_Node*
PIP_Tree_Node::as_solution() const {
  return 0;
}

const PIP_Decision_Node*
PIP_Tree_Node::as_decision() const {
  return 0;
}

const PIP_Solution_Node*
PIP_Solution_Node::as_solution() const {
  return this;
}

const PIP_Decision_Node*
PIP_Decision_Node::as_decision() const {
  return this;
}

bool
PIP_Solution_Node::Tableau::OK() const {
  if (s.num_rows() != t.num_rows()) {
#ifndef NDEBUG
    std::cerr << "PIP_Solution_Node::Tableau matrices "
              << "have a different number of rows.\n";
#endif
    return false;
  }

  if (!s.OK() || !t.OK()) {
#ifndef NDEBUG
    std::cerr << "A PIP_Solution_Node::Tableau matrix is broken.\n";
#endif
    return false;
  }

  if (denom <= 0) {
#ifndef NDEBUG
    std::cerr << "PIP_Solution_Node::Tableau with non-positive "
              << "denominator.\n";
#endif
    return false;
  }

  // All tests passed.
  return true;
}

bool
PIP_Tree_Node::OK() const {
#ifndef NDEBUG
  using std::endl;
  using std::cerr;
#endif

  // Parameter constraint system should contain no strict inequalities.
  for (Constraint_System::const_iterator
       i = constraints_.begin(), i_end = constraints_.end(); i != i_end; ++i)
    if (i->is_strict_inequality()) {
#ifndef NDEBUG
      cerr << "The feasible region of the PIP_Problem parameter context"
           << "is defined by a constraint system containing strict "
           << "inequalities."
	   << endl;
      ascii_dump(cerr);
#endif
      return false;
    }
  return true;
}

void
PIP_Tree_Node
::add_constraint(const Row& row, const Variables_Set& parameters) {
  // Compute the expression for the parameter constraint.
  Linear_Expression expr = Linear_Expression(row.get(0));
  Variables_Set::const_iterator j = parameters.begin();
  if (!parameters.empty()) {
    // Needed to avoid reallocations in expr when iterating upward.
    add_mul_assign(expr, 0, Variable(*(parameters.rbegin())));
    // The number of increments of j plus one.
    dimension_type j_index = 1;
    Row::const_iterator i = row.begin();
    Row::const_iterator i_end = row.end();
    if (i != i_end && i.index() == 0)
      ++i;
    // NOTE: iterating in [1..num_params].
    for ( ; i != i_end; ++i) {
      PPL_ASSERT(i.index() <= parameters.size());
      std::advance(j, i.index() - j_index);
      j_index = i.index();
      add_mul_assign(expr, *i, Variable(*j));
    }
  }
  // Add the parameter constraint.
  constraints_.insert(expr >= 0);
}

void
PIP_Tree_Node::parent_merge() {
  const PIP_Decision_Node& parent = *parent_;

  // Merge the parent's artificial parameters.
  artificial_parameters.insert(artificial_parameters.begin(),
                               parent.art_parameter_begin(),
                               parent.art_parameter_end());

  PPL_ASSERT(OK());
}

bool
PIP_Solution_Node::OK() const {
#ifndef NDEBUG
  using std::cerr;
#endif
  if (!PIP_Tree_Node::OK())
    return false;

  // Check that every member used is OK.

  if (!tableau.OK())
    return false;

  // Check coherency of basis, mapping, var_row and var_column
  if (basis.size() != mapping.size()) {
#ifndef NDEBUG
    cerr << "The PIP_Solution_Node::basis and PIP_Solution_Node::mapping "
         << "vectors do not have the same number of elements.\n";
#endif
    return false;
  }
  if (basis.size() != var_row.size() + var_column.size()) {
#ifndef NDEBUG
    cerr << "The sum of number of elements in the PIP_Solution_Node::var_row "
         << "and PIP_Solution_Node::var_column vectors is different from the "
         << "number of elements in the PIP_Solution_Node::basis vector.\n";
#endif
    return false;
  }
  if (var_column.size() != tableau.s.num_columns()) {
#ifndef NDEBUG
    cerr << "The number of elements in the PIP_Solution_Node::var_column "
         << "vector is different from the number of columns in the "
         << "PIP_Solution_Node::tableau.s matrix.\n";
#endif
    return false;
  }
  if (var_row.size() != tableau.s.num_rows()) {
#ifndef NDEBUG
    cerr << "The number of elements in the PIP_Solution_Node::var_row "
         << "vector is different from the number of rows in the "
         << "PIP_Solution_Node::tableau.s matrix.\n";
#endif
    return false;
  }
  for (dimension_type i = mapping.size(); i-- > 0; ) {
    const dimension_type row_column = mapping[i];
    if (basis[i] && var_column[row_column] != i) {
#ifndef NDEBUG
      cerr << "Variable " << i << " is basic and corresponds to column "
           << row_column << " but PIP_Solution_Node::var_column["
           << row_column << "] does not correspond to variable " << i
           << ".\n";
#endif
      return false;
    }
    if (!basis[i] && var_row[row_column] != i) {
#ifndef NDEBUG
      cerr << "Variable " << i << " is nonbasic and corresponds to row "
           << row_column << " but PIP_Solution_Node::var_row["
           << row_column << "] does not correspond to variable " << i
           << ".\n";
#endif
      return false;
    }
  }
  // All checks passed.
  return true;
}

bool
PIP_Decision_Node::OK() const {
  // Perform base class well-formedness check on this node.
  if (!PIP_Tree_Node::OK())
    return false;

  // Recursively check if child nodes are well-formed.
  if (false_child && !false_child->OK())
    return false;
  if (true_child && !true_child->OK())
    return false;

  // Decision nodes should always have a true child.
  if (!true_child) {
#ifndef NDEBUG
    std::cerr << "PIP_Decision_Node with no 'true' child.\n";
#endif
    return false;
  }

  // Decision nodes with a false child must have exactly one constraint.
  if (false_child) {
    dimension_type
      dist = std::distance(constraints_.begin(), constraints_.end());
    if (dist != 1) {
#ifndef NDEBUG
      std::cerr << "PIP_Decision_Node with a 'false' child has "
                << dist << " parametric constraints (should be 1).\n";
#endif
      return false;
    }
  }

  // All checks passed.
  return true;
}

void
PIP_Decision_Node::update_tableau(
    const PIP_Problem& pip,
    const dimension_type external_space_dim,
    const dimension_type first_pending_constraint,
    const Constraint_Sequence& input_cs,
    const Variables_Set& parameters) {

  true_child->update_tableau(pip,
                             external_space_dim,
                             first_pending_constraint,
                             input_cs,
                             parameters);
  if (false_child)
    false_child->update_tableau(pip,
                                external_space_dim,
                                first_pending_constraint,
                                input_cs,
                                parameters);
  PPL_ASSERT(OK());
}

PIP_Tree_Node*
PIP_Decision_Node::solve(const PIP_Problem& pip,
                         const bool check_feasible_context,
                         const Matrix<Row>& context,
                         const Variables_Set& params,
                         dimension_type space_dim,
                         const unsigned indent_level) {
#ifdef NOISY_PIP_TREE_STRUCTURE
  indent_and_print(std::cerr, indent_level, "=== SOLVING DECISION NODE\n");
#else
  used(indent_level);
#endif
  PPL_ASSERT(true_child != 0);
  Matrix<Row> context_true(context);
  Variables_Set all_params(params);
  const dimension_type num_art_params = artificial_parameters.size();
  add_artificial_parameters(context_true, all_params, space_dim,
                            num_art_params);
  merge_assign(context_true, constraints_, all_params);
  const bool has_false_child = (false_child != 0);
  const bool has_true_child = (true_child != 0);
#ifdef NOISY_PIP_TREE_STRUCTURE
  indent_and_print(std::cerr, indent_level,
                   "=== DECISION: SOLVING THEN CHILD\n");
#endif
  true_child = true_child->solve(pip, check_feasible_context,
                                 context_true, all_params, space_dim,
                                 indent_level + 1);

  if (has_false_child) {
    // Decision nodes with false child must have exactly one constraint
    PPL_ASSERT(1 == std::distance(constraints_.begin(), constraints_.end()));
    // NOTE: modify context_true in place, complementing its last constraint.
    Matrix<Row>& context_false = context_true;
    Row& last = context_false[context_false.num_rows() - 1];
    complement_assign(last, last, 1);
#ifdef NOISY_PIP_TREE_STRUCTURE
    indent_and_print(std::cerr, indent_level,
                     "=== DECISION: SOLVING ELSE CHILD\n");
#endif
    false_child = false_child->solve(pip, check_feasible_context,
                                     context_false, all_params, space_dim,
                                     indent_level + 1);
  }

  if (true_child == 0 && false_child == 0) {
    // No children: the whole subtree is unfeasible.
#ifdef NOISY_PIP_TREE_STRUCTURE
    indent_and_print(std::cerr, indent_level,
                     "=== DECISION: BOTH BRANCHES NOW UNFEASIBLE: _|_\n");
#endif
    delete this;
    return 0;
  }

  if (has_false_child && false_child == 0) {
    // False child has become unfeasible: merge this node's artificials with
    // the true child, while removing the local parameter constraints, which
    // are no longer discriminative.
#ifdef NOISY_PIP_TREE_STRUCTURE
    indent_and_print(std::cerr, indent_level,
                     "=== DECISION: ELSE BRANCH NOW UNFEASIBLE\n");
    indent_and_print(std::cerr, indent_level,
                     "==> merge then branch with parent.\n");
#endif
    PIP_Tree_Node* node = true_child;
    node->parent_merge();
    node->set_parent(parent());
    true_child = 0;
    delete this;
    PPL_ASSERT(node->OK());
    return node;
  }
  else if (has_true_child && true_child == 0) {
    // True child has become unfeasible: merge this node's artificials
    // with the false child.
#ifdef NOISY_PIP_TREE_STRUCTURE
    indent_and_print(std::cerr, indent_level,
                     "=== DECISION: THEN BRANCH NOW UNFEASIBLE\n");
    indent_and_print(std::cerr, indent_level,
                     "==> merge else branch with parent.\n");
#endif
    PIP_Tree_Node* node = false_child;
    node->parent_merge();
    node->set_parent(parent());
    false_child = 0;
    delete this;
    PPL_ASSERT(node->OK());
    return node;
  }
  else if (check_feasible_context) {
    // Test all constraints for redundancy with the context, and eliminate
    // them if not necessary.
    Constraint_System cs;
    swap(cs, constraints_);
    for (Constraint_System::const_iterator
         ci = cs.begin(), ci_end = cs.end(); ci != ci_end; ++ci) {
      Matrix<Row> ctx_copy(context);
      merge_assign(ctx_copy, Constraint_System(*ci), all_params);
      Row& last = ctx_copy[ctx_copy.num_rows()-1];
      complement_assign(last, last, 1);
      if (compatibility_check(ctx_copy)) {
        // The constraint is not redundant with the context: keep it.
        constraints_.insert(*ci);
      }
    }
    // If the constraints set has become empty, only keep the true child.
    if (constraints_.empty()) {
#ifdef NOISY_PIP_TREE_STRUCTURE
      indent_and_print(std::cerr, indent_level,
                       "=== DECISION: NO BRANCHING CONSTRAINTS LEFT\n");
      indent_and_print(std::cerr, indent_level,
                       "==> merge then branch with parent.\n");
#endif
      PIP_Tree_Node* node = true_child;
      node->parent_merge();
      node->set_parent(parent());
      true_child = 0;
      delete this;
      PPL_ASSERT(node->OK());
      return node;
    }
  }
  PPL_ASSERT(OK());
  return this;
}

void
PIP_Decision_Node::ascii_dump(std::ostream& s) const {
  // Dump base class info.
  PIP_Tree_Node::ascii_dump(s);

  // Dump true child (if any).
  s << "\ntrue_child: ";
  if (true_child == 0) {
    // Note: this branch should normally be unreachable code, since a
    // well-formed decision node always has a true child. We keep this code
    // for debugging purposes (since we want to dump broken nodes).
    s << "BOTTOM\n";
  }
  else if (const PIP_Decision_Node* dec = true_child->as_decision()) {
    s << "DECISION\n";
    dec->ascii_dump(s);
  }
  else {
    const PIP_Solution_Node* sol = true_child->as_solution();
    PPL_ASSERT(sol != 0);
    s << "SOLUTION\n";
    sol->ascii_dump(s);
  }

  // Dump false child (if any).
  s << "\nfalse_child: ";
  if (false_child == 0)
    s << "BOTTOM\n";
  else if (const PIP_Decision_Node* dec = false_child->as_decision()) {
    // Note: this branch should normally be unreachable code.
    // Since a well-formed decision node having a false child should have
    // a single context constraint, its false child will have no context
    // constraints at all, so that no further branch is possible.
    // We keep this code for debugging purposes.
    s << "DECISION\n";
    dec->ascii_dump(s);
  }
  else {
    const PIP_Solution_Node* sol = false_child->as_solution();
    PPL_ASSERT(sol != 0);
    s << "SOLUTION\n";
    sol->ascii_dump(s);
  }
}

bool
PIP_Decision_Node::ascii_load(std::istream& s) {
  std::string str;

  // Load base class info.
  if (!PIP_Tree_Node::ascii_load(s))
    return false;

  // Release the "true" subtree (if any).
  delete true_child;
  true_child = 0;

  // Load true child (if any).
  if (!(s >> str) || str != "true_child:")
    return false;
  if (!(s >> str))
    return false;
  if (str == "BOTTOM")
    // Note: normally unreachable code (see comment on ascii_dump).
    true_child = 0;
  else if (str == "DECISION") {
    PIP_Decision_Node* dec = new PIP_Decision_Node(0, 0, 0);
    true_child = dec;
    if (!dec->ascii_load(s))
      return false;
  }
  else if (str == "SOLUTION") {
    PIP_Solution_Node* sol = new PIP_Solution_Node(0);
    true_child = sol;
    if (!sol->ascii_load(s))
      return false;
  }
  else
    // Unknown node kind.
    return false;

  // Release the "false" subtree (if any).
  delete false_child;
  false_child = 0;

  // Load false child (if any).
  if (!(s >> str) || str != "false_child:")
    return false;
  if (!(s >> str))
    return false;
  if (str == "BOTTOM")
    false_child = 0;
  else if (str == "DECISION") {
    // Note: normally unreachable code (see comment on ascii_dump).
    PIP_Decision_Node* dec = new PIP_Decision_Node(0, 0, 0);
    false_child = dec;
    if (!dec->ascii_load(s))
      return false;
  }
  else if (str == "SOLUTION") {
    PIP_Solution_Node* sol = new PIP_Solution_Node(0);
    false_child = sol;
    if (!sol->ascii_load(s))
      return false;
  }
  else
    // Unknown node kind.
    return false;

  // Loaded all info.
  PPL_ASSERT(OK());
  return true;
}


void
PIP_Solution_Node::Tableau::normalize() {
  if (denom == 1)
    return;

  const dimension_type num_rows = s.num_rows();

  // Compute global gcd.
  PPL_DIRTY_TEMP_COEFFICIENT(gcd);
  gcd = denom;
  for (dimension_type i = num_rows; i-- > 0; ) {
    const Row& s_i = s[i];
    for (Row::const_iterator
         j = s_i.begin(), j_end = s_i.end(); j != j_end; ++j) {
      Coefficient_traits::const_reference s_ij = *j;
      if (s_ij != 0) {
        gcd_assign(gcd, s_ij, gcd);
        if (gcd == 1)
          return;
      }
    }
    const Row& t_i = t[i];
    for (Row::const_iterator
         j = t_i.begin(), j_end = t_i.end(); j != j_end; ++j) {
      Coefficient_traits::const_reference t_ij = *j;
      if (t_ij != 0) {
        gcd_assign(gcd, t_ij, gcd);
        if (gcd == 1)
          return;
      }
    }
  }
  PPL_ASSERT(gcd > 1);
  // Normalize all coefficients.
  for (dimension_type i = num_rows; i-- > 0; ) {
    Row& s_i = s[i];
    for (Row::iterator j = s_i.begin(), j_end = s_i.end(); j != j_end; ++j) {
      Coefficient& s_ij = *j;
      exact_div_assign(s_ij, s_ij, gcd);
    }
    Row& t_i = t[i];
    for (Row::iterator j = t_i.begin(), j_end = t_i.end(); j != j_end; ++j) {
      Coefficient& t_ij = *j;
      exact_div_assign(t_ij, t_ij, gcd);
    }
  }
  // Normalize denominator.
  exact_div_assign(denom, denom, gcd);
}

void
PIP_Solution_Node::Tableau::scale(Coefficient_traits::const_reference ratio) {
  for (dimension_type i = s.num_rows(); i-- > 0; ) {
    Row& s_i = s[i];
    for (Row::iterator j = s_i.begin(), j_end = s_i.end(); j != j_end; ++j)
      *j *= ratio;
    Row& t_i = t[i];
    for (Row::iterator j = t_i.begin(), j_end = t_i.end(); j != j_end; ++j)
      *j *= ratio;
  }
  denom *= ratio;
}

bool
PIP_Solution_Node::Tableau
::is_better_pivot(const std::vector<dimension_type>& mapping,
                  const std::vector<bool>& basis,
                  const dimension_type row_0,
                  const dimension_type col_0,
                  const dimension_type row_1,
                  const dimension_type col_1) const {
  const dimension_type num_params = t.num_columns();
  const dimension_type num_rows = s.num_rows();
  const Row& s_0 = s[row_0];
  const Row& s_1 = s[row_1];
  Coefficient_traits::const_reference s_0_0 = s_0.get(col_0);
  Coefficient_traits::const_reference s_1_1 = s_1.get(col_1);
  const Row& t_0 = t[row_0];
  const Row& t_1 = t[row_1];
  PPL_DIRTY_TEMP_COEFFICIENT(product_0);
  PPL_DIRTY_TEMP_COEFFICIENT(product_1);
  // On exit from the loop, if j_mismatch == num_params then
  // no column mismatch was found.
  dimension_type j_mismatch = num_params;
  Row::const_iterator j0 = t_0.end();
  Row::const_iterator j0_end = t_0.end();
  Row::const_iterator j1 = t_1.end();
  Row::const_iterator j1_end = t_1.end();
  for (dimension_type i = 0; i < num_rows; ++i) {
    const Row& s_i = s[i];
    Coefficient_traits::const_reference s_i_col_0 = s_i.get(col_0);
    Coefficient_traits::const_reference s_i_col_1 = s_i.get(col_1);
    j0 = t_0.begin();
    j1 = t_1.begin();
    while (j0 != j0_end && j1 != j1_end) {
      if (j0.index() == j1.index()) {
        product_0 = (*j0) * s_1_1 * s_i_col_0;
        product_1 = (*j1) * s_0_0 * s_i_col_1;
        if (product_0 != product_1) {
          // Mismatch found: exit from both loops.
          j_mismatch = j0.index();
          goto end_loop;
        }
        ++j0;
        ++j1;
      } else
        if (j0.index() < j1.index()) {
          if (*j0 != 0 && s_1_1 != 0 && s_i_col_0 != 0) {
            // Mismatch found: exit from both loops.
            j_mismatch = j0.index();
            goto end_loop;
          }
          ++j0;
        } else {
          PPL_ASSERT(j0.index() > j1.index());
          if (*j1 != 0 && s_0_0 != 0 && s_i_col_1 != 0) {
            // Mismatch found: exit from both loops.
            j_mismatch = j1.index();
            goto end_loop;
          }
          ++j1;
        }
    }
    while (j0 != j0_end) {
      if (*j0 != 0 && s_1_1 != 0 && s_i_col_0 != 0) {
        // Mismatch found: exit from both loops.
        j_mismatch = j0.index();
        goto end_loop;
      }
      ++j0;
    }
    while (j1 != j1_end) {
      if (*j1 != 0 && s_0_0 != 0 && s_i_col_1 != 0) {
        // Mismatch found: exit from both loops.
        j_mismatch = j1.index();
        goto end_loop;
      }
    }
  }

 end_loop:
  return (j_mismatch != num_params)
    && column_lower(s, mapping, basis, s_0, col_0, s_1, col_1, *j0, *j1);
}

void
PIP_Tree_Node::ascii_dump(std::ostream& s) const {
  s << "constraints_\n";
  constraints_.ascii_dump(s);
  dimension_type artificial_parameters_size = artificial_parameters.size();
  s << "\nartificial_parameters( " << artificial_parameters_size << " )\n";
  for (dimension_type i = 0; i < artificial_parameters_size; ++i)
    artificial_parameters[i].ascii_dump(s);
}

bool
PIP_Tree_Node::ascii_load(std::istream& s) {
  std::string str;
  if (!(s >> str) || str != "constraints_")
    return false;
  constraints_.ascii_load(s);

  if (!(s >> str) || str != "artificial_parameters(")
    return false;
  dimension_type artificial_parameters_size;
  if (!(s >> artificial_parameters_size))
    return false;
  if (!(s >> str) || str != ")")
    return false;
  Artificial_Parameter ap;
  for (dimension_type i = 0; i < artificial_parameters_size; ++i) {
    if (!ap.ascii_load(s))
      return false;
    artificial_parameters.push_back(ap);
  }

  // Note: do not assert OK() here.
  // The node invariants should be checked on derived nodes.
  return true;
}

PIP_Tree_Node*
PIP_Solution_Node::clone() const {
  return new PIP_Solution_Node(*this);
}

PIP_Tree_Node*
PIP_Decision_Node::clone() const {
  return new PIP_Decision_Node(*this);
}

void
PIP_Solution_Node::Tableau::ascii_dump(std::ostream& st) const {
  st << "denominator " << denom << "\n";
  st << "variables ";
  s.ascii_dump(st);
  st << "parameters ";
  t.ascii_dump(st);
}

bool
PIP_Solution_Node::Tableau::ascii_load(std::istream& is) {
  std::string str;
  if (!(is >> str) || str != "denominator")
    return false;
  Coefficient d;
  if (!(is >> d))
    return false;
  denom = d;
  if (!(is >> str) || str != "variables")
    return false;
  if (!s.ascii_load(is))
    return false;
  if (!(is >> str) || str != "parameters")
    return false;
  if (!t.ascii_load(is))
    return false;
  PPL_ASSERT(OK());
  return true;
}

void
PIP_Solution_Node::ascii_dump(std::ostream& os) const {
  PIP_Tree_Node::ascii_dump(os);

  os << "\ntableau\n";
  tableau.ascii_dump(os);

  os << "\nbasis ";
  dimension_type basis_size = basis.size();
  os << basis_size;
  for (dimension_type i = 0; i < basis_size; ++i)
    os << (basis[i] ? " true" : " false");

  os << "\nmapping ";
  dimension_type mapping_size = mapping.size();
  os << mapping_size;
  for (dimension_type i = 0; i < mapping_size; ++i)
    os << " " << mapping[i];

  os << "\nvar_row ";
  dimension_type var_row_size = var_row.size();
  os << var_row_size;
  for (dimension_type i = 0; i < var_row_size; ++i)
    os << " " << var_row[i];

  os << "\nvar_column ";
  dimension_type var_column_size = var_column.size();
  os << var_column_size;
  for (dimension_type i = 0; i < var_column_size; ++i)
    os << " " << var_column[i];
  os << "\n";

  os << "special_equality_row " << special_equality_row << "\n";
  os << "big_dimension " << big_dimension << "\n";

  os << "sign ";
  dimension_type sign_size = sign.size();
  os << sign_size;
  for (dimension_type i = 0; i < sign_size; ++i) {
    os << " ";
    switch (sign[i]) {
    case UNKNOWN:
      os << "UNKNOWN";
      break;
    case ZERO:
      os << "ZERO";
      break;
    case POSITIVE:
      os << "POSITIVE";
      break;
    case NEGATIVE:
      os << "NEGATIVE";
      break;
    case MIXED:
      os << "MIXED";
      break;
    }
  }
  os << "\n";

  dimension_type solution_size = solution.size();
  os << "solution " << solution_size << "\n";
  for (dimension_type i = 0; i < solution_size; ++i)
    solution[i].ascii_dump(os);
  os << "\n";

  os << "solution_valid " << (solution_valid ? "true" : "false") << "\n";
}

bool
PIP_Solution_Node::ascii_load(std::istream& is) {
  if (!PIP_Tree_Node::ascii_load(is))
    return false;

  std::string str;
  if (!(is >> str) || str != "tableau")
    return false;
  if (!tableau.ascii_load(is))
    return false;

  if (!(is >> str) || str != "basis")
    return false;
  dimension_type basis_size;
  if (!(is >> basis_size))
    return false;
  basis.clear();
  for (dimension_type i = 0; i < basis_size; ++i) {
    if (!(is >> str))
      return false;
    bool val = false;
    if (str == "true")
      val = true;
    else if (str != "false")
      return false;
    basis.push_back(val);
  }

  if (!(is >> str) || str != "mapping")
    return false;
  dimension_type mapping_size;
  if (!(is >> mapping_size))
    return false;
  mapping.clear();
  for (dimension_type i = 0; i < mapping_size; ++i) {
    dimension_type val;
    if (!(is >> val))
      return false;
    mapping.push_back(val);
  }

  if (!(is >> str) || str != "var_row")
    return false;
  dimension_type var_row_size;
  if (!(is >> var_row_size))
    return false;
  var_row.clear();
  for (dimension_type i = 0; i < var_row_size; ++i) {
    dimension_type val;
    if (!(is >> val))
      return false;
    var_row.push_back(val);
  }

  if (!(is >> str) || str != "var_column")
    return false;
  dimension_type var_column_size;
  if (!(is >> var_column_size))
    return false;
  var_column.clear();
  for (dimension_type i = 0; i < var_column_size; ++i) {
    dimension_type val;
    if (!(is >> val))
      return false;
    var_column.push_back(val);
  }

  if (!(is >> str) || str != "special_equality_row")
    return false;
  if (!(is >> special_equality_row))
    return false;

  if (!(is >> str) || str != "big_dimension")
    return false;
  if (!(is >> big_dimension))
    return false;

  if (!(is >> str) || str != "sign")
    return false;
  dimension_type sign_size;
  if (!(is >> sign_size))
    return false;
  sign.clear();
  for (dimension_type i = 0; i < sign_size; ++i) {
    if (!(is >> str))
      return false;
    Row_Sign val;
    if (str == "UNKNOWN")
      val = UNKNOWN;
    else if (str == "ZERO")
      val = ZERO;
    else if (str == "POSITIVE")
      val = POSITIVE;
    else if (str == "NEGATIVE")
      val = NEGATIVE;
    else if (str == "MIXED")
      val = MIXED;
    else
      return false;
    sign.push_back(val);
  }

  if (!(is >> str) || str != "solution")
    return false;
  dimension_type solution_size;
  if (!(is >> solution_size))
    return false;
  solution.clear();
  for (dimension_type i = 0; i < solution_size; ++i) {
    Linear_Expression val;
    if (!val.ascii_load(is))
      return false;
    solution.push_back(val);
  }

  if (!(is >> str) || str != "solution_valid")
    return false;
  if (!(is >> str))
    return false;
  if (str == "true")
    solution_valid = true;
  else if (str == "false")
    solution_valid = false;
  else
    return false;

  PPL_ASSERT(OK());
  return true;
}

PIP_Solution_Node::Row_Sign
PIP_Solution_Node::row_sign(const Row& x,
                            const dimension_type big_dimension) {
  if (big_dimension != not_a_dimension()) {
    // If a big parameter has been set and its coefficient is not zero,
    // then return the sign of the coefficient.
    Coefficient_traits::const_reference x_big = x.get(big_dimension);
    if (x_big > 0)
      return POSITIVE;
    if (x_big < 0)
      return NEGATIVE;
    // Otherwise x_big == 0, then no big parameter involved.
  }

  PIP_Solution_Node::Row_Sign sign = ZERO;
  for (Row::const_iterator i = x.begin(), i_end = x.end(); i != i_end; ++i) {
    Coefficient_traits::const_reference x_i = *i;
    if (x_i > 0) {
      if (sign == NEGATIVE)
        return MIXED;
      sign = POSITIVE;
    }
    else if (x_i < 0) {
      if (sign == POSITIVE)
        return MIXED;
      sign = NEGATIVE;
    }
  }
  return sign;
}

bool
PIP_Tree_Node::compatibility_check(const Matrix<Row>& context, const Row& row) {
  // CHECKME: do `context' and `row' have compatible (row) capacity?
  Matrix<Row> s(context);
  s.add_row(row);
  return compatibility_check(s);
}

bool
PIP_Tree_Node::compatibility_check(Matrix<Row>& s) {
  PPL_ASSERT(s.OK());
  // Note: num_rows may increase.
  dimension_type num_rows = s.num_rows();
  const dimension_type num_columns = s.num_columns();
  const dimension_type num_vars = num_columns - 1;

  std::vector<Coefficient> scaling(num_rows, 1);
  std::vector<bool> basis;
  basis.reserve(num_vars + num_rows);
  std::vector<dimension_type> mapping;
  mapping.reserve(num_vars + num_rows);
  std::vector<dimension_type> var_row;
  var_row.reserve(num_rows);
  std::vector<dimension_type> var_column;
  var_column.reserve(num_columns);

  // Column 0 is the constant term, not a variable
  var_column.push_back(not_a_dimension());
  for (dimension_type j = 1; j <= num_vars; ++j) {
    basis.push_back(true);
    mapping.push_back(j);
    var_column.push_back(j - 1);
  }
  for (dimension_type i = 0; i < num_rows; ++i) {
    basis.push_back(false);
    mapping.push_back(i);
    var_row.push_back(i + num_vars);
  }

  // Scaling factor (i.e., denominator) for pivot coefficients.
  PPL_DIRTY_TEMP_COEFFICIENT(pivot_denom);
  // Allocate once and for all: short life temporaries.
  PPL_DIRTY_TEMP_COEFFICIENT(product);
  PPL_DIRTY_TEMP_COEFFICIENT(gcd);
  PPL_DIRTY_TEMP_COEFFICIENT(scale_factor);

  // Perform simplex pivots on the context
  // until we find an empty solution or an optimum.
  while (true) {
    // Check if the client has requested abandoning all expensive
    // computations. If so, the exception specified by the client
    // is thrown now.
    maybe_abandon();

    // pi is the pivot's row index.
    dimension_type pi = num_rows;
    // pj is the pivot's column index.
    dimension_type pj = 0;

    bool found_positive_pivot_candidate
      = compatibility_check_find_pivot(s, mapping, basis, pi, pj);

    if (!found_positive_pivot_candidate)
      return false;

    if (pj == 0) {
      // No negative RHS: fractional optimum found.
      // If it is integer, then the test is successful.
      // Otherwise, generate a new cut.
      bool all_integer_vars = true;
      // NOTE: iterating downwards would be correct, but it would change
      // the ordering of cut generation.
      for (dimension_type i = 0; i < num_vars; ++i) {
        if (basis[i])
          // Basic variable = 0, hence integer.
          continue;
        // Not a basic variable.
        const dimension_type mi = mapping[i];
        Coefficient_traits::const_reference denom = scaling[mi];
        if (s[mi].get(0) % denom == 0)
          continue;
        // Here constant term is not integer.
        all_integer_vars = false;
        // Generate a new cut.
        var_row.push_back(mapping.size());
        basis.push_back(false);
        mapping.push_back(num_rows);
        s.add_zero_rows(1);
        Row& cut = s[num_rows];
        ++num_rows;
        const Row& s_mi = s[mi];
        cut = s_mi;
        for (Row::iterator
             j = cut.begin(), j_end = cut.end(); j != j_end; ++j)
          pos_mod_assign(*j, *j, denom);
        cut[0] -= denom;
        scaling.push_back(denom);
      }
      // Check if an integer solution was found.
      if (all_integer_vars)
        return true;
      else
        continue;
    }

    // Here we have a positive s[pi][pj] pivot.

    // Normalize the tableau before pivoting.
    for (dimension_type i = num_rows; i-- > 0; )
      row_normalize(s[i], scaling[i]);

    // Update basis.
    {
      const dimension_type var_pi = var_row[pi];
      const dimension_type var_pj = var_column[pj];
      var_row[pi] = var_pj;
      var_column[pj] = var_pi;
      basis[var_pi] = true;
      basis[var_pj] = false;
      mapping[var_pi] = pj;
      mapping[var_pj] = pi;
    }

    // Create an identity row corresponding to basic variable pj.
    s.add_zero_rows(1);
    Row& pivot = s[num_rows];
    pivot[pj] = 1;

    // Swap identity row with the pivot row previously found.
    using std::swap;
    swap(pivot, s[pi]);
    // Save original pivot scaling factor in a temporary,
    // then reset scaling factor for identity row.
    pivot_denom = scaling[pi];
    scaling[pi] = 1;

    // Perform a pivot operation on the matrix.
    Coefficient_traits::const_reference pivot_pj = pivot.get(pj);
    {
      for (Row::const_iterator
           j = pivot.begin(), j_end = pivot.end(); j != j_end; ++j) {
        if (j.index() == pj)
          continue;
        Coefficient_traits::const_reference pivot_j = *j;
        // Do nothing if the j-th pivot element is zero.
        if (pivot_j == 0)
          continue;
        for (dimension_type i = num_rows; i-- > 0; ) {
          Row& s_i = s[i];
          product = s_i.get(pj) * pivot_j;
          if (product % pivot_pj != 0) {
            // Must scale row s_i to stay in integer case.
            gcd_assign(gcd, product, pivot_pj);
            exact_div_assign(scale_factor, pivot_pj, gcd);
            for (Row::iterator
                 k = s_i.begin(), k_end = s_i.end(); k != k_end; ++k)
              *k *= scale_factor;
            product *= scale_factor;
            scaling[i] *= scale_factor;
          }
          PPL_ASSERT(product % pivot_pj == 0);
          exact_div_assign(product, product, pivot_pj);
          s_i[j.index()] -= product;
        }
      }
    }
    // Update column only if pivot coordinate != 1.
    if (pivot_pj != pivot_denom) {
      for (dimension_type i = num_rows; i-- > 0; ) {
        Row& s_i = s[i];
        Coefficient& s_i_pj = s_i[pj];
        product = s_i_pj * pivot_denom;
        if (product % pivot_pj != 0) {
          // As above, perform row scaling.
          gcd_assign(gcd, product, pivot_pj);
          exact_div_assign(scale_factor, pivot_pj, gcd);
          for (Row::iterator
               k = s_i.begin(), k_end = s_i.end(); k != k_end; ++k)
            *k *= scale_factor;
          product *= scale_factor;
          scaling[i] *= scale_factor;
        }
        PPL_ASSERT(product % pivot_pj == 0);
        exact_div_assign(s_i_pj, product, pivot_pj);
      }
    }
    // Drop pivot to restore proper matrix size.
    s.remove_trailing_rows(1);
  }

  // This point should be unreachable.
  PPL_UNREACHABLE;
  return false;
}

void
PIP_Solution_Node::update_tableau(
    const PIP_Problem& pip,
    const dimension_type external_space_dim,
    const dimension_type first_pending_constraint,
    const Constraint_Sequence& input_cs,
    const Variables_Set& parameters) {

  // Make sure a parameter column exists, for the inhomogeneous term.
  if (tableau.t.num_columns() == 0)
    tableau.t.add_zero_columns(1);

  // NOTE: here 'params' stands for problem (i.e., non artificial) parameters.
  const dimension_type old_num_vars = tableau.s.num_columns();
  const dimension_type old_num_params
    = pip.internal_space_dim - old_num_vars;
  const dimension_type num_added_dims
    = pip.external_space_dim - pip.internal_space_dim;
  const dimension_type new_num_params = parameters.size();
  const dimension_type num_added_params = new_num_params - old_num_params;
  const dimension_type num_added_vars = num_added_dims - num_added_params;

  // Resize the two tableau matrices.
  if (num_added_vars > 0)
    tableau.s.add_zero_columns(num_added_vars);

  if (num_added_params > 0)
    tableau.t.add_zero_columns(num_added_params, old_num_params + 1);

  dimension_type new_var_column = old_num_vars;
  const dimension_type initial_space_dim = old_num_vars + old_num_params;
  for (dimension_type i = initial_space_dim; i < external_space_dim; ++i) {
    if (parameters.count(i) == 0) {
      // A new problem variable.
      if (tableau.s.num_rows() == 0) {
        // No rows have been added yet
        basis.push_back(true);
        mapping.push_back(new_var_column);
      }
      else {
        /*
          Need to insert the original variable id
          before the slack variable id's to respect variable ordering.
        */
        basis.insert(basis.begin() + new_var_column, true);
        mapping.insert(mapping.begin() + new_var_column, new_var_column);
        // Update variable id's of slack variables.
        for (dimension_type j = var_row.size(); j-- > 0; )
          if (var_row[j] >= new_var_column)
            ++var_row[j];
        for (dimension_type j = var_column.size(); j-- > 0; )
          if (var_column[j] >= new_var_column)
            ++var_column[j];
        if (special_equality_row > 0)
          ++special_equality_row;
      }
      var_column.push_back(new_var_column);
      ++new_var_column;
    }
  }

  if (big_dimension == not_a_dimension()
      && pip.big_parameter_dimension != not_a_dimension()) {
    // Compute the column number of big parameter in tableau.t matrix.
    Variables_Set::const_iterator pos
      = parameters.find(pip.big_parameter_dimension);
    big_dimension = std::distance(parameters.begin(), pos) + 1;
  }

  Coefficient_traits::const_reference denom = tableau.denominator();

  for (Constraint_Sequence::const_iterator
         c_iter = input_cs.begin() + first_pending_constraint,
         c_end = input_cs.end(); c_iter != c_end; ++c_iter) {
    const Constraint& constraint = *c_iter;
    // (Tentatively) Add new rows to s and t matrices.
    // These will be removed at the end if they turn out to be useless.
    const dimension_type row_id = tableau.s.num_rows();
    tableau.s.add_zero_rows(1);
    tableau.t.add_zero_rows(1);
    Row& v_row = tableau.s[row_id];
    Row& p_row = tableau.t[row_id];

    {
      dimension_type p_index = 1;
      dimension_type v_index = 0;
      // Setting the inhomogeneous term.
      if (constraint.inhomogeneous_term() != 0) {
        Coefficient& p_row0 = p_row[0];
        p_row0 = constraint.inhomogeneous_term();
        if (constraint.is_strict_inequality())
          // Transform (expr > 0) into (expr - 1 >= 0).
          --p_row0;
        p_row0 *= denom;
      }
      else
        if (constraint.is_strict_inequality())
          // Transform (expr > 0) into (expr - 1 >= 0).
          neg_assign(p_row[0], denom);
      dimension_type last_dim = 0;
      const Constraint::Expression& e = constraint.expression();
      for (Constraint::Expression::const_iterator
          i = e.begin(), i_end = e.end(); i != i_end; ++i) {
        const dimension_type dim = i.variable().space_dimension();
        if (dim != last_dim + 1) {
          // We have skipped some zero coefficients.
          // Update p_index and v_index accordingly.
          dimension_type n = std::distance(parameters.lower_bound(last_dim),
                                           parameters.lower_bound(dim - 1));
          dimension_type num_skipped = dim - last_dim - 1;
          p_index += n;
          v_index += (num_skipped - n);
        }
        PPL_ASSERT(p_index + v_index == i.variable().id() + 1);
        const bool is_parameter = (1 == parameters.count(dim - 1));
        Coefficient_traits::const_reference coeff_i = *i;

        if (is_parameter) {
          p_row.insert(p_index, coeff_i * denom);
          ++p_index;
        }
        else {
          const dimension_type mv = mapping[v_index];
          if (basis[v_index]) {
            // Basic variable : add coeff_i * x_i
            add_mul_assign(v_row[mv], coeff_i, denom);
          } else {
            // Non-basic variable : add coeff_i * row_i
            add_mul_assign_row(v_row, coeff_i, tableau.s[mv]);
            add_mul_assign_row(p_row, coeff_i, tableau.t[mv]);
          }
          ++v_index;
        }
<<<<<<< HEAD

        last_dim = dim;
=======
>>>>>>> 5d56513b
      }
    }

    if (row_sign(v_row, not_a_dimension()) == ZERO) {
      // Parametric-only constraints have already been inserted in
      // initial context, so no need to insert them in the tableau.
      tableau.s.remove_trailing_rows(1);
      tableau.t.remove_trailing_rows(1);
    }
    else {
      const dimension_type var_id = mapping.size();
      sign.push_back(row_sign(p_row, big_dimension));
      basis.push_back(false);
      mapping.push_back(row_id);
      var_row.push_back(var_id);
      if (constraint.is_equality()) {
        // Handle equality constraints.
        // After having added the f_i(x,p) >= 0 constraint,
        // we must add -f_i(x,p) to the special equality row.
        if (special_equality_row == 0 || basis[special_equality_row]) {
          // The special constraint has not been created yet
          // FIXME: for now, we do not handle the case where the variable
          // is basic, and we just create a new row.
          // This might be faster however.
          tableau.s.add_zero_rows(1);
          tableau.t.add_zero_rows(1);
          // NOTE: addition of rows invalidates references v_row and p_row
          // due to possible matrix reallocations: recompute them.
          neg_assign_row(tableau.s[1 + row_id], tableau.s[row_id]);
          neg_assign_row(tableau.t[1 + row_id], tableau.t[row_id]);
          sign.push_back(row_sign(tableau.t[1 + row_id], big_dimension));
          special_equality_row = mapping.size();
          basis.push_back(false);
          mapping.push_back(1 + row_id);
          var_row.push_back(1 + var_id);
        } else {
          // The special constraint already exists and is nonbasic.
          const dimension_type m_eq = mapping[special_equality_row];
          sub_assign(tableau.s[m_eq], v_row);
          sub_assign(tableau.t[m_eq], p_row);
        }
      }
    }
  }
  PPL_ASSERT(OK());
}

PIP_Tree_Node*
PIP_Solution_Node::solve(const PIP_Problem& pip,
                         const bool check_feasible_context,
                         const Matrix<Row>& ctx, const Variables_Set& params,
                         dimension_type space_dim,
                         const unsigned indent_level) {
#ifdef NOISY_PIP_TREE_STRUCTURE
  indent_and_print(std::cerr, indent_level, "=== SOLVING NODE\n");
#else
  used(indent_level);
#endif
  // Reset current solution as invalid.
  solution_valid = false;

  Matrix<Row> context(ctx);
  Variables_Set all_params(params);
  const dimension_type num_art_params = artificial_parameters.size();
  add_artificial_parameters(context, all_params, space_dim, num_art_params);
  merge_assign(context, constraints_, all_params);

  // If needed, (re-)check feasibility of context.
  if (check_feasible_context) {
    Matrix<Row> ctx_copy(context);
    if (!compatibility_check(ctx_copy)) {
      delete this;
      return 0;
    }
  }

  const dimension_type not_a_dim = not_a_dimension();

  // Main loop of the simplex algorithm.
  while (true) {
    // Check if the client has requested abandoning all expensive
    // computations. If so, the exception specified by the client
    // is thrown now.
    maybe_abandon();

    PPL_ASSERT(OK());

    const dimension_type num_rows = tableau.t.num_rows();
    const dimension_type num_vars = tableau.s.num_columns();
    const dimension_type num_params = tableau.t.num_columns();
    Coefficient_traits::const_reference tableau_denom = tableau.denominator();

#ifdef VERY_NOISY_PIP
    tableau.ascii_dump(std::cerr);
    std::cerr << "context ";
    context.ascii_dump(std::cerr);
#endif // #ifdef VERY_NOISY_PIP

    // (Re-) Compute parameter row signs.
    // While at it, keep track of the first parameter rows
    // having negative and mixed sign.
    dimension_type first_negative = not_a_dim;
    dimension_type first_mixed = not_a_dim;
    for (dimension_type i = 0; i < num_rows; ++i) {
      Row_Sign& sign_i = sign[i];
      if (sign_i == UNKNOWN || sign_i == MIXED)
        sign_i = row_sign(tableau.t[i], big_dimension);

      if (sign_i == NEGATIVE && first_negative == not_a_dim)
        first_negative = i;
      else if (sign_i == MIXED && first_mixed == not_a_dim)
        first_mixed = i;
    }

    // If no negative parameter row was found, try to refine the sign of
    // mixed rows using compatibility checks with the current context.
    if (first_negative == not_a_dim && first_mixed != not_a_dim) {
      for (dimension_type i = first_mixed; i < num_rows; ++i) {
        // Consider mixed sign parameter rows only.
        if (sign[i] != MIXED)
          continue;
        const Row& t_i = tableau.t[i];
        Row_Sign new_sign = ZERO;
        // Check compatibility for constraint t_i(z) >= 0.
        if (compatibility_check(context, t_i))
          new_sign = POSITIVE;
        // Check compatibility for constraint t_i(z) < 0,
        // i.e., -t_i(z) - 1 >= 0.
        Row t_i_complement(num_params);
        complement_assign(t_i_complement, t_i, tableau_denom);
        if (compatibility_check(context, t_i_complement))
          new_sign = (new_sign == POSITIVE) ? MIXED : NEGATIVE;
        // Update sign for parameter row i.
        sign[i] = new_sign;
        // Maybe update first_negative and first_mixed.
        if (new_sign == NEGATIVE && first_negative == not_a_dim) {
          first_negative = i;
          if (i == first_mixed)
            first_mixed = not_a_dim;
        }
        else if (new_sign == MIXED) {
          if (first_mixed == not_a_dim)
            first_mixed = i;
        }
        else if (i == first_mixed)
          first_mixed = not_a_dim;
      }
    }

    // If there still is no negative parameter row and a mixed sign
    // parameter row (first_mixed) such that:
    //  - it has at least one positive variable coefficient;
    //  - constraint t_i(z) > 0 is not compatible with the context;
    // then this parameter row can be considered negative.
    if (first_negative == not_a_dim && first_mixed != not_a_dim) {
      for (dimension_type i = first_mixed; i < num_rows; ++i) {
        // Consider mixed sign parameter rows only.
        if (sign[i] != MIXED)
          continue;
        // Check for a positive variable coefficient.
        const Row& s_i = tableau.s[i];
        bool has_positive = false;
        {
          for (Row::const_iterator
               j = s_i.begin(), j_end = s_i.end(); j != j_end; ++j)
            if (*j > 0) {
              has_positive = true;
              break;
            }
        }
        if (!has_positive)
          continue;
        // Check compatibility of constraint t_i(z) > 0.
        Row row(tableau.t[i]);
        PPL_DIRTY_TEMP_COEFFICIENT(mod);
        Coefficient& row0 = row[0];
        pos_mod_assign(mod, row0, tableau_denom);
        row0 -= (mod == 0) ? tableau_denom : mod;
        const bool compatible = compatibility_check(context, row);
        // Maybe update sign (and first_* indices).
        if (compatible) {
          // Sign is still mixed.
          if (first_mixed == not_a_dim)
            first_mixed = i;
        }
        else {
          // Sign becomes negative (i.e., no longer mixed).
          sign[i] = NEGATIVE;
          if (first_negative == not_a_dim)
            first_negative = i;
          if (first_mixed == i)
            first_mixed = not_a_dim;
        }
      }
    }

#ifdef VERY_NOISY_PIP
    std::cerr << "sign =";
    for (dimension_type i = 0; i < sign.size(); ++i)
      std::cerr << " " << "?0+-*"[sign[i]];
    std::cerr << std::endl;
#endif // #ifdef VERY_NOISY_PIP

    // If we have found a negative parameter row, then
    // either the problem is unfeasible, or a pivoting step is required.
    if (first_negative != not_a_dim) {

      // Search for the best pivot row.
      dimension_type pi = not_a_dim;
      dimension_type pj = not_a_dim;
      for (dimension_type i = first_negative; i < num_rows; ++i) {
        if (sign[i] != NEGATIVE)
          continue;
        dimension_type j;
        if (!find_lexico_minimal_column(tableau.s, mapping, basis,
                                        tableau.s[i], 0, j)) {
          // No positive s_ij was found: problem is unfeasible.
#ifdef NOISY_PIP_TREE_STRUCTURE
          indent_and_print(std::cerr, indent_level,
                           "No positive pivot: Solution = _|_\n");
#endif // #ifdef NOISY_PIP_TREE_STRUCTURE
          delete this;
          return 0;
        }
        if (pj == not_a_dim
            || tableau.is_better_pivot(mapping, basis, i, j, pi, pj)) {
          // Update pivot indices.
          pi = i;
          pj = j;
          if (pip.control_parameters[PIP_Problem::PIVOT_ROW_STRATEGY]
              == PIP_Problem::PIVOT_ROW_STRATEGY_FIRST)
            // Stop at first valid row.
            break;
        }
      }

#ifdef VERY_NOISY_PIP
      std::cerr << "Pivot (pi, pj) = (" << pi << ", " << pj << ")\n";
#endif // #ifdef VERY_NOISY_PIP

      // Normalize the tableau before pivoting.
      tableau.normalize();

      // Perform pivot operation.

      // Update basis.
      {
        const dimension_type var_pi = var_row[pi];
        const dimension_type var_pj = var_column[pj];
        var_row[pi] = var_pj;
        var_column[pj] = var_pi;
        basis[var_pi] = true;
        basis[var_pj] = false;
        mapping[var_pi] = pj;
        mapping[var_pj] = pi;
      }

      PPL_DIRTY_TEMP_COEFFICIENT(product);
      PPL_DIRTY_TEMP_COEFFICIENT(gcd);
      PPL_DIRTY_TEMP_COEFFICIENT(scale_factor);

      // Creating identity rows corresponding to basic variable pj:
      // 1. add them to tableau so as to have proper size and capacity;
      tableau.s.add_zero_rows(1);
      tableau.t.add_zero_rows(1);
      // 2. swap the rows just added with empty ones.
      Row s_pivot(0);
      Row t_pivot(0);
      swap(s_pivot, tableau.s[num_rows]);
      swap(t_pivot, tableau.t[num_rows]);
      // 3. drop rows previously added at end of tableau.
      tableau.s.remove_trailing_rows(1);
      tableau.t.remove_trailing_rows(1);

      // Save current pivot denominator.
      PPL_DIRTY_TEMP_COEFFICIENT(pivot_denom);
      pivot_denom = tableau.denominator();
      // Let the (scaled) pivot coordinate be 1.
      s_pivot[pj] = pivot_denom;

      // Swap identity row with the pivot row previously found.
      s_pivot.m_swap(tableau.s[pi]);
      t_pivot.m_swap(tableau.t[pi]);
      sign[pi] = ZERO;

      PPL_DIRTY_TEMP_COEFFICIENT(s_pivot_pj);
      s_pivot_pj = s_pivot.get(pj);

      // Compute columns s[*][j] :
      // s[i][j] -= s[i][pj] * s_pivot[j] / s_pivot_pj;
      for (dimension_type i = num_rows; i-- > 0; ) {
        Row& s_i = tableau.s[i];
        PPL_DIRTY_TEMP_COEFFICIENT(s_i_pj);
        s_i_pj = s_i.get(pj);

        if (s_i_pj == 0)
          continue;

        Row::iterator itr = s_i.end();
        for (Row::const_iterator
             j = s_pivot.begin(), j_end = s_pivot.end(); j != j_end; ++j) {
          if (j.index() != pj) {
            Coefficient_traits::const_reference s_pivot_j = *j;
            // Do nothing if the j-th pivot element is zero.
            if (s_pivot_j != 0) {
              product = s_pivot_j * s_i_pj;
              if (product % s_pivot_pj != 0) {
                // Must scale matrix to stay in integer case.
                gcd_assign(gcd, product, s_pivot_pj);
                exact_div_assign(scale_factor, s_pivot_pj, gcd);
                tableau.scale(scale_factor);
                s_i_pj *= scale_factor;
                product *= scale_factor;
              }
              PPL_ASSERT(product % s_pivot_pj == 0);
              exact_div_assign(product, product, s_pivot_pj);
              if (product != 0) {
                itr = s_i.insert(itr, j.index());
                *itr -= product;
              }
            }
          }
        }
      }

      // Compute columns t[*][j] :
      // t[i][j] -= s[i][pj] * t_pivot[j] / s_pivot_pj;
      for (dimension_type i = num_rows; i-- > 0; ) {
        Row& s_i = tableau.s[i];
        Row& t_i = tableau.t[i];

        Row::iterator s_i_pj_itr = s_i.find(pj);

        if (s_i_pj_itr == s_i.end())
          continue;

        // NOTE: This is a Coefficient& instead of a
        // Coefficient_traits::const_reference, because scale() may silently
        // modify it.
        Coefficient& s_i_pj = *s_i_pj_itr;

        if (s_i_pj == 0)
          continue;

        Row::iterator k = t_i.end();
        for (Row::const_iterator
             j = t_pivot.begin(), j_end = t_pivot.end(); j != j_end; ++j) {
          Coefficient_traits::const_reference t_pivot_j = *j;
          // Do nothing if the j-th pivot element is zero.
          if (t_pivot_j != 0) {
            product = t_pivot_j * s_i_pj;
            if (product % s_pivot_pj != 0) {
              // Must scale matrix to stay in integer case.
              gcd_assign(gcd, product, s_pivot_pj);
              exact_div_assign(scale_factor, s_pivot_pj, gcd);
              tableau.scale(scale_factor);
              product *= scale_factor;
            }
            PPL_ASSERT(product % s_pivot_pj == 0);
            exact_div_assign(product, product, s_pivot_pj);
            if (product != 0) {
              k = t_i.insert(k, j.index());
              *k -= product;
            }

            // Update row sign.
            Row_Sign& sign_i = sign[i];
            switch (sign_i) {
            case ZERO:
              if (product > 0)
                sign_i = NEGATIVE;
              else if (product < 0)
                sign_i = POSITIVE;
              break;
            case POSITIVE:
              if (product > 0)
                sign_i = MIXED;
              break;
            case NEGATIVE:
              if (product < 0)
                sign_i = MIXED;
              break;
            default:
              break;
            }
          }
        }
      }

      // Compute column s[*][pj] : s[i][pj] /= s_pivot_pj;
      // Update column only if pivot coordinate != 1.
      if (s_pivot_pj != pivot_denom) {
        Row::iterator itr;
        for (dimension_type i = num_rows; i-- > 0; ) {
          Row& s_i = tableau.s[i];
          itr = s_i.find(pj);
          if (itr == s_i.end())
            continue;
          product = *itr * pivot_denom;
          if (product % s_pivot_pj != 0) {
            // As above, perform matrix scaling.
            gcd_assign(gcd, product, s_pivot_pj);
            exact_div_assign(scale_factor, s_pivot_pj, gcd);
            tableau.scale(scale_factor);
            product *= scale_factor;
          }
          PPL_ASSERT(product % s_pivot_pj == 0);
          if (product != 0 || *itr != 0)
            exact_div_assign(*itr, product, s_pivot_pj);
        }
      }

      // Pivoting process ended: jump to next iteration.
      continue;
    } // if (first_negative != not_a_dim)


    PPL_ASSERT(first_negative == not_a_dim);
    // If no negative parameter row was found,
    // but a mixed parameter row was found ...
    if (first_mixed != not_a_dim) {
      // Look for a constraint (i_neg):
      //  - having mixed parameter sign;
      //  - having no positive variable coefficient;
      //  - minimizing the score (sum of parameter coefficients).
      dimension_type i_neg = not_a_dim;
      PPL_DIRTY_TEMP_COEFFICIENT(best_score);
      PPL_DIRTY_TEMP_COEFFICIENT(score);
      for (dimension_type i = first_mixed; i < num_rows; ++i) {
        // Mixed parameter sign.
        if (sign[i] != MIXED)
          continue;
        // No positive variable coefficient.
        bool has_positive = false;
        {
          const Row& s_i = tableau.s[i];
          for (Row::const_iterator
               j = s_i.begin(), j_end = s_i.end(); j != j_end; ++j)
            if (*j > 0) {
              has_positive = true;
              break;
            }
        }
        if (has_positive)
          continue;
        // Minimize parameter coefficient score,
        // eliminating implicated tautologies (if any).
        score = 0;
        {
          const Row& t_i = tableau.t[i];
          for (Row::const_iterator
               j = t_i.begin(), j_end = t_i.end(); j != j_end; ++j)
            score += *j;
        }
        if (i_neg == not_a_dim || score < best_score) {
          i_neg = i;
          best_score = score;
        }
      }

      if (i_neg != not_a_dim) {
        Row tautology = tableau.t[i_neg];
        /* Simplify tautology by exploiting integrality. */
        integral_simplification(tautology);
        context.add_row(tautology);
        add_constraint(tautology, all_params);
        sign[i_neg] = POSITIVE;
#ifdef NOISY_PIP
        {
          Linear_Expression expr = Linear_Expression(tautology.get(0));
          dimension_type j = 1;
          for (Variables_Set::const_iterator p = all_params.begin(),
                 p_end = all_params.end(); p != p_end; ++p, ++j)
            add_mul_assign(expr, tautology.get(j), Variable(*p));
          using namespace IO_Operators;
          std::cerr << std::setw(2 * indent_level) << ""
                    << "Row " << i_neg
                    << ": mixed param sign, negative var coeffs\n";
          std::cerr << std::setw(2 * indent_level) << ""
                    << "==> adding tautology: "
                    << Constraint(expr >= 0) << ".\n";
        }
#endif // #ifdef NOISY_PIP
        // Jump to next iteration.
        continue;
      }

      PPL_ASSERT(i_neg == not_a_dim);
      // Heuristically choose "best" (mixed) pivoting row.
      dimension_type best_i = not_a_dim;
      for (dimension_type i = first_mixed; i < num_rows; ++i) {
        if (sign[i] != MIXED)
          continue;
        score = 0;
        {
          const Row& t_i = tableau.t[i];
          for (Row::const_iterator
               j = t_i.begin(), j_end = t_i.end(); j != j_end; ++j)
            score += *j;
        }
        if (best_i == not_a_dim || score < best_score) {
          best_score = score;
          best_i = i;
        }
      }

      Row t_test(tableau.t[best_i]);
      /* Simplify t_test by exploiting integrality. */
      integral_simplification(t_test);

#ifdef NOISY_PIP
      {
        Linear_Expression expr = Linear_Expression(t_test.get(0));
        dimension_type j = 1;
        for (Variables_Set::const_iterator p = all_params.begin(),
               p_end = all_params.end(); p != p_end; ++p, ++j)
          add_mul_assign(expr, t_test.get(j), Variable(*p));
        using namespace IO_Operators;
        std::cerr << std::setw(2 * indent_level) << ""
                  << "Row " << best_i << ": mixed param sign\n";
        std::cerr << std::setw(2 * indent_level) << ""
                  << "==> depends on sign of " << expr << ".\n";
      }
#endif // #ifdef NOISY_PIP

      // Create a solution node for the "true" version of current node.
      PIP_Tree_Node* t_node = new PIP_Solution_Node(*this, No_Constraints());
      // Protect it from exception safety issues via std::auto_ptr.
      std::auto_ptr<PIP_Tree_Node> wrapped_node(t_node);

      // Add parametric constraint to context.
      context.add_row(t_test);
      // Recursively solve true node with respect to updated context.
#ifdef NOISY_PIP_TREE_STRUCTURE
      indent_and_print(std::cerr, indent_level, "=== SOLVING THEN CHILD\n");
#endif
      t_node = t_node->solve(pip, check_feasible_context,
                             context, all_params, space_dim,
                             indent_level + 1);
      // Resolution may have changed t_node: in case, re-wrap it.
      if (t_node != wrapped_node.get()) {
        wrapped_node.release();
        wrapped_node.reset(t_node);
      }

      // Modify *this in place to become the "false" version of current node.
      PIP_Tree_Node* f_node = this;
      // Swap aside constraints and artificial parameters
      // (these will be later restored if needed).
      Constraint_System cs;
      Artificial_Parameter_Sequence aps;
      swap(cs, f_node->constraints_);
      swap(aps, f_node->artificial_parameters);
      // Compute the complement of the constraint used for the "true" node.
      Row& f_test = context[context.num_rows() - 1];
      complement_assign(f_test, t_test, 1);

      // Recursively solve false node with respect to updated context.
#ifdef NOISY_PIP_TREE_STRUCTURE
      indent_and_print(std::cerr, indent_level, "=== SOLVING ELSE CHILD\n");
#endif
      f_node = f_node->solve(pip, check_feasible_context,
                             context, all_params, space_dim,
                             indent_level + 1);

      // Case analysis on recursive resolution calls outcome.
      if (t_node == 0) {
        if (f_node == 0) {
          // Both t_node and f_node unfeasible.
#ifdef NOISY_PIP_TREE_STRUCTURE
          indent_and_print(std::cerr, indent_level,
                           "=== EXIT: BOTH BRANCHES UNFEASIBLE: _|_\n");
#endif
          return 0;
        }
        else {
          // t_node unfeasible, f_node feasible:
          // restore cs and aps into f_node (i.e., this).
          PPL_ASSERT(f_node == this);
          swap(f_node->constraints_, cs);
          swap(f_node->artificial_parameters, aps);
          // Add f_test to constraints.
          f_node->add_constraint(f_test, all_params);
#ifdef NOISY_PIP_TREE_STRUCTURE
          indent_and_print(std::cerr, indent_level,
                           "=== EXIT: THEN BRANCH UNFEASIBLE: SWAP BRANCHES\n");
#endif
          return f_node;
        }
      }
      else if (f_node == 0) {
        // t_node feasible, f_node unfeasible.
#ifdef NOISY_PIP_TREE_STRUCTURE
        indent_and_print(std::cerr, indent_level,
                         "=== EXIT: THEN BRANCH FEASIBLE\n");
#endif
        // NOTE: in principle, we could merge t_node into its parent.
        // However, if t_node is a decision node having both children,
        // then we would obtain a node violating the PIP_Decision_Node
        // invariant saying that t_node should have a single constraint:
        // it will have, at least, the two splitting constraints.
        PIP_Decision_Node* decision_node_p
          = dynamic_cast<PIP_Decision_Node*>(t_node);
        if (decision_node_p != 0 && decision_node_p->false_child != 0) {
          // Do NOT merge: create a new decision node.
          PIP_Tree_Node* parent
            = new PIP_Decision_Node(t_node->get_owner(), 0, t_node);
          // Previously wrapped 't_node' is now safe: release it
          // and protect new 'parent' node from exception safety issues.
          wrapped_node.release();
          wrapped_node.reset(parent);
          // Restore into parent `cs' and `aps'.
          swap(parent->constraints_, cs);
          swap(parent->artificial_parameters, aps);
          // Add t_test to parent's constraints.
          parent->add_constraint(t_test, all_params);
          // It is now safe to release previously wrapped parent pointer
          // and return it to caller.
          return wrapped_node.release();
        }
        else {
          // Merge t_node with its parent:
          // a) append into `cs' the constraints of t_node;
          for (Constraint_System::const_iterator
                 i = t_node->constraints_.begin(),
                 i_end = t_node->constraints_.end(); i != i_end; ++i)
            cs.insert(*i);
          // b) append into `aps' the parameters of t_node;
          aps.insert(aps.end(),
                     t_node->artificial_parameters.begin(),
                     t_node->artificial_parameters.end());
          // c) swap the updated `cs' and `aps' into t_node.
          swap(cs, t_node->constraints_);
          swap(aps, t_node->artificial_parameters);
          // d) add t_test to t_nodes's constraints.
          t_node->add_constraint(t_test, all_params);
          // It is now safe to release previously wrapped t_node pointer
          // and return it to caller.
          return wrapped_node.release();
        }
      }

      // Here both t_node and f_node are feasible:
      // create a new decision node.
#ifdef NOISY_PIP_TREE_STRUCTURE
      indent_and_print(std::cerr, indent_level,
                       "=== EXIT: BOTH BRANCHES FEASIBLE: NEW DECISION NODE\n");
#endif
      PIP_Tree_Node* parent
        = new PIP_Decision_Node(f_node->get_owner(), f_node, t_node);
      // Previously wrapped 't_node' is now safe: release it
      // and protect new 'parent' node from exception safety issues.
      wrapped_node.release();
      wrapped_node.reset(parent);

      // Add t_test to the constraints of the new decision node.
      parent->add_constraint(t_test, all_params);

      if (!cs.empty()) {
#ifdef NOISY_PIP_TREE_STRUCTURE
        indent_and_print(std::cerr, indent_level,
                         "=== NODE HAS BOTH BRANCHES AND TAUTOLOGIES:\n");
        indent_and_print(std::cerr, indent_level,
                         "=== CREATE NEW PARENT FOR TAUTOLOGIES\n");
#endif
        // If node to be solved had tautologies,
        // store them in a new decision node.
        parent = new PIP_Decision_Node(parent->get_owner(), 0, parent);
        // Previously wrapped 'parent' node is now safe: release it
        // and protect new 'parent' node from exception safety issues.
        wrapped_node.release();
        wrapped_node.reset(parent);
        swap(parent->constraints_, cs);
      }
      swap(parent->artificial_parameters, aps);
      // It is now safe to release previously wrapped decision node
      // and return it to the caller.
      return wrapped_node.release();
    } // if (first_mixed != not_a_dim)


    PPL_ASSERT(first_negative == not_a_dim);
    PPL_ASSERT(first_mixed == not_a_dim);
    // Here all parameters are positive: we have found a continuous
    // solution. If the solution happens to be integer, then it is the
    // solution of the  integer problem. Otherwise, we may need to generate
    // a new cut to try and get back into the integer case.
#ifdef NOISY_PIP
    indent_and_print(std::cerr, indent_level,
                     "All parameters are positive.\n");
#endif // #ifdef NOISY_PIP
    tableau.normalize();

    // Look for any row having non integer parameter coefficients.
    Coefficient_traits::const_reference denom = tableau.denominator();
    for (dimension_type k = 0; k < num_vars; ++k) {
      if (basis[k])
        // Basic variable = 0, hence integer.
        continue;
      const dimension_type i = mapping[k];
      const Row& t_i = tableau.t[i];
      for (Row::const_iterator
           j = t_i.begin(), j_end = t_i.end(); j != j_end; ++j) {
        if (*j % denom != 0)
          goto non_integer;
      }
    }
    // The goto was not taken, the solution is integer.
#ifdef NOISY_PIP_TREE_STRUCTURE
    indent_and_print(std::cerr, indent_level,
                     "EXIT: solution found.\n");
#endif // #ifdef NOISY_PIP
    return this;

  non_integer:
    // The solution is non-integer: generate a cut.
    PPL_DIRTY_TEMP_COEFFICIENT(mod);
    dimension_type best_i = not_a_dim;
    dimension_type best_pcount = not_a_dim;

    const PIP_Problem::Control_Parameter_Value cutting_strategy
      = pip.control_parameters[PIP_Problem::CUTTING_STRATEGY];

    if (cutting_strategy == PIP_Problem::CUTTING_STRATEGY_FIRST) {
      // Find the first row with simplest parametric part.
      for (dimension_type k = 0; k < num_vars; ++k) {
        if (basis[k])
          continue;
        const dimension_type i = mapping[k];
        // Count the number of non-integer parameter coefficients.
        dimension_type pcount = 0;
        const Row& t_i = tableau.t[i];
        for (Row::const_iterator
             j = t_i.begin(), j_end = t_i.end(); j != j_end; ++j) {
          pos_mod_assign(mod, *j, denom);
          if (mod != 0)
            ++pcount;
        }
        if (pcount > 0 && (best_i == not_a_dim || pcount < best_pcount)) {
          best_pcount = pcount;
          best_i = i;
        }
      }
      // Generate cut using 'best_i'.
      generate_cut(best_i, all_params, context, space_dim, indent_level);
    }
    else {
      PPL_ASSERT(cutting_strategy == PIP_Problem::CUTTING_STRATEGY_DEEPEST
                 || cutting_strategy == PIP_Problem::CUTTING_STRATEGY_ALL);
      // Find the row with simplest parametric part
      // which will generate the "deepest" cut.
      PPL_DIRTY_TEMP_COEFFICIENT(best_score);
      best_score = 0;
      PPL_DIRTY_TEMP_COEFFICIENT(score);
      PPL_DIRTY_TEMP_COEFFICIENT(s_score);
      std::vector<dimension_type> all_best_is;

      for (dimension_type k = 0; k < num_vars; ++k) {
        if (basis[k])
          continue;
        const dimension_type i = mapping[k];
        // Compute score and pcount.
        score = 0;
        dimension_type pcount = 0;
        {
          const Row& t_i = tableau.t[i];
          for (Row::const_iterator
               j = t_i.begin(), j_end = t_i.end(); j != j_end; ++j) {
            pos_mod_assign(mod, *j, denom);
            if (mod != 0) {
              score += denom;
              score -= mod;
              ++pcount;
            }
          }
        }

        // Compute s_score.
        s_score = 0;
        {
          const Row& s_i = tableau.s[i];
          for (Row::const_iterator
               j = s_i.begin(), j_end = s_i.end(); j != j_end; ++j) {
            pos_mod_assign(mod, *j, denom);
            s_score += denom;
            s_score -= mod;
          }
        }
        // Combine 'score' and 's_score'.
        score *= s_score;
        /*
          Select row i if it is non integer AND
            - no row has been chosen yet; OR
            - it has fewer non-integer parameter coefficients; OR
            - it has the same number of non-integer parameter coefficients,
              but its score is greater.
        */
        if (pcount != 0
            && (best_i == not_a_dim
                || pcount < best_pcount
                || (pcount == best_pcount && score > best_score))) {
          if (pcount < best_pcount)
            all_best_is.clear();
          best_i = i;
          best_pcount = pcount;
          best_score = score;
        }
        if (pcount > 0)
          all_best_is.push_back(i);
      }
      if (cutting_strategy == PIP_Problem::CUTTING_STRATEGY_DEEPEST)
        generate_cut(best_i, all_params, context, space_dim, indent_level);
      else {
        PPL_ASSERT(cutting_strategy == PIP_Problem::CUTTING_STRATEGY_ALL);
        for (dimension_type k = all_best_is.size(); k-- > 0; )
          generate_cut(all_best_is[k], all_params, context,
                       space_dim, indent_level);
      }
    } // End of processing for non-integer solutions.

  } // Main loop of the simplex algorithm

  // This point should be unreachable.
  PPL_UNREACHABLE;
  return 0;
}

void
PIP_Solution_Node::generate_cut(const dimension_type index,
                                Variables_Set& parameters,
                                Matrix<Row>& context,
                                dimension_type& space_dimension,
                                const unsigned indent_level) {
#ifdef NOISY_PIP
  std::cerr << std::setw(2 * indent_level) << ""
            << "Row " << index << " requires cut generation.\n";
#else
  used(indent_level);
#endif // #ifdef NOISY_PIP

  const dimension_type num_rows = tableau.t.num_rows();
  PPL_ASSERT(index < num_rows);
  const dimension_type num_vars = tableau.s.num_columns();
  const dimension_type num_params = tableau.t.num_columns();
  PPL_ASSERT(num_params == 1 + parameters.size());
  Coefficient_traits::const_reference denom = tableau.denominator();

  PPL_DIRTY_TEMP_COEFFICIENT(mod);
  PPL_DIRTY_TEMP_COEFFICIENT(coeff);

  // Test if cut to be generated must be parametric or not.
  bool generate_parametric_cut = false;
  {
    // Limiting the scope of reference row_t (may be later invalidated).
    const Row& row_t = tableau.t[index];
    Row::const_iterator j = row_t.begin();
    Row::const_iterator j_end = row_t.end();
    // Skip the element with index 0.
    if (j != j_end && j.index() == 0)
      ++j;
    for ( ; j != j_end; ++j)
      if (*j % denom != 0) {
        generate_parametric_cut = true;
        break;
      }
  }

  // Column index of already existing Artificial_Parameter.
  dimension_type ap_column = not_a_dimension();
  bool reuse_ap = false;

  if (generate_parametric_cut) {
    // Fractional parameter coefficient found: generate parametric cut.
    Linear_Expression expr;

    // Limiting the scope of reference row_t (may be later invalidated).
    {
      const Row& row_t = tableau.t[index];
      Row::const_iterator j = row_t.begin();
      Row::const_iterator j_end = row_t.end();
      if (j != j_end && j.index() == 0) {
        pos_mod_assign(mod, *j, denom);
        ++j;
        if (mod != 0) {
          // Optimizing computation: expr += (denom - mod);
          expr += denom;
          expr -= mod;
        }
      }
      if (!parameters.empty()) {
        // To avoid reallocations of expr.
        add_mul_assign(expr, 0, Variable(*(parameters.rbegin())));
        Variables_Set::const_iterator p_j = parameters.begin();
        dimension_type last_index = 1;
        for ( ; j != j_end; ++j) {
          pos_mod_assign(mod, *j, denom);
          if (mod != 0) {
            // Optimizing computation: expr += (denom - mod) * Variable(*p_j);
            coeff = denom - mod;
            PPL_ASSERT(last_index <= j.index());
            std::advance(p_j, j.index() - last_index);
            last_index = j.index();
            add_mul_assign(expr, coeff, Variable(*p_j));
          }
        }
      }
    }
    // Generate new artificial parameter.
    Artificial_Parameter ap(expr, denom);

    // Search if the Artificial_Parameter has already been generated.
    ap_column = space_dimension;
    const PIP_Tree_Node* node = this;
    do {
      for (dimension_type j = node->artificial_parameters.size(); j-- > 0; ) {
        --ap_column;
        if (node->artificial_parameters[j] == ap) {
          reuse_ap = true;
          break;
        }
      }
      node = node->parent();
    } while (!reuse_ap && node != 0);

    if (reuse_ap) {
      // We can re-use an existing Artificial_Parameter.
#ifdef NOISY_PIP
      using namespace IO_Operators;
      std::cerr << std::setw(2 * indent_level) << ""
                << "Re-using parameter " << Variable(ap_column)
                << " = " << ap << std::endl;
#endif // #ifdef NOISY_PIP
      ap_column = ap_column - num_vars + 1;
    }
    else {
      // Here reuse_ap == false: the Artificial_Parameter does not exist yet.
      // Beware: possible reallocation invalidates row references.
      tableau.t.add_zero_columns(1);
      context.add_zero_columns(1);
      artificial_parameters.push_back(ap);
      parameters.insert(space_dimension);
#ifdef NOISY_PIP
      using namespace IO_Operators;
      std::cerr << std::setw(2 * indent_level) << ""
                << "New parameter " << Variable(space_dimension)
                << " = " << ap << std::endl;
#endif // #ifdef NOISY_PIP
      ++space_dimension;
      ap_column = num_params;

      // Update current context with constraints on the new parameter.
      const dimension_type ctx_num_rows = context.num_rows();
      context.add_zero_rows(2);
      Row& ctx1 = context[ctx_num_rows];
      Row& ctx2 = context[ctx_num_rows+1];
      // Recompute row reference after possible reallocation.
      const Row& row_t = tableau.t[index];
      {
        Row::const_iterator j = row_t.begin();
        Row::const_iterator j_end = row_t.end();
        Row::iterator itr1 = ctx1.end();
        Row::iterator itr2 = ctx2.end();
        if (j != j_end && j.index() == 0) {
          pos_mod_assign(mod, *j, denom);
          if (mod != 0) {
            itr1 = ctx1.insert(0, denom);
            *itr1 -= mod;
            itr2 = ctx2.insert(0, *itr1);
            neg_assign(*itr2);
            // ctx2[0] += denom-1;
            *itr2 += denom;
            --(*itr2);
          } else {
            // ctx2[0] += denom-1;
            itr2 = ctx2.insert(0, denom);
            --(*itr2);
          }
          ++j;
        } else {
          // ctx2[0] += denom-1;
          itr2 = ctx2.insert(0, denom);
          --(*itr2);
        }
        for ( ; j != j_end; ++j) {
          pos_mod_assign(mod, *j, denom);
          if (mod != 0) {
            const dimension_type j_index = j.index();
            itr1 = ctx1.insert(itr1, j_index, denom);
            *itr1 -= mod;
            itr2 = ctx2.insert(itr2, j_index, *itr1);
            neg_assign(*itr2);
          }
        }
        itr1 = ctx1.insert(itr1, num_params, denom);
        neg_assign(*itr1);
        itr2 = ctx2.insert(itr2, num_params, denom);
      }

#ifdef NOISY_PIP
      {
        using namespace IO_Operators;
        Variables_Set::const_iterator p = parameters.begin();
        Linear_Expression expr1(ctx1.get(0));
        Linear_Expression expr2(ctx2.get(0));
        for (dimension_type j = 1; j <= num_params; ++j, ++p) {
          add_mul_assign(expr1, ctx1.get(j), Variable(*p));
          add_mul_assign(expr2, ctx2.get(j), Variable(*p));
        }
        std::cerr << std::setw(2 * indent_level) << ""
                  << "Adding to context: "
                  << Constraint(expr1 >= 0) << " ; "
                  << Constraint(expr2 >= 0) << std::endl;
      }
#endif // #ifdef NOISY_PIP
    }
  }

  // Generate new cut.
  tableau.s.add_zero_rows(1);
  tableau.t.add_zero_rows(1);
  Row& cut_s = tableau.s[num_rows];
  Row& cut_t = tableau.t[num_rows];
  // Recompute references after possible reallocation.
  const Row& row_s = tableau.s[index];
  const Row& row_t = tableau.t[index];
  {
    Row::iterator itr = cut_s.end();
    for (Row::const_iterator
         j = row_s.begin(), j_end = row_s.end(); j != j_end; ++j) {
      itr = cut_s.insert(itr, j.index(), *j);
      pos_mod_assign(*itr, *itr, denom);
    }
  }
  {
    Row::iterator cut_t_itr = cut_t.end();
    for (Row::const_iterator
         j = row_t.begin(), j_end = row_t.end(); j!=j_end; ++j) {
      pos_mod_assign(mod, *j, denom);
      if (mod != 0) {
        cut_t_itr = cut_t.insert(cut_t_itr, j.index(), mod);
        *cut_t_itr -= denom;
      }
    }
  }
  if (ap_column != not_a_dimension())
    // If we re-use an existing Artificial_Parameter
    cut_t[ap_column] = denom;

#ifdef NOISY_PIP
  {
    using namespace IO_Operators;
    Linear_Expression expr;
    dimension_type ti = 1;
    dimension_type si = 0;
    for (dimension_type j = 0; j < space_dimension; ++j) {
      if (parameters.count(j) == 1)
        add_mul_assign(expr, cut_t.get(ti++), Variable(j));
      else
        add_mul_assign(expr, cut_s.get(si++), Variable(j));
    }
    std::cerr << std::setw(2 * indent_level) << ""
              << "Adding cut: "
              << Constraint(expr + cut_t.get(0) >= 0)
              << std::endl;
  }
#endif // #ifdef NOISY_PIP
  var_row.push_back(num_rows + num_vars);
  basis.push_back(false);
  mapping.push_back(num_rows);
  sign.push_back(NEGATIVE);
}


memory_size_type
PIP_Tree_Node::Artificial_Parameter::external_memory_in_bytes() const {
  return Linear_Expression::external_memory_in_bytes()
    + Parma_Polyhedra_Library::external_memory_in_bytes(denom);
}

memory_size_type
PIP_Tree_Node::Artificial_Parameter::total_memory_in_bytes() const {
  return sizeof(*this) + external_memory_in_bytes();
}

memory_size_type
PIP_Tree_Node::external_memory_in_bytes() const {
  memory_size_type n = constraints_.external_memory_in_bytes();
  // Adding the external memory for `artificial_parameters'.
  n += artificial_parameters.capacity() * sizeof(Artificial_Parameter);
  for (Artificial_Parameter_Sequence::const_iterator
        ap = art_parameter_begin(),
        ap_end = art_parameter_end(); ap != ap_end; ++ap)
    n += (ap->external_memory_in_bytes());

  return n;
}

memory_size_type
PIP_Decision_Node::external_memory_in_bytes() const {
  memory_size_type n = PIP_Tree_Node::external_memory_in_bytes();
  PPL_ASSERT(true_child != 0);
  n += true_child->total_memory_in_bytes();
  if (false_child)
    n += false_child->total_memory_in_bytes();
  return n;
}

memory_size_type
PIP_Decision_Node::total_memory_in_bytes() const {
  return sizeof(*this) + external_memory_in_bytes();
}

memory_size_type
PIP_Solution_Node::Tableau::external_memory_in_bytes() const {
  return Parma_Polyhedra_Library::external_memory_in_bytes(denom)
    + s.external_memory_in_bytes()
    + t.external_memory_in_bytes();
}

memory_size_type
PIP_Solution_Node::external_memory_in_bytes() const {
  memory_size_type n = PIP_Tree_Node::external_memory_in_bytes();
  n += tableau.external_memory_in_bytes();
  // FIXME: size of std::vector<bool> ?
  n += basis.capacity() * sizeof(bool);
  n += sizeof(dimension_type)
    * (mapping.capacity() + var_row.capacity() + var_column.capacity());
  n += sign.capacity() * sizeof(Row_Sign);
  // FIXME: Adding the external memory for `solution'.
  n += solution.capacity() * sizeof(Linear_Expression);
  for (std::vector<Linear_Expression>::const_iterator
         i = solution.begin(), i_end = solution.end(); i != i_end; ++i)
    n += (i->external_memory_in_bytes());

  return n;
}

memory_size_type
PIP_Solution_Node::total_memory_in_bytes() const {
  return sizeof(*this) + external_memory_in_bytes();
}

void
PIP_Tree_Node::indent_and_print(std::ostream& s,
                                const unsigned indent,
                                const char* str) {
  s << std::setw(2 * indent) << "" << str;
}

void
PIP_Tree_Node::print(std::ostream& s, unsigned indent) const {
  const dimension_type pip_space_dim = get_owner()->space_dimension();
  const Variables_Set& pip_params = get_owner()->parameter_space_dimensions();

  std::vector<bool> pip_dim_is_param(pip_space_dim);
  for (Variables_Set::const_iterator p = pip_params.begin(),
         p_end = pip_params.end(); p != p_end; ++p)
    pip_dim_is_param[*p] = true;

  dimension_type first_art_dim = pip_space_dim;
  for (const PIP_Tree_Node* node = parent(); node != 0; node = node->parent())
    first_art_dim += node->art_parameter_count();

  print_tree(s, indent, pip_dim_is_param, first_art_dim);
}

void
PIP_Tree_Node::print_tree(std::ostream& s, unsigned indent,
                          const std::vector<bool>& pip_dim_is_param,
                          dimension_type first_art_dim) const {
  used(pip_dim_is_param);

  using namespace IO_Operators;

  // Print artificial parameters.
  for (Artificial_Parameter_Sequence::const_iterator
         api = art_parameter_begin(),
         api_end = art_parameter_end(); api != api_end; ++api) {
    indent_and_print(s, indent, "Parameter ");
    s << Variable(first_art_dim) << " = " << *api << "\n";
    ++first_art_dim;
  }

  // Print constraints, if any.
  if (!constraints_.empty()) {
    indent_and_print(s, indent, "if ");

    Constraint_System::const_iterator ci = constraints_.begin();
    Constraint_System::const_iterator ci_end = constraints_.end();
    PPL_ASSERT(ci != ci_end);
    s << *ci;
    for (++ci; ci != ci_end; ++ci)
      s << " and " << *ci;

    s << " then\n";
  }
}

void
PIP_Decision_Node::print_tree(std::ostream& s, unsigned indent,
                              const std::vector<bool>& pip_dim_is_param,
                              const dimension_type first_art_dim) const {
  // First print info common to decision and solution nodes.
  PIP_Tree_Node::print_tree(s, indent, pip_dim_is_param, first_art_dim);

  // Then print info specific of decision nodes.
  dimension_type child_first_art_dim = first_art_dim + art_parameter_count();

  PPL_ASSERT(true_child != 0);
  true_child->print_tree(s, indent+1, pip_dim_is_param, child_first_art_dim);

  indent_and_print(s, indent, "else\n");

  if (false_child)
    false_child->print_tree(s, indent+1, pip_dim_is_param,
                            child_first_art_dim);
  else
    indent_and_print(s, indent+1, "_|_\n");
}

void
PIP_Solution_Node::print_tree(std::ostream& s, unsigned indent,
                              const std::vector<bool>& pip_dim_is_param,
                              const dimension_type first_art_dim) const {
  // Print info common to decision and solution nodes.
  PIP_Tree_Node::print_tree(s, indent, pip_dim_is_param, first_art_dim);

  // Print info specific of solution nodes:
  // first update solution if needed ...
  update_solution(pip_dim_is_param);
  // ... and then actually print it.
  const bool no_constraints = constraints_.empty();
  indent_and_print(s, indent + (no_constraints ? 0 : 1), "{");
  const dimension_type pip_space_dim = pip_dim_is_param.size();
  for (dimension_type i = 0, num_var = 0; i < pip_space_dim; ++i) {
    if (pip_dim_is_param[i])
      continue;
    if (num_var > 0)
      s << " ; ";
    using namespace IO_Operators;
    s << solution[num_var];
    ++num_var;
  }
  s << "}\n";

  if (!no_constraints) {
    indent_and_print(s, indent, "else\n");
    indent_and_print(s, indent+1, "_|_\n");
  }
}

const Linear_Expression&
PIP_Solution_Node::parametric_values(const Variable var) const {
  const PIP_Problem* pip = get_owner();
  PPL_ASSERT(pip);

  const dimension_type space_dim = pip->space_dimension();
  if (var.space_dimension() > space_dim) {
    std::ostringstream s;
    s << "PPL::PIP_Solution_Node::parametric_values(v):\n"
      << "v.space_dimension() == " << var.space_dimension()
      << " is incompatible with the owning PIP_Problem "
      << " (space dim == " << space_dim << ").";
    throw std::invalid_argument(s.str());
  }

  dimension_type solution_index = var.id();
  const Variables_Set& params = pip->parameter_space_dimensions();
  for (Variables_Set::const_iterator p = params.begin(),
         p_end = params.end(); p != p_end; ++p) {
    const dimension_type param_index = *p;
    if (param_index < var.id())
      --solution_index;
    else if (param_index == var.id())
      throw std::invalid_argument("PPL::PIP_Solution_Node"
                                  "::parametric_values(v):\n"
                                  "v is a problem parameter.");
    else
      break;
  }

  update_solution();
  return solution[solution_index];
}


void
PIP_Solution_Node::update_solution() const {
  // Avoid doing useless work.
  if (solution_valid)
    return;

  const PIP_Problem* pip = get_owner();
  PPL_ASSERT(pip);
  std::vector<bool> pip_dim_is_param(pip->space_dimension());
  const Variables_Set& params = pip->parameter_space_dimensions();
  for (Variables_Set::const_iterator p = params.begin(),
         p_end = params.end(); p != p_end; ++p)
    pip_dim_is_param[*p] = true;

  update_solution(pip_dim_is_param);
}

void
PIP_Solution_Node
::update_solution(const std::vector<bool>& pip_dim_is_param) const {
  // Avoid doing useless work.
  if (solution_valid)
    return;

  // const_cast required so as to refresh the solution cache.
  PIP_Solution_Node& x = const_cast<PIP_Solution_Node&>(*this);

  const dimension_type num_pip_dims = pip_dim_is_param.size();
  const dimension_type num_pip_vars = tableau.s.num_columns();
  const dimension_type num_pip_params = num_pip_dims - num_pip_vars;
  const dimension_type num_all_params = tableau.t.num_columns() - 1;
  const dimension_type num_art_params = num_all_params - num_pip_params;

  if (solution.size() != num_pip_vars)
    x.solution.resize(num_pip_vars);

  // Compute external "names" (i.e., indices) for all parameters.
  std::vector<dimension_type> all_param_names(num_all_params);

  // External indices for problem parameters.
  for (dimension_type i = 0, p_index = 0; i < num_pip_dims; ++i)
    if (pip_dim_is_param[i]) {
      all_param_names[p_index] = i;
      ++p_index;
    }
  // External indices for artificial parameters.
  for (dimension_type i = 0; i < num_art_params; ++i)
    all_param_names[num_pip_params + i] = num_pip_dims + i;


  PPL_DIRTY_TEMP_COEFFICIENT(norm_coeff);
  Coefficient_traits::const_reference denom = tableau.denominator();
  for (dimension_type i = num_pip_vars; i-- > 0; ) {
    Linear_Expression& sol_i = x.solution[i];
    sol_i = Linear_Expression(0);
    if (basis[i])
      continue;
    const Row& row = tableau.t[mapping[i]];

    // Start from index 1 to skip the inhomogeneous term.
    Row::const_iterator j = row.begin();
    Row::const_iterator j_end = row.end();
    // Skip the element with index 0.
    if (j != j_end && j.index() == 0)
      ++j;
    for ( ; j != j_end; ++j) {
      Coefficient_traits::const_reference coeff = *j;
      if (coeff == 0)
        continue;
      norm_coeff = coeff / denom;
      if (norm_coeff != 0)
        add_mul_assign(sol_i, norm_coeff,
                      Variable(all_param_names[j.index() - 1]));
    }
    norm_coeff = row.get(0) / denom;
    sol_i += norm_coeff;
  }

  // Mark solution as valid.
  x.solution_valid = true;
}

} // namespace Parma_Polyhedra_Library<|MERGE_RESOLUTION|>--- conflicted
+++ resolved
@@ -2302,11 +2302,8 @@
           }
           ++v_index;
         }
-<<<<<<< HEAD
 
         last_dim = dim;
-=======
->>>>>>> 5d56513b
       }
     }
 
