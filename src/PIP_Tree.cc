--- conflicted
+++ resolved
@@ -178,17 +178,10 @@
 // assigns to context row \p x a new value such that
 //     x / denom == - expr - 1.
 inline void
-<<<<<<< HEAD
 complement_assign(PIP_Tree_Node::Row& x,
                   const PIP_Tree_Node::Row& y,
-                  Coefficient_traits::const_reference den) {
-  PPL_ASSERT(den > 0);
-=======
-complement_assign(Row& x,
-                  const Row& y,
                   Coefficient_traits::const_reference denom) {
   PPL_ASSERT(denom > 0);
->>>>>>> 0ae35bbb
   neg_assign_row(x, y);
   PIP_Tree_Node::Row::iterator itr = x.insert(0);
   Coefficient& x_0 = *itr;
@@ -338,20 +331,12 @@
   index(es).
 */
 void
-<<<<<<< HEAD
-find_lexico_minimum_column_in_set(std::vector<dimension_type>& candidates,
+find_lexico_minimal_column_in_set(std::vector<dimension_type>& candidates,
                                   const Matrix<PIP_Tree_Node::Row>& tableau,
                                   const std::vector<dimension_type>& mapping,
                                   const std::vector<bool>& basis,
                                   const PIP_Tree_Node::Row& pivot_row) {
-=======
-find_lexico_minimal_column_in_set(std::vector<dimension_type>& candidates,
-                                  const Matrix& tableau,
-                                  const std::vector<dimension_type>& mapping,
-                                  const std::vector<bool>& basis,
-                                  const Row& pivot_row) {
-
->>>>>>> 0ae35bbb
+
   const dimension_type num_vars = mapping.size();
 
   PPL_ASSERT(!candidates.empty());
@@ -456,11 +441,7 @@
   - (column j) / pivot_row[j] is lexico-minimal.
 */
 bool
-<<<<<<< HEAD
-find_lexico_minimum_column(const Matrix<PIP_Tree_Node::Row>& tableau,
-=======
-find_lexico_minimal_column(const Matrix& tableau,
->>>>>>> 0ae35bbb
+find_lexico_minimal_column(const Matrix<PIP_Tree_Node::Row>& tableau,
                            const std::vector<dimension_type>& mapping,
                            const std::vector<bool>& basis,
                            const PIP_Tree_Node::Row& pivot_row,
@@ -543,13 +524,8 @@
 
 // Divide all coefficients in row x and denominator y by their GCD.
 void
-<<<<<<< HEAD
-row_normalize(PIP_Tree_Node::Row& x, Coefficient& den) {
-  if (den == 1)
-=======
-row_normalize(Row& x, Coefficient& denom) {
+row_normalize(PIP_Tree_Node::Row& x, Coefficient& denom) {
   if (denom == 1)
->>>>>>> 0ae35bbb
     return;
   PPL_DIRTY_TEMP_COEFFICIENT(gcd);
   gcd = denom;
@@ -881,8 +857,7 @@
     neg_assign(param_expr);
   }
 
-<<<<<<< HEAD
-  // Compute GCD of parameter expression and denum.
+  // Compute GCD of parameter expression and denominator.
 
   Coefficient gcd = param_expr.gcd(0, space_dimension() + 1);
 
@@ -893,13 +868,7 @@
     gcd = denom;
   else
     gcd_assign(gcd, denom, gcd);
-  
-=======
-  // Compute GCD of parameter expression and denominator.
-  PPL_DIRTY_TEMP_COEFFICIENT(gcd);
-  gcd = denom;
-  gcd_assign(gcd, param_expr.inhomogeneous_term(), gcd);
->>>>>>> 0ae35bbb
+
   if (gcd == 1)
     return;
 
@@ -2461,15 +2430,9 @@
           new_sign = POSITIVE;
         // Check compatibility for constraint t_i(z) < 0,
         // i.e., -t_i(z) - 1 >= 0.
-<<<<<<< HEAD
-        Row t_i_compl(num_params);
-        complement_assign(t_i_compl, t_i, tableau_den);
-        if (compatibility_check(context, t_i_compl))
-=======
-        Row t_i_complement(num_params, Row_Flags());
+        Row t_i_complement(num_params);
         complement_assign(t_i_complement, t_i, tableau_denom);
         if (compatibility_check(context, t_i_complement))
->>>>>>> 0ae35bbb
           new_sign = (new_sign == POSITIVE) ? MIXED : NEGATIVE;
         // Update sign for parameter row i.
         sign[i] = new_sign;
