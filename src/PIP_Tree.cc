/* PIP_Tree related class implementation: non-inline functions.
   Copyright (C) 2001-2010 Roberto Bagnara <bagnara@cs.unipr.it>
   Copyright (C) 2010-2012 BUGSENG srl (http://bugseng.com)

This file is part of the Parma Polyhedra Library (PPL).

The PPL is free software; you can redistribute it and/or modify it
under the terms of the GNU General Public License as published by the
Free Software Foundation; either version 3 of the License, or (at your
option) any later version.

The PPL is distributed in the hope that it will be useful, but WITHOUT
ANY WARRANTY; without even the implied warranty of MERCHANTABILITY or
FITNESS FOR A PARTICULAR PURPOSE.  See the GNU General Public License
for more details.

You should have received a copy of the GNU General Public License
along with this program; if not, write to the Free Software Foundation,
Inc., 51 Franklin Street, Fifth Floor, Boston, MA 02111-1307, USA.

For the most up-to-date information see the Parma Polyhedra Library
site: http://bugseng.com/products/ppl/ . */

#include "ppl-config.h"
#include "PIP_Tree.defs.hh"
#include "PIP_Problem.defs.hh"
#include <algorithm>
#include <memory>
#include <map>

// #define NOISY_PIP_TREE_STRUCTURE
// #define NOISY_PIP
// #define VERY_NOISY_PIP

namespace Parma_Polyhedra_Library {

namespace {

// Calculate positive modulo of x % y
inline void
pos_mod_assign(Coefficient& z,
               Coefficient_traits::const_reference x,
               Coefficient_traits::const_reference y) {
  z = x % y;
  if (z < 0)
    z += y;
}

class Add_Mul_Assign_Row_Helper1 {
public:
  Add_Mul_Assign_Row_Helper1(Coefficient_traits::const_reference c1)
    : c(c1) {
  }

  void
  operator()(Coefficient& x, Coefficient_traits::const_reference y) const {
    x += c * y;
  }

private:
  Coefficient c;
}; // class Add_Mul_Assign_Row_Helper1


class Add_Mul_Assign_Row_Helper2 {
public:
  Add_Mul_Assign_Row_Helper2(Coefficient_traits::const_reference c1)
    : c(c1) {
  }

  void
  operator()(Coefficient& x, Coefficient_traits::const_reference y) const {
    x = y;
    x *= c;
  }

private:
  Coefficient c;
}; // class Add_Mul_Assign_Row_Helper2

// Compute x += c * y
inline void
add_mul_assign_row(PIP_Tree_Node::Row& x,
                   Coefficient_traits::const_reference c,
                   const PIP_Tree_Node::Row& y) {
  x.combine_needs_second(y,
                         Add_Mul_Assign_Row_Helper1(c),
                         Add_Mul_Assign_Row_Helper2(c));
}


struct Sub_Assign_Helper1 {
  void
  operator()(Coefficient& x, Coefficient_traits::const_reference y) const {
    x -= y;
  }
}; // struct Sub_Assign_Helper1

struct Sub_Assign_Helper2 {
  void
  operator()(Coefficient& x, Coefficient_traits::const_reference y) const {
    x = y;
    neg_assign(x);
  }
}; // struct Sub_Assign_Helper2

// Compute x -= y
inline void
sub_assign(PIP_Tree_Node::Row& x, const PIP_Tree_Node::Row& y) {
  x.combine_needs_second(y, Sub_Assign_Helper1(), Sub_Assign_Helper2());
}

// Merge constraint system to a matrix-form context such as x = x U y
void
merge_assign(Matrix<PIP_Tree_Node::Row>& x, const Constraint_System& y,
             const Variables_Set& parameters) {
  PPL_ASSERT(parameters.size() == x.num_columns() - 1);
  const dimension_type new_rows = Implementation::num_constraints(y);
  if (new_rows == 0)
    return;
  const dimension_type old_num_rows = x.num_rows();
  x.add_zero_rows(new_rows);

  // Compute once for all.
  const dimension_type cs_space_dim = y.space_dimension();
  const Variables_Set::const_iterator param_begin = parameters.begin();
  const Variables_Set::const_iterator param_end = parameters.end();

  dimension_type i = old_num_rows;
  for (Constraint_System::const_iterator y_i = y.begin(),
         y_end = y.end(); y_i != y_end; ++y_i, ++i) {
    PPL_ASSERT(y_i->is_nonstrict_inequality());
    PIP_Tree_Node::Row& x_i = x[i];
    Coefficient_traits::const_reference inhomogeneous_term
      = y_i->inhomogeneous_term();
    Variables_Set::const_iterator pj = param_begin;
    PIP_Tree_Node::Row::iterator itr = x_i.end();
    if (inhomogeneous_term != 0)
      itr = x_i.insert(0, inhomogeneous_term);
    // itr may still be end() but it can still be used as a hint.
    // TODO: This code could be optimized more (if it's expected that the
    // size of `parameters' will be greater than the number of nonzero
    // coefficients in y_i).
    for (dimension_type j = 1; pj != param_end; ++pj, ++j) {
      Variable vj(*pj);
      if (vj.space_dimension() > cs_space_dim)
        break;
      Coefficient_traits::const_reference c = y_i->coefficient(vj);
      if (c != 0)
        itr = x_i.insert(itr, j, c);
    }
  }
}

#if PPL_USE_SPARSE_MATRIX

// Assigns to row x the negation of row y.
inline void
neg_assign_row(PIP_Tree_Node::Row& x, const PIP_Tree_Node::Row& y) {
  x = y;
  for (PIP_Tree_Node::Row::iterator i = x.begin(), i_end = x.end(); i != i_end; ++i)
    neg_assign(*i);
}

#else // !PPL_USE_SPARSE_MATRIX

inline void
neg_assign_row(PIP_Tree_Node::Row& x, const PIP_Tree_Node::Row& y) {
  for (dimension_type i = x.size(); i-- > 0; )
    neg_assign(x[i], y[i]);
}

#endif // !PPL_USE_SPARSE_MATRIX

// Given context row \p y and denominator \p denom,
// to be interpreted as expression expr = y / denom,
// assigns to context row \p x a new value such that
//     x / denom == - expr - 1.
inline void
complement_assign(PIP_Tree_Node::Row& x,
                  const PIP_Tree_Node::Row& y,
                  Coefficient_traits::const_reference denom) {
  PPL_ASSERT(denom > 0);
  neg_assign_row(x, y);
  PIP_Tree_Node::Row::iterator itr = x.insert(0);
  Coefficient& x_0 = *itr;
  if (denom == 1)
    --x_0;
  else {
    PPL_DIRTY_TEMP_COEFFICIENT(mod);
    pos_mod_assign(mod, x_0, denom);
    x_0 -= (mod == 0) ? denom : mod;
  }
  if (x_0 == 0)
    x.reset(itr);
}

// Add to `context' the columns for new artificial parameters.
inline void
add_artificial_parameters(Matrix<PIP_Tree_Node::Row>& context,
                          const dimension_type num_art_params) {
  if (num_art_params > 0)
    context.add_zero_columns(num_art_params);
}

// Add to `params' the indices of new artificial parameters.
inline void
add_artificial_parameters(Variables_Set& params,
                          const dimension_type space_dim,
                          const dimension_type num_art_params) {
  for (dimension_type i = 0; i < num_art_params; ++i)
    params.insert(space_dim + i);
}

// Update `context', `params' and `space_dim' to account for
// the addition of the new artificial parameters.
inline void
add_artificial_parameters(Matrix<PIP_Tree_Node::Row>& context,
                          Variables_Set& params,
                          dimension_type& space_dim,
                          const dimension_type num_art_params) {
  add_artificial_parameters(context, num_art_params);
  add_artificial_parameters(params, space_dim, num_art_params);
  space_dim += num_art_params;
}

/* Compares two columns lexicographically in a revised simplex tableau:
  - returns true if
    <CODE>
      (column ja)*(-cst_a)/pivot_a[ja] < (column jb)*(-cst_b)/pivot_b[jb];
    </CODE>
  - returns false otherwise.
*/
bool
column_lower(const Matrix<PIP_Tree_Node::Row>& tableau,
             const std::vector<dimension_type>& mapping,
             const std::vector<bool>& basis,
             const PIP_Tree_Node::Row& pivot_a, const dimension_type ja,
             const PIP_Tree_Node::Row& pivot_b, const dimension_type jb,
             Coefficient_traits::const_reference cst_a = -1,
             Coefficient_traits::const_reference cst_b = -1) {
  Coefficient_traits::const_reference sij_a = pivot_a.get(ja);
  Coefficient_traits::const_reference sij_b = pivot_b.get(jb);
  PPL_ASSERT(sij_a > 0);
  PPL_ASSERT(sij_b > 0);

  PPL_DIRTY_TEMP_COEFFICIENT(lhs_coeff);
  PPL_DIRTY_TEMP_COEFFICIENT(rhs_coeff);
  lhs_coeff = cst_a * sij_b;
  rhs_coeff = cst_b * sij_a;

  const int lhs_coeff_sign = sgn(lhs_coeff);
  const int rhs_coeff_sign = sgn(rhs_coeff);

  if (ja == jb) {
    // Same column: just compare the ratios.
    // This works since all columns are lexico-positive.
    return lhs_coeff > rhs_coeff;
  }

  PPL_DIRTY_TEMP_COEFFICIENT(lhs);
  PPL_DIRTY_TEMP_COEFFICIENT(rhs);
  const dimension_type num_vars = mapping.size();
  dimension_type k = 0;
  // While loop guard is: (k < num_rows && lhs == rhs).
  // Return value is false, if k >= num_rows; it is equivalent to
  // lhs < rhs, otherwise.
  // Try to optimize the computation of lhs and rhs.
  while (true) {
    const dimension_type mk = mapping[k];
    const bool in_base = basis[k];
    if (++k >= num_vars)
      return false;
    if (in_base) {
      // Reconstitute the identity submatrix part of tableau.
      if (mk == ja) {
        // Optimizing for: lhs == lhs_coeff && rhs == 0;
        if (lhs_coeff == 0)
          continue;
        else
          return lhs_coeff > 0;
      }
      if (mk == jb) {
        // Optimizing for: lhs == 0 && rhs == rhs_coeff;
        if (rhs_coeff == 0)
          continue;
        else
          return 0 > rhs_coeff;
      }
      // Optimizing for: lhs == 0 && rhs == 0;
      continue;
    }
    else {
      // Not in base.
      const PIP_Tree_Node::Row& t_mk = tableau[mk];
      Coefficient_traits::const_reference t_mk_ja = t_mk.get(ja);
      Coefficient_traits::const_reference t_mk_jb = t_mk.get(jb);
      if (t_mk_ja == 0)
        if (t_mk_jb == 0)
          continue;
        else {
          const int rhs_sign = rhs_coeff_sign * sgn(t_mk_jb);
          if (0 == rhs_sign)
            continue;
          else
            return 0 > rhs_sign;
        }
      else
        if (t_mk_jb == 0) {
          const int lhs_sign = lhs_coeff_sign * sgn(t_mk_ja);
          if (lhs_sign == 0)
            continue;
          else
            return lhs_sign > 0;
        } else {
          lhs = lhs_coeff * t_mk_ja;
          rhs = rhs_coeff * t_mk_jb;
          if (lhs == rhs)
            continue;
          else
            return lhs > rhs;
        }
    }
  }
  // This point should be unreachable.
  PPL_UNREACHABLE;
  return false;
}

/* Find the column j in revised simplex tableau such that
  - j is in candidates
  - (column j) / pivot_row[j] is lexico-minimal
  When this function returns, candidates contains the minimum(s) column(s)
  index(es).
*/
void
find_lexico_minimal_column_in_set(std::vector<dimension_type>& candidates,
                                  const Matrix<PIP_Tree_Node::Row>& tableau,
                                  const std::vector<dimension_type>& mapping,
                                  const std::vector<bool>& basis,
                                  const PIP_Tree_Node::Row& pivot_row) {

  const dimension_type num_vars = mapping.size();

  PPL_ASSERT(!candidates.empty());
  // This is used as a set, it is always sorted.
  std::vector<dimension_type> new_candidates;
  for (dimension_type var_index = 0; var_index < num_vars; ++var_index) {
    new_candidates.clear();
    std::vector<dimension_type>::const_iterator i = candidates.begin();
    std::vector<dimension_type>::const_iterator i_end = candidates.end();
    PPL_ASSERT(!candidates.empty());
    new_candidates.push_back(*i);
    dimension_type min_column = *i;
    ++i;
    if (i == i_end)
      // Only one candidate left, so it is the minimum.
      break;
    PIP_Tree_Node::Row::const_iterator pivot_itr;
    pivot_itr = pivot_row.find(min_column);
    PPL_ASSERT(pivot_itr != pivot_row.end());
    Coefficient sij_b = *pivot_itr;
    ++pivot_itr;
    const dimension_type row_index = mapping[var_index];
    const bool in_base = basis[var_index];
    if (in_base) {
      for ( ; i != i_end; ++i) {
        pivot_itr = pivot_row.find(pivot_itr, *i);
        PPL_ASSERT(pivot_itr != pivot_row.end());
        Coefficient_traits::const_reference sij_a = *pivot_itr;
        ++pivot_itr;
        PPL_ASSERT(sij_a > 0);
        PPL_ASSERT(sij_b > 0);

        // Reconstitute the identity submatrix part of tableau.
        if (row_index != *i) {
          if (row_index == min_column) {
            // Optimizing for: lhs == 0 && rhs == rhs_coeff;
            new_candidates.clear();
            min_column = *i;
            sij_b = sij_a;
            new_candidates.push_back(min_column);
          } else
            // Optimizing for: lhs == 0 && rhs == 0;
            new_candidates.push_back(*i);
        }
      }
    } else {
      // Not in base.
      const PIP_Tree_Node::Row& row = tableau[row_index];
      PIP_Tree_Node::Row::const_iterator row_itr = row.lower_bound(min_column);
      PIP_Tree_Node::Row::const_iterator row_end = row.end();
      PPL_DIRTY_TEMP_COEFFICIENT(row_jb);
      if (row_itr == row_end || row_itr.index() > min_column)
        row_jb = 0;
      else {
        PPL_ASSERT(row_itr.index() == min_column);
        row_jb = *row_itr;
        ++row_itr;
      }
      for ( ; i != i_end; ++i) {
        pivot_itr = pivot_row.find(pivot_itr, *i);
        PPL_ASSERT(pivot_itr != pivot_row.end());
        Coefficient_traits::const_reference sij_a = *pivot_itr;
        PPL_ASSERT(sij_a > 0);
        PPL_ASSERT(sij_b > 0);

        PPL_DIRTY_TEMP_COEFFICIENT(lhs);
        PPL_DIRTY_TEMP_COEFFICIENT(rhs);
        if (row_itr != row_end && row_itr.index() < *i)
          row_itr = row.lower_bound(row_itr, *i);
        PPL_DIRTY_TEMP_COEFFICIENT(row_ja);
        if (row_itr == row_end || row_itr.index() > *i)
          row_ja = 0;
        else {
          PPL_ASSERT(row_itr.index() == *i);
          row_ja = *row_itr;
          ++row_itr;
        }

        // lhs is actually the left-hand side with toggled sign.
        // rhs is actually the right-hand side with toggled sign.
        lhs = sij_b * row_ja;
        rhs = sij_a * row_jb;
        if (lhs == rhs)
          new_candidates.push_back(*i);
        else
          if (lhs < rhs) {
            new_candidates.clear();
            min_column = *i;
            row_jb = row_ja;
            sij_b = sij_a;
            new_candidates.push_back(min_column);
          }
      }
    }
    using std::swap;
    swap(candidates, new_candidates);
  }
}

/* Find the column j in revised simplex tableau such that
  - pivot_row[j] is positive;
  - (column j) / pivot_row[j] is lexico-minimal.
*/
bool
find_lexico_minimal_column(const Matrix<PIP_Tree_Node::Row>& tableau,
                           const std::vector<dimension_type>& mapping,
                           const std::vector<bool>& basis,
                           const PIP_Tree_Node::Row& pivot_row,
                           const dimension_type start_j,
                           dimension_type& j_out) {

  const dimension_type num_columns = tableau.num_columns();

  PPL_ASSERT(start_j <= pivot_row.size());
  if (start_j == pivot_row.size())
    // There are no candidates, so there is no minimum.
    return false;

  // This is used as a set, it is always sorted.
  std::vector<dimension_type> candidates;
  for (PIP_Tree_Node::Row::const_iterator
       i = pivot_row.lower_bound(start_j), i_end = pivot_row.end();
       i != i_end; ++i)
    if (*i > 0)
      candidates.push_back(i.index());

  if (candidates.empty()) {
    j_out = num_columns;
    return false;
  }

  find_lexico_minimal_column_in_set(candidates, tableau,
                                    mapping, basis, pivot_row);
  PPL_ASSERT(!candidates.empty());
  j_out = *(candidates.begin());

  return true;
}

// Computes into gcd the GCD of gcd and all coefficients in [first, last).
template <typename Iter>
void
gcd_assign_iter(Coefficient& gcd, Iter first, Iter last) {
  PPL_ASSERT(gcd != 0);
  if (gcd < 0)
    neg_assign(gcd);
  if (gcd == 1)
    return;
  for ( ; first != last; ++first) {
    Coefficient_traits::const_reference coeff = *first;
    if (coeff != 0) {
      gcd_assign(gcd, coeff, gcd);
      if (gcd == 1)
        return;
    }
  }
}

// Simplify row by exploiting variable integrality.
void
integral_simplification(PIP_Tree_Node::Row& row) {
  if (row[0] != 0) {
    PIP_Tree_Node::Row::const_iterator j_begin = row.begin();
    PIP_Tree_Node::Row::const_iterator j_end = row.end();
    PPL_ASSERT(j_begin != j_end && j_begin.index() == 0 && *j_begin != 0);
    /* Find next column with a non-zero value (there should be one). */
    ++j_begin;
    PPL_ASSERT(j_begin != j_end);
    for ( ; *j_begin == 0; ++j_begin)
      PPL_ASSERT(j_begin != j_end);
    /* Use it to initialize gcd. */
    PPL_DIRTY_TEMP_COEFFICIENT(gcd);
    gcd = *j_begin;
    ++j_begin;
    gcd_assign_iter(gcd, j_begin, j_end);
    if (gcd != 1) {
      PPL_DIRTY_TEMP_COEFFICIENT(mod);
      pos_mod_assign(mod, row[0], gcd);
      row[0] -= mod;
    }
  }
  /* Final normalization. */
  row.normalize();
}

// Divide all coefficients in row x and denominator y by their GCD.
void
row_normalize(PIP_Tree_Node::Row& x, Coefficient& denom) {
  if (denom == 1)
    return;
  PPL_DIRTY_TEMP_COEFFICIENT(gcd);
  gcd = denom;
  gcd_assign_iter(gcd, x.begin(), x.end());

  // Divide the coefficients by the GCD.
  for (PIP_Tree_Node::Row::iterator i = x.begin(), i_end = x.end();
       i != i_end; ++i) {
    Coefficient& x_i = *i;
    exact_div_assign(x_i, x_i, gcd);
  }
  // Divide the denominator by the GCD.
  exact_div_assign(denom, denom, gcd);
}

// This is here because it is used as a template argument in
// compatibility_check_find_pivot, so it must be a global declaration.
struct compatibility_check_find_pivot_in_set_data {
  dimension_type row_index;
  // We cache cost and value to avoid calling get() multiple times.
  Coefficient cost;
  Coefficient value;
  bool operator==(const compatibility_check_find_pivot_in_set_data& x) const {
    return row_index == x.row_index;
  }
  // Needed by std::vector to sort the values.
  bool operator<(const compatibility_check_find_pivot_in_set_data& x) const {
    return row_index < x.row_index;
  }
};

void
compatibility_check_find_pivot_in_set(
    std::vector<std::pair<dimension_type,
                          compatibility_check_find_pivot_in_set_data> >&
        candidates,
    const Matrix<PIP_Tree_Node::Row>& s,
    const std::vector<dimension_type>& mapping,
    const std::vector<bool>& basis) {

  typedef compatibility_check_find_pivot_in_set_data data_struct;
  typedef std::vector<std::pair<dimension_type, data_struct> > candidates_t;
  // This is used as a set, it is always sorted.
  candidates_t new_candidates;
  const dimension_type num_vars = mapping.size();
  for (dimension_type var_index = 0; var_index < num_vars; ++var_index) {
    const dimension_type row_index = mapping[var_index];
    const bool in_base = basis[var_index];
    candidates_t::const_iterator i = candidates.begin();
    candidates_t::const_iterator i_end = candidates.end();
    PPL_ASSERT(i != i_end);
    dimension_type pj = i->first;
    Coefficient cost = i->second.cost;
    Coefficient value = i->second.value;
    new_candidates.clear();
    new_candidates.push_back(*i);
    if (in_base) {
      for (++i; i != i_end; ++i) {
        bool found_better_pivot = false;

        const dimension_type challenger_j = i->first;
        Coefficient_traits::const_reference challenger_cost = i->second.cost;
        PPL_ASSERT(value > 0);
        PPL_ASSERT(i->second.value > 0);
        PPL_ASSERT(pj < challenger_j);

        const int lhs_coeff_sgn = sgn(cost);
        const int rhs_coeff_sgn = sgn(challenger_cost);

        PPL_ASSERT(pj != challenger_j);

        // Reconstitute the identity submatrix part of tableau.
        if (row_index == pj) {
          // Optimizing for: lhs == lhs_coeff && rhs == 0;
          if (lhs_coeff_sgn == 0)
            new_candidates.push_back(*i);
          else
            found_better_pivot = (lhs_coeff_sgn > 0);
        } else {
          if (row_index == challenger_j) {
            // Optimizing for: lhs == 0 && rhs == rhs_coeff;
            if (rhs_coeff_sgn == 0)
              new_candidates.push_back(*i);
            else
              found_better_pivot = (0 > rhs_coeff_sgn);
          } else
            // Optimizing for: lhs == 0 && rhs == 0;
            new_candidates.push_back(*i);
        }
        if (found_better_pivot) {
          pj = challenger_j;
          cost = challenger_cost;
          value = i->second.value;
          new_candidates.clear();
          new_candidates.push_back(*i);
        }
      }
    } else {
      // Not in base.
      const PIP_Tree_Node::Row& row = s[row_index];
      PIP_Tree_Node::Row::const_iterator row_itr = row.lower_bound(pj);
      PIP_Tree_Node::Row::const_iterator new_row_itr;
      PIP_Tree_Node::Row::const_iterator row_end = row.end();
      PPL_DIRTY_TEMP_COEFFICIENT(row_value);
      if (row_itr != row_end && row_itr.index() == pj) {
        row_value = *row_itr;
        ++row_itr;
      } else
        row_value = 0;
      PPL_DIRTY_TEMP_COEFFICIENT(row_challenger_value);
      for (++i; i != i_end; ++i) {
        const dimension_type challenger_j = i->first;
        Coefficient_traits::const_reference challenger_cost = i->second.cost;
        Coefficient_traits::const_reference challenger_value
          = i->second.value;
        PPL_ASSERT(value > 0);
        PPL_ASSERT(challenger_value > 0);
        PPL_ASSERT(pj < challenger_j);

        new_row_itr = row.find(row_itr, challenger_j);
        if (new_row_itr != row.end()) {
          row_challenger_value = *new_row_itr;
          // Use new_row_itr as a hint in next iterations
          row_itr = new_row_itr;
        } else {
          row_challenger_value = 0;
          // Using end() as a hint is not useful, keep the current hint.
        }
        PPL_ASSERT(row_challenger_value == row.get(challenger_j));

        // Before computing and comparing the actual values, the signs are
        // compared. This speeds up the code, because the values' computation
        // is a bit expensive.

        int lhs_sign = sgn(cost) * sgn(row_value);
        int rhs_sign = sgn(challenger_cost) * sgn(row_challenger_value);

        if (lhs_sign != rhs_sign) {
          if (lhs_sign > rhs_sign) {
            pj = challenger_j;
            cost = challenger_cost;
            value = challenger_value;
            row_value = row_challenger_value;
            new_candidates.clear();
            new_candidates.push_back(*i);
          }
        } else {

          // Sign comparison is not enough this time.
          // Do the full computation.

          PPL_DIRTY_TEMP_COEFFICIENT(lhs);
          lhs = cost;
          lhs *= challenger_value;
          PPL_DIRTY_TEMP_COEFFICIENT(rhs);
          rhs = challenger_cost;
          rhs *= value;

          lhs *= row_value;
          rhs *= row_challenger_value;

          if (lhs == rhs)
            new_candidates.push_back(*i);
          else {
            if (lhs > rhs) {
              pj = challenger_j;
              cost = challenger_cost;
              value = challenger_value;
              row_value = row_challenger_value;
              new_candidates.clear();
              new_candidates.push_back(*i);
            }
          }
        }
      }
    }
    using std::swap;
    swap(candidates, new_candidates);
  }
}

// Returns false if there is not a positive pivot candidate.
// Otherwise, it sets pi, pj to the coordinates of the pivot in s.
bool
compatibility_check_find_pivot(const Matrix<PIP_Tree_Node::Row>& s,
                               const std::vector<dimension_type>& mapping,
                               const std::vector<bool>& basis,
                               dimension_type& pi, dimension_type& pj) {
  // Look for a negative RHS (i.e., constant term, stored in column 0),
  // maximizing pivot column.
  const dimension_type num_rows = s.num_rows();
  typedef compatibility_check_find_pivot_in_set_data data_struct;
  // This is used as a set, it is always sorted.
  typedef std::vector<std::pair<dimension_type, data_struct> > candidates_t;
  typedef std::map<dimension_type,data_struct> candidates_map_t;
  candidates_map_t candidates_map;
  for (dimension_type i = 0; i < num_rows; ++i) {
    const PIP_Tree_Node::Row& s_i = s[i];
    Coefficient_traits::const_reference s_i0 = s_i.get(0);
    if (s_i0 < 0) {
      dimension_type j;
      if (!find_lexico_minimal_column(s, mapping, basis, s_i, 1, j)) {
        // No positive pivot candidate: unfeasible problem.
        return false;
      }
      Coefficient_traits::const_reference s_ij = s_i.get(j);
      candidates_map_t::iterator itr = candidates_map.find(j);
      if (itr == candidates_map.end()) {
        data_struct& current_data = candidates_map[j];
        current_data.row_index = i;
        current_data.cost = s_i0;
        current_data.value = s_ij;
      } else {
        data_struct& current_data = candidates_map[j];
        PPL_ASSERT(current_data.value > 0);

        // Before computing and comparing the actual values, the signs are
        // compared. This speeds up the code, because the values' computation
        // is a bit expensive.
        int lhs_coeff_sgn = sgn(current_data.cost);
        int rhs_coeff_sgn = sgn(s_i0);

        if (lhs_coeff_sgn != rhs_coeff_sgn) {
          // Same column: just compare the ratios.
          // This works since all columns are lexico-positive:
          // return cst_a * sij_b > cst_b * sij_a.
          if (lhs_coeff_sgn > rhs_coeff_sgn) {
            // Found better pivot
            current_data.row_index = i;
            current_data.cost = s_i0;
            current_data.value = s_ij;
          }
          // Otherwise, keep current pivot for this column.
        } else {
          // Sign comparison is not enough this time.
          // Do the full computation.
          Coefficient_traits::const_reference value_b = s_i.get(j);
          PPL_ASSERT(value_b > 0);

          PPL_DIRTY_TEMP_COEFFICIENT(lhs_coeff);
          lhs_coeff = current_data.cost;
          lhs_coeff *= value_b;

          PPL_DIRTY_TEMP_COEFFICIENT(rhs_coeff);
          rhs_coeff = s_i0;
          rhs_coeff *= current_data.value;

          // Same column: just compare the ratios.
          // This works since all columns are lexico-positive:
          // return cst_a * sij_b > cst_b * sij_a.
          if (lhs_coeff > rhs_coeff) {
            // Found better pivot
            current_data.row_index = i;
            current_data.cost = s_i0;
            current_data.value = s_ij;
          }
          // Otherwise, keep current pivot for this column.
        }
      }
    }
  }
  candidates_t candidates;
  for (candidates_map_t::iterator
       i = candidates_map.begin(), i_end = candidates_map.end();
       i != i_end; ++i)
    candidates.push_back(*i);
  if (!candidates.empty()) {
    compatibility_check_find_pivot_in_set(candidates, s, mapping, basis);
    PPL_ASSERT(!candidates.empty());
    pi = candidates.begin()->second.row_index;
    pj = candidates.begin()->first;
  } else {
    pi = s.num_rows();
    pj = 0;
  }

  return true;
}

} // namespace

namespace IO_Operators {

std::ostream&
operator<<(std::ostream& os, const PIP_Tree_Node& x) {
  x.print(os);
  return os;
}

std::ostream&
operator<<(std::ostream& os, const PIP_Tree_Node::Artificial_Parameter& x) {
  const Linear_Expression& expr = static_cast<const Linear_Expression&>(x);
  os << "(" << expr << ") div " << x.denominator();
  return os;
}

} // namespace IO_Operators

PIP_Tree_Node::PIP_Tree_Node(const PIP_Problem* owner)
  : owner_(owner),
    parent_(0),
    constraints_(),
    artificial_parameters() {
}

PIP_Tree_Node::PIP_Tree_Node(const PIP_Tree_Node& y)
  : owner_(y.owner_),
    parent_(0), // NOTE: parent is not copied.
    constraints_(y.constraints_),
    artificial_parameters(y.artificial_parameters) {
}

PIP_Tree_Node::Artificial_Parameter
::Artificial_Parameter(const Linear_Expression& expr,
                       Coefficient_traits::const_reference d)
  : Linear_Expression(expr), denom(d) {
  if (denom == 0)
    throw std::invalid_argument("PIP_Tree_Node::Artificial_Parameter(e, d): "
                                "denominator d is zero.");

  // Normalize if needed.
  // FIXME: Provide a proper normalization helper.
  Linear_Expression& param_expr = *this;
  if (denom < 0) {
    neg_assign(denom);
    neg_assign(param_expr);
  }

  // Compute GCD of parameter expression and denominator.

  Coefficient gcd = param_expr.gcd(0, space_dimension() + 1);

  if (gcd == 1)
    return;

  if (gcd == 0)
    gcd = denom;
  else
    gcd_assign(gcd, denom, gcd);

  if (gcd == 1)
    return;

  // Divide coefficients and denominator by their (non-trivial) GCD.
  PPL_ASSERT(gcd > 1);
  param_expr.exact_div_assign(gcd, 0, space_dimension() + 1);
  Parma_Polyhedra_Library::exact_div_assign(denom, denom, gcd);

  PPL_ASSERT(OK());
}

bool
PIP_Tree_Node::Artificial_Parameter
::operator==(const PIP_Tree_Node::Artificial_Parameter& y) const {
  const Artificial_Parameter& x = *this;
  if (x.space_dimension() != y.space_dimension())
    return false;
  if (x.denom != y.denom)
    return false;
  return x.is_equal_to(y);
}

bool
PIP_Tree_Node::Artificial_Parameter
::operator!=(const PIP_Tree_Node::Artificial_Parameter& y) const {
  return !operator==(y);
}

bool
PIP_Tree_Node::Artificial_Parameter::OK() const {
  if (denom <= 0) {
#ifndef NDEBUG
    std::cerr << "PIP_Tree_Node::Artificial_Parameter "
              << "has a non-positive denominator.\n";
#endif
    return false;
  }
  return true;
}

void
PIP_Tree_Node::Artificial_Parameter::ascii_dump(std::ostream& s) const {
  s << "artificial_parameter ";
  Linear_Expression::ascii_dump(s);
  s << " / " << denom << "\n";
}

bool
PIP_Tree_Node::Artificial_Parameter::ascii_load(std::istream& s) {
  std::string str;
  if (!(s >> str) || str != "artificial_parameter")
    return false;
  if (!Linear_Expression::ascii_load(s))
    return false;
  if (!(s >> str) || str != "/")
    return false;
  if (!(s >> denom))
    return false;
  PPL_ASSERT(OK());
  return true;
}

PPL_OUTPUT_DEFINITIONS(PIP_Tree_Node::Artificial_Parameter)

PIP_Solution_Node::PIP_Solution_Node(const PIP_Problem* owner)
  : PIP_Tree_Node(owner),
    tableau(),
    basis(),
    mapping(),
    var_row(),
    var_column(),
    special_equality_row(0),
    big_dimension(not_a_dimension()),
    sign(),
    solution(),
    solution_valid(false) {
}

PIP_Solution_Node::PIP_Solution_Node(const PIP_Solution_Node& y)
  : PIP_Tree_Node(y),
    tableau(y.tableau),
    basis(y.basis),
    mapping(y.mapping),
    var_row(y.var_row),
    var_column(y.var_column),
    special_equality_row(y.special_equality_row),
    big_dimension(y.big_dimension),
    sign(y.sign),
    solution(y.solution),
    solution_valid(y.solution_valid) {
}

PIP_Solution_Node::PIP_Solution_Node(const PIP_Solution_Node& y,
                                     No_Constraints)
  : PIP_Tree_Node(y.owner_), // NOTE: only copy owner.
    tableau(y.tableau),
    basis(y.basis),
    mapping(y.mapping),
    var_row(y.var_row),
    var_column(y.var_column),
    special_equality_row(y.special_equality_row),
    big_dimension(y.big_dimension),
    sign(y.sign),
    solution(y.solution),
    solution_valid(y.solution_valid) {
}

PIP_Solution_Node::~PIP_Solution_Node() {
}

PIP_Decision_Node::PIP_Decision_Node(const PIP_Problem* owner,
                                     PIP_Tree_Node* fcp,
                                     PIP_Tree_Node* tcp)
  : PIP_Tree_Node(owner),
    false_child(fcp),
    true_child(tcp) {
  if (false_child != 0)
    false_child->set_parent(this);
  if (true_child != 0)
    true_child->set_parent(this);
}

PIP_Decision_Node::PIP_Decision_Node(const PIP_Decision_Node& y)
  : PIP_Tree_Node(y),
    false_child(0),
    true_child(0) {
  if (y.false_child != 0) {
    false_child = y.false_child->clone();
    false_child->set_parent(this);
  }
  // Protect false_child from exception safety issues via std::auto_ptr.
  std::auto_ptr<PIP_Tree_Node> wrapped_node(false_child);
  if (y.true_child != 0) {
    true_child = y.true_child->clone();
    true_child->set_parent(this);
  }
  // It is now safe to release false_child.
  wrapped_node.release();
}

PIP_Decision_Node::~PIP_Decision_Node() {
  delete false_child;
  delete true_child;
}

void
PIP_Solution_Node::set_owner(const PIP_Problem* owner) {
  owner_ = owner;
}

void
PIP_Decision_Node::set_owner(const PIP_Problem* owner) {
  owner_ = owner;
  if (false_child != 0)
    false_child->set_owner(owner);
  if (true_child != 0)
    true_child->set_owner(owner);
}

bool
PIP_Solution_Node::check_ownership(const PIP_Problem* owner) const {
  return get_owner() == owner;
}

bool
PIP_Decision_Node::check_ownership(const PIP_Problem* owner) const {
  return get_owner() == owner
    && (false_child == 0 || false_child->check_ownership(owner))
    && (true_child == 0 || true_child->check_ownership(owner));
}

const PIP_Decision_Node*
PIP_Decision_Node::as_decision() const {
  return this;
}

const PIP_Decision_Node*
PIP_Solution_Node::as_decision() const {
  return 0;
}

const PIP_Solution_Node*
PIP_Decision_Node::as_solution() const {
  return 0;
}

const PIP_Solution_Node*
PIP_Solution_Node::as_solution() const {
  return this;
}

bool
PIP_Solution_Node::Tableau::OK() const {
  if (s.num_rows() != t.num_rows()) {
#ifndef NDEBUG
    std::cerr << "PIP_Solution_Node::Tableau matrices "
              << "have a different number of rows.\n";
#endif
    return false;
  }

  if (!s.OK() || !t.OK()) {
#ifndef NDEBUG
    std::cerr << "A PIP_Solution_Node::Tableau matrix is broken.\n";
#endif
    return false;
  }

  if (denom <= 0) {
#ifndef NDEBUG
    std::cerr << "PIP_Solution_Node::Tableau with non-positive "
              << "denominator.\n";
#endif
    return false;
  }

  // All tests passed.
  return true;
}

bool
PIP_Tree_Node::OK() const {
#ifndef NDEBUG
  using std::endl;
  using std::cerr;
#endif

  // Parameter constraint system should contain no strict inequalities.
  for (Constraint_System::const_iterator
       i = constraints_.begin(), i_end = constraints_.end(); i != i_end; ++i)
    if (i->is_strict_inequality()) {
#ifndef NDEBUG
      cerr << "The feasible region of the PIP_Problem parameter context"
           << "is defined by a constraint system containing strict "
           << "inequalities."
	   << endl;
      ascii_dump(cerr);
#endif
      return false;
    }
  return true;
}

void
PIP_Tree_Node
::add_constraint(const Row& row, const Variables_Set& parameters) {
  // Compute the expression for the parameter constraint.
  Linear_Expression expr = Linear_Expression(row.get(0));
  Variables_Set::const_iterator j = parameters.begin();
  if (!parameters.empty()) {
    // Needed to avoid reallocations in expr when iterating upward.
    add_mul_assign(expr, 0, Variable(*(parameters.rbegin())));
    // The number of increments of j plus one.
    dimension_type j_index = 1;
    Row::const_iterator i = row.begin();
    Row::const_iterator i_end = row.end();
    if (i != i_end && i.index() == 0)
      ++i;
    // NOTE: iterating in [1..num_params].
    for ( ; i != i_end; ++i) {
      PPL_ASSERT(i.index() <= parameters.size());
      std::advance(j, i.index() - j_index);
      j_index = i.index();
      add_mul_assign(expr, *i, Variable(*j));
    }
  }
  // Add the parameter constraint.
  constraints_.insert(expr >= 0);
}

void
PIP_Tree_Node::parent_merge() {
  const PIP_Decision_Node& parent = *parent_;

  // Merge the parent's artificial parameters.
  artificial_parameters.insert(artificial_parameters.begin(),
                               parent.art_parameter_begin(),
                               parent.art_parameter_end());

  PPL_ASSERT(OK());
}

bool
PIP_Solution_Node::OK() const {
#ifndef NDEBUG
  using std::cerr;
#endif
  if (!PIP_Tree_Node::OK())
    return false;

  // Check that every member used is OK.

  if (!tableau.OK())
    return false;

  // Check coherency of basis, mapping, var_row and var_column
  if (basis.size() != mapping.size()) {
#ifndef NDEBUG
    cerr << "The PIP_Solution_Node::basis and PIP_Solution_Node::mapping "
         << "vectors do not have the same number of elements.\n";
#endif
    return false;
  }
  if (basis.size() != var_row.size() + var_column.size()) {
#ifndef NDEBUG
    cerr << "The sum of number of elements in the PIP_Solution_Node::var_row "
         << "and PIP_Solution_Node::var_column vectors is different from the "
         << "number of elements in the PIP_Solution_Node::basis vector.\n";
#endif
    return false;
  }
  if (var_column.size() != tableau.s.num_columns()) {
#ifndef NDEBUG
    cerr << "The number of elements in the PIP_Solution_Node::var_column "
         << "vector is different from the number of columns in the "
         << "PIP_Solution_Node::tableau.s matrix.\n";
#endif
    return false;
  }
  if (var_row.size() != tableau.s.num_rows()) {
#ifndef NDEBUG
    cerr << "The number of elements in the PIP_Solution_Node::var_row "
         << "vector is different from the number of rows in the "
         << "PIP_Solution_Node::tableau.s matrix.\n";
#endif
    return false;
  }
  for (dimension_type i = mapping.size(); i-- > 0; ) {
    const dimension_type row_column = mapping[i];
    if (basis[i] && var_column[row_column] != i) {
#ifndef NDEBUG
      cerr << "Variable " << i << " is basic and corresponds to column "
           << row_column << " but PIP_Solution_Node::var_column["
           << row_column << "] does not correspond to variable " << i
           << ".\n";
#endif
      return false;
    }
    if (!basis[i] && var_row[row_column] != i) {
#ifndef NDEBUG
      cerr << "Variable " << i << " is nonbasic and corresponds to row "
           << row_column << " but PIP_Solution_Node::var_row["
           << row_column << "] does not correspond to variable " << i
           << ".\n";
#endif
      return false;
    }
  }
  // All checks passed.
  return true;
}

bool
PIP_Decision_Node::OK() const {
  // Perform base class well-formedness check on this node.
  if (!PIP_Tree_Node::OK())
    return false;

  // Recursively check if child nodes are well-formed.
  if (false_child != 0 && !false_child->OK())
    return false;
  if (true_child != 0 && !true_child->OK())
    return false;

  // Decision nodes should always have a true child.
  if (true_child == 0) {
#ifndef NDEBUG
    std::cerr << "PIP_Decision_Node with no 'true' child.\n";
#endif
    return false;
  }

  // Decision nodes with a false child must have exactly one constraint.
  if (false_child != 0) {
    dimension_type dist = Implementation::num_constraints(constraints_);
    if (dist != 1) {
#ifndef NDEBUG
      std::cerr << "PIP_Decision_Node with a 'false' child has "
                << dist << " parametric constraints (should be 1).\n";
#endif
      return false;
    }
  }

  // All checks passed.
  return true;
}

void
PIP_Decision_Node::update_tableau(
    const PIP_Problem& pip,
    const dimension_type external_space_dim,
    const dimension_type first_pending_constraint,
    const Constraint_Sequence& input_cs,
    const Variables_Set& parameters) {

  true_child->update_tableau(pip,
                             external_space_dim,
                             first_pending_constraint,
                             input_cs,
                             parameters);
  if (false_child != 0)
    false_child->update_tableau(pip,
                                external_space_dim,
                                first_pending_constraint,
                                input_cs,
                                parameters);
  PPL_ASSERT(OK());
}

PIP_Tree_Node*
PIP_Decision_Node::solve(const PIP_Problem& pip,
                         const bool check_feasible_context,
                         const Matrix<Row>& context,
                         const Variables_Set& params,
                         dimension_type space_dim,
                         const int indent_level) {
  PPL_ASSERT(indent_level >= 0);
#ifdef NOISY_PIP_TREE_STRUCTURE
  indent_and_print(std::cerr, indent_level, "=== SOLVING DECISION NODE\n");
#else
  used(indent_level);
#endif
  PPL_ASSERT(true_child != 0);
  Matrix<Row> context_true(context);
  Variables_Set all_params(params);
  const dimension_type num_art_params = artificial_parameters.size();
  add_artificial_parameters(context_true, all_params, space_dim,
                            num_art_params);
  merge_assign(context_true, constraints_, all_params);
  const bool has_false_child = (false_child != 0);
  const bool has_true_child = (true_child != 0);
#ifdef NOISY_PIP_TREE_STRUCTURE
  indent_and_print(std::cerr, indent_level,
                   "=== DECISION: SOLVING THEN CHILD\n");
#endif
  true_child = true_child->solve(pip, check_feasible_context,
                                 context_true, all_params, space_dim,
                                 indent_level + 1);

  if (has_false_child) {
    // Decision nodes with false child must have exactly one constraint
    PPL_ASSERT(1 == Implementation::num_constraints(constraints_));
    // NOTE: modify context_true in place, complementing its last constraint.
    Matrix<Row>& context_false = context_true;
    Row& last = context_false[context_false.num_rows() - 1];
    complement_assign(last, last, 1);
#ifdef NOISY_PIP_TREE_STRUCTURE
    indent_and_print(std::cerr, indent_level,
                     "=== DECISION: SOLVING ELSE CHILD\n");
#endif
    false_child = false_child->solve(pip, check_feasible_context,
                                     context_false, all_params, space_dim,
                                     indent_level + 1);
  }

  if (true_child == 0 && false_child == 0) {
    // No children: the whole subtree is unfeasible.
#ifdef NOISY_PIP_TREE_STRUCTURE
    indent_and_print(std::cerr, indent_level,
                     "=== DECISION: BOTH BRANCHES NOW UNFEASIBLE: _|_\n");
#endif
    delete this;
    return 0;
  }

  if (has_false_child && false_child == 0) {
    // False child has become unfeasible: merge this node's artificials with
    // the true child, while removing the local parameter constraints, which
    // are no longer discriminative.
#ifdef NOISY_PIP_TREE_STRUCTURE
    indent_and_print(std::cerr, indent_level,
                     "=== DECISION: ELSE BRANCH NOW UNFEASIBLE\n");
    indent_and_print(std::cerr, indent_level,
                     "==> merge then branch with parent.\n");
#endif
    PIP_Tree_Node* node = true_child;
    node->parent_merge();
    node->set_parent(parent());
    true_child = 0;
    delete this;
    PPL_ASSERT(node->OK());
    return node;
  }
  else if (has_true_child && true_child == 0) {
    // True child has become unfeasible: merge this node's artificials
    // with the false child.
#ifdef NOISY_PIP_TREE_STRUCTURE
    indent_and_print(std::cerr, indent_level,
                     "=== DECISION: THEN BRANCH NOW UNFEASIBLE\n");
    indent_and_print(std::cerr, indent_level,
                     "==> merge else branch with parent.\n");
#endif
    PIP_Tree_Node* node = false_child;
    node->parent_merge();
    node->set_parent(parent());
    false_child = 0;
    delete this;
    PPL_ASSERT(node->OK());
    return node;
  }
  else if (check_feasible_context) {
    // Test all constraints for redundancy with the context, and eliminate
    // them if not necessary.
    Constraint_System cs;
    swap(cs, constraints_);
    for (Constraint_System::const_iterator
         ci = cs.begin(), ci_end = cs.end(); ci != ci_end; ++ci) {
      Matrix<Row> ctx_copy(context);
      merge_assign(ctx_copy, Constraint_System(*ci), all_params);
      Row& last = ctx_copy[ctx_copy.num_rows()-1];
      complement_assign(last, last, 1);
      if (compatibility_check(ctx_copy)) {
        // The constraint is not redundant with the context: keep it.
        constraints_.insert(*ci);
      }
    }
    // If the constraints set has become empty, only keep the true child.
    if (constraints_.empty()) {
#ifdef NOISY_PIP_TREE_STRUCTURE
      indent_and_print(std::cerr, indent_level,
                       "=== DECISION: NO BRANCHING CONSTRAINTS LEFT\n");
      indent_and_print(std::cerr, indent_level,
                       "==> merge then branch with parent.\n");
#endif
      PIP_Tree_Node* node = true_child;
      node->parent_merge();
      node->set_parent(parent());
      true_child = 0;
      delete this;
      PPL_ASSERT(node->OK());
      return node;
    }
  }
  PPL_ASSERT(OK());
  return this;
}

void
PIP_Decision_Node::ascii_dump(std::ostream& s) const {
  // Dump base class info.
  PIP_Tree_Node::ascii_dump(s);

  // Dump true child (if any).
  s << "\ntrue_child: ";
  if (true_child == 0) {
    // Note: this branch should normally be unreachable code, since a
    // well-formed decision node always has a true child. We keep this code
    // for debugging purposes (since we want to dump broken nodes).
    s << "BOTTOM\n";
  }
  else if (const PIP_Decision_Node* dec = true_child->as_decision()) {
    s << "DECISION\n";
    dec->ascii_dump(s);
  }
  else {
    const PIP_Solution_Node* sol = true_child->as_solution();
    PPL_ASSERT(sol != 0);
    s << "SOLUTION\n";
    sol->ascii_dump(s);
  }

  // Dump false child (if any).
  s << "\nfalse_child: ";
  if (false_child == 0)
    s << "BOTTOM\n";
  else if (const PIP_Decision_Node* dec = false_child->as_decision()) {
    // Note: this branch should normally be unreachable code.
    // Since a well-formed decision node having a false child should have
    // a single context constraint, its false child will have no context
    // constraints at all, so that no further branch is possible.
    // We keep this code for debugging purposes.
    s << "DECISION\n";
    dec->ascii_dump(s);
  }
  else {
    const PIP_Solution_Node* sol = false_child->as_solution();
    PPL_ASSERT(sol != 0);
    s << "SOLUTION\n";
    sol->ascii_dump(s);
  }
}

bool
PIP_Decision_Node::ascii_load(std::istream& s) {
  std::string str;

  // Load base class info.
  if (!PIP_Tree_Node::ascii_load(s))
    return false;

  // Release the "true" subtree (if any).
  delete true_child;
  true_child = 0;

  // Load true child (if any).
  if (!(s >> str) || str != "true_child:")
    return false;
  if (!(s >> str))
    return false;
  if (str == "BOTTOM")
    // Note: normally unreachable code (see comment on ascii_dump).
    true_child = 0;
  else if (str == "DECISION") {
    PIP_Decision_Node* dec = new PIP_Decision_Node(0, 0, 0);
    true_child = dec;
    if (!dec->ascii_load(s))
      return false;
  }
  else if (str == "SOLUTION") {
    PIP_Solution_Node* sol = new PIP_Solution_Node(0);
    true_child = sol;
    if (!sol->ascii_load(s))
      return false;
  }
  else
    // Unknown node kind.
    return false;

  // Release the "false" subtree (if any).
  delete false_child;
  false_child = 0;

  // Load false child (if any).
  if (!(s >> str) || str != "false_child:")
    return false;
  if (!(s >> str))
    return false;
  if (str == "BOTTOM")
    false_child = 0;
  else if (str == "DECISION") {
    // Note: normally unreachable code (see comment on ascii_dump).
    PIP_Decision_Node* dec = new PIP_Decision_Node(0, 0, 0);
    false_child = dec;
    if (!dec->ascii_load(s))
      return false;
  }
  else if (str == "SOLUTION") {
    PIP_Solution_Node* sol = new PIP_Solution_Node(0);
    false_child = sol;
    if (!sol->ascii_load(s))
      return false;
  }
  else
    // Unknown node kind.
    return false;

  // Loaded all info.
  PPL_ASSERT(OK());
  return true;
}


void
PIP_Solution_Node::Tableau::normalize() {
  if (denom == 1)
    return;

  const dimension_type num_rows = s.num_rows();

  // Compute global gcd.
  PPL_DIRTY_TEMP_COEFFICIENT(gcd);
  gcd = denom;
  for (dimension_type i = num_rows; i-- > 0; ) {
    const Row& s_i = s[i];
    for (Row::const_iterator
         j = s_i.begin(), j_end = s_i.end(); j != j_end; ++j) {
      Coefficient_traits::const_reference s_ij = *j;
      if (s_ij != 0) {
        gcd_assign(gcd, s_ij, gcd);
        if (gcd == 1)
          return;
      }
    }
    const Row& t_i = t[i];
    for (Row::const_iterator
         j = t_i.begin(), j_end = t_i.end(); j != j_end; ++j) {
      Coefficient_traits::const_reference t_ij = *j;
      if (t_ij != 0) {
        gcd_assign(gcd, t_ij, gcd);
        if (gcd == 1)
          return;
      }
    }
  }
  PPL_ASSERT(gcd > 1);
  // Normalize all coefficients.
  for (dimension_type i = num_rows; i-- > 0; ) {
    Row& s_i = s[i];
    for (Row::iterator j = s_i.begin(), j_end = s_i.end(); j != j_end; ++j) {
      Coefficient& s_ij = *j;
      exact_div_assign(s_ij, s_ij, gcd);
    }
    Row& t_i = t[i];
    for (Row::iterator j = t_i.begin(), j_end = t_i.end(); j != j_end; ++j) {
      Coefficient& t_ij = *j;
      exact_div_assign(t_ij, t_ij, gcd);
    }
  }
  // Normalize denominator.
  exact_div_assign(denom, denom, gcd);
}

void
PIP_Solution_Node::Tableau::scale(Coefficient_traits::const_reference ratio) {
  for (dimension_type i = s.num_rows(); i-- > 0; ) {
    Row& s_i = s[i];
    for (Row::iterator j = s_i.begin(), j_end = s_i.end(); j != j_end; ++j)
      *j *= ratio;
    Row& t_i = t[i];
    for (Row::iterator j = t_i.begin(), j_end = t_i.end(); j != j_end; ++j)
      *j *= ratio;
  }
  denom *= ratio;
}

bool
PIP_Solution_Node::Tableau
::is_better_pivot(const std::vector<dimension_type>& mapping,
                  const std::vector<bool>& basis,
                  const dimension_type row_0,
                  const dimension_type col_0,
                  const dimension_type row_1,
                  const dimension_type col_1) const {
  const dimension_type num_params = t.num_columns();
  const dimension_type num_rows = s.num_rows();
  const Row& s_0 = s[row_0];
  const Row& s_1 = s[row_1];
  Coefficient_traits::const_reference s_0_0 = s_0.get(col_0);
  Coefficient_traits::const_reference s_1_1 = s_1.get(col_1);
  const Row& t_0 = t[row_0];
  const Row& t_1 = t[row_1];
  PPL_DIRTY_TEMP_COEFFICIENT(product_0);
  PPL_DIRTY_TEMP_COEFFICIENT(product_1);
  // On exit from the loop, if j_mismatch == num_params then
  // no column mismatch was found.
  dimension_type j_mismatch = num_params;
  Row::const_iterator j0 = t_0.end();
  Row::const_iterator j0_end = t_0.end();
  Row::const_iterator j1 = t_1.end();
  Row::const_iterator j1_end = t_1.end();
  for (dimension_type i = 0; i < num_rows; ++i) {
    const Row& s_i = s[i];
    Coefficient_traits::const_reference s_i_col_0 = s_i.get(col_0);
    Coefficient_traits::const_reference s_i_col_1 = s_i.get(col_1);
    j0 = t_0.begin();
    j1 = t_1.begin();
    while (j0 != j0_end && j1 != j1_end) {
      if (j0.index() == j1.index()) {
        product_0 = (*j0) * s_1_1 * s_i_col_0;
        product_1 = (*j1) * s_0_0 * s_i_col_1;
        if (product_0 != product_1) {
          // Mismatch found: exit from both loops.
          j_mismatch = j0.index();
          goto end_loop;
        }
        ++j0;
        ++j1;
      } else
        if (j0.index() < j1.index()) {
          if (*j0 != 0 && s_1_1 != 0 && s_i_col_0 != 0) {
            // Mismatch found: exit from both loops.
            j_mismatch = j0.index();
            goto end_loop;
          }
          ++j0;
        } else {
          PPL_ASSERT(j0.index() > j1.index());
          if (*j1 != 0 && s_0_0 != 0 && s_i_col_1 != 0) {
            // Mismatch found: exit from both loops.
            j_mismatch = j1.index();
            goto end_loop;
          }
          ++j1;
        }
    }
    while (j0 != j0_end) {
      if (*j0 != 0 && s_1_1 != 0 && s_i_col_0 != 0) {
        // Mismatch found: exit from both loops.
        j_mismatch = j0.index();
        goto end_loop;
      }
      ++j0;
    }
    while (j1 != j1_end) {
      if (*j1 != 0 && s_0_0 != 0 && s_i_col_1 != 0) {
        // Mismatch found: exit from both loops.
        j_mismatch = j1.index();
        goto end_loop;
      }
    }
  }

 end_loop:
  return (j_mismatch != num_params)
    && column_lower(s, mapping, basis, s_0, col_0, s_1, col_1, *j0, *j1);
}

void
PIP_Tree_Node::ascii_dump(std::ostream& s) const {
  s << "constraints_\n";
  constraints_.ascii_dump(s);
  dimension_type artificial_parameters_size = artificial_parameters.size();
  s << "\nartificial_parameters( " << artificial_parameters_size << " )\n";
  for (dimension_type i = 0; i < artificial_parameters_size; ++i)
    artificial_parameters[i].ascii_dump(s);
}

bool
PIP_Tree_Node::ascii_load(std::istream& s) {
  std::string str;
  if (!(s >> str) || str != "constraints_")
    return false;
  constraints_.ascii_load(s);

  if (!(s >> str) || str != "artificial_parameters(")
    return false;
  dimension_type artificial_parameters_size;
  if (!(s >> artificial_parameters_size))
    return false;
  if (!(s >> str) || str != ")")
    return false;
  Artificial_Parameter ap;
  for (dimension_type i = 0; i < artificial_parameters_size; ++i) {
    if (!ap.ascii_load(s))
      return false;
    artificial_parameters.push_back(ap);
  }

  // Note: do not assert OK() here.
  // The node invariants should be checked on derived nodes.
  return true;
}

PIP_Tree_Node*
PIP_Solution_Node::clone() const {
  return new PIP_Solution_Node(*this);
}

PIP_Tree_Node*
PIP_Decision_Node::clone() const {
  return new PIP_Decision_Node(*this);
}

void
PIP_Solution_Node::Tableau::ascii_dump(std::ostream& os) const {
  os << "denominator " << denom << "\n";
  os << "variables ";
  s.ascii_dump(os);
  os << "parameters ";
  t.ascii_dump(os);
}

bool
PIP_Solution_Node::Tableau::ascii_load(std::istream& is) {
  std::string str;
  if (!(is >> str) || str != "denominator")
    return false;
  Coefficient d;
  if (!(is >> d))
    return false;
  denom = d;
  if (!(is >> str) || str != "variables")
    return false;
  if (!s.ascii_load(is))
    return false;
  if (!(is >> str) || str != "parameters")
    return false;
  if (!t.ascii_load(is))
    return false;
  PPL_ASSERT(OK());
  return true;
}

void
PIP_Solution_Node::ascii_dump(std::ostream& os) const {
  PIP_Tree_Node::ascii_dump(os);

  os << "\ntableau\n";
  tableau.ascii_dump(os);

  os << "\nbasis ";
  dimension_type basis_size = basis.size();
  os << basis_size;
  for (dimension_type i = 0; i < basis_size; ++i)
    os << (basis[i] ? " true" : " false");

  os << "\nmapping ";
  dimension_type mapping_size = mapping.size();
  os << mapping_size;
  for (dimension_type i = 0; i < mapping_size; ++i)
    os << " " << mapping[i];

  os << "\nvar_row ";
  dimension_type var_row_size = var_row.size();
  os << var_row_size;
  for (dimension_type i = 0; i < var_row_size; ++i)
    os << " " << var_row[i];

  os << "\nvar_column ";
  dimension_type var_column_size = var_column.size();
  os << var_column_size;
  for (dimension_type i = 0; i < var_column_size; ++i)
    os << " " << var_column[i];
  os << "\n";

  os << "special_equality_row " << special_equality_row << "\n";
  os << "big_dimension " << big_dimension << "\n";

  os << "sign ";
  dimension_type sign_size = sign.size();
  os << sign_size;
  for (dimension_type i = 0; i < sign_size; ++i) {
    os << " ";
    switch (sign[i]) {
    case UNKNOWN:
      os << "UNKNOWN";
      break;
    case ZERO:
      os << "ZERO";
      break;
    case POSITIVE:
      os << "POSITIVE";
      break;
    case NEGATIVE:
      os << "NEGATIVE";
      break;
    case MIXED:
      os << "MIXED";
      break;
    }
  }
  os << "\n";

  dimension_type solution_size = solution.size();
  os << "solution " << solution_size << "\n";
  for (dimension_type i = 0; i < solution_size; ++i)
    solution[i].ascii_dump(os);
  os << "\n";

  os << "solution_valid " << (solution_valid ? "true" : "false") << "\n";
}

bool
PIP_Solution_Node::ascii_load(std::istream& is) {
  if (!PIP_Tree_Node::ascii_load(is))
    return false;

  std::string str;
  if (!(is >> str) || str != "tableau")
    return false;
  if (!tableau.ascii_load(is))
    return false;

  if (!(is >> str) || str != "basis")
    return false;
  dimension_type basis_size;
  if (!(is >> basis_size))
    return false;
  basis.clear();
  for (dimension_type i = 0; i < basis_size; ++i) {
    if (!(is >> str))
      return false;
    bool val = false;
    if (str == "true")
      val = true;
    else if (str != "false")
      return false;
    basis.push_back(val);
  }

  if (!(is >> str) || str != "mapping")
    return false;
  dimension_type mapping_size;
  if (!(is >> mapping_size))
    return false;
  mapping.clear();
  for (dimension_type i = 0; i < mapping_size; ++i) {
    dimension_type val;
    if (!(is >> val))
      return false;
    mapping.push_back(val);
  }

  if (!(is >> str) || str != "var_row")
    return false;
  dimension_type var_row_size;
  if (!(is >> var_row_size))
    return false;
  var_row.clear();
  for (dimension_type i = 0; i < var_row_size; ++i) {
    dimension_type val;
    if (!(is >> val))
      return false;
    var_row.push_back(val);
  }

  if (!(is >> str) || str != "var_column")
    return false;
  dimension_type var_column_size;
  if (!(is >> var_column_size))
    return false;
  var_column.clear();
  for (dimension_type i = 0; i < var_column_size; ++i) {
    dimension_type val;
    if (!(is >> val))
      return false;
    var_column.push_back(val);
  }

  if (!(is >> str) || str != "special_equality_row")
    return false;
  if (!(is >> special_equality_row))
    return false;

  if (!(is >> str) || str != "big_dimension")
    return false;
  if (!(is >> big_dimension))
    return false;

  if (!(is >> str) || str != "sign")
    return false;
  dimension_type sign_size;
  if (!(is >> sign_size))
    return false;
  sign.clear();
  for (dimension_type i = 0; i < sign_size; ++i) {
    if (!(is >> str))
      return false;
    Row_Sign val;
    if (str == "UNKNOWN")
      val = UNKNOWN;
    else if (str == "ZERO")
      val = ZERO;
    else if (str == "POSITIVE")
      val = POSITIVE;
    else if (str == "NEGATIVE")
      val = NEGATIVE;
    else if (str == "MIXED")
      val = MIXED;
    else
      return false;
    sign.push_back(val);
  }

  if (!(is >> str) || str != "solution")
    return false;
  dimension_type solution_size;
  if (!(is >> solution_size))
    return false;
  solution.clear();
  for (dimension_type i = 0; i < solution_size; ++i) {
    Linear_Expression val;
    if (!val.ascii_load(is))
      return false;
    solution.push_back(val);
  }

  if (!(is >> str) || str != "solution_valid")
    return false;
  if (!(is >> str))
    return false;
  if (str == "true")
    solution_valid = true;
  else if (str == "false")
    solution_valid = false;
  else
    return false;

  PPL_ASSERT(OK());
  return true;
}

PIP_Solution_Node::Row_Sign
PIP_Solution_Node::row_sign(const Row& x,
                            const dimension_type big_dimension) {
  if (big_dimension != not_a_dimension()) {
    // If a big parameter has been set and its coefficient is not zero,
    // then return the sign of the coefficient.
    Coefficient_traits::const_reference x_big = x.get(big_dimension);
    if (x_big > 0)
      return POSITIVE;
    if (x_big < 0)
      return NEGATIVE;
    // Otherwise x_big == 0, then no big parameter involved.
  }

  PIP_Solution_Node::Row_Sign sign = ZERO;
  for (Row::const_iterator i = x.begin(), i_end = x.end(); i != i_end; ++i) {
    Coefficient_traits::const_reference x_i = *i;
    if (x_i > 0) {
      if (sign == NEGATIVE)
        return MIXED;
      sign = POSITIVE;
    }
    else if (x_i < 0) {
      if (sign == POSITIVE)
        return MIXED;
      sign = NEGATIVE;
    }
  }
  return sign;
}

bool
PIP_Tree_Node::compatibility_check(const Matrix<Row>& context, const Row& row) {
  // CHECKME: do `context' and `row' have compatible (row) capacity?
  Matrix<Row> s(context);
  s.add_row(row);
  return compatibility_check(s);
}

bool
PIP_Tree_Node::compatibility_check(Matrix<Row>& s) {
  PPL_ASSERT(s.OK());
  // Note: num_rows may increase.
  dimension_type num_rows = s.num_rows();
  const dimension_type num_columns = s.num_columns();
  const dimension_type num_vars = num_columns - 1;

  std::vector<Coefficient> scaling(num_rows, 1);
  std::vector<bool> basis;
  basis.reserve(num_vars + num_rows);
  std::vector<dimension_type> mapping;
  mapping.reserve(num_vars + num_rows);
  std::vector<dimension_type> var_row;
  var_row.reserve(num_rows);
  std::vector<dimension_type> var_column;
  var_column.reserve(num_columns);

  // Column 0 is the constant term, not a variable
  var_column.push_back(not_a_dimension());
  for (dimension_type j = 1; j <= num_vars; ++j) {
    basis.push_back(true);
    mapping.push_back(j);
    var_column.push_back(j - 1);
  }
  for (dimension_type i = 0; i < num_rows; ++i) {
    basis.push_back(false);
    mapping.push_back(i);
    var_row.push_back(i + num_vars);
  }

  // Scaling factor (i.e., denominator) for pivot coefficients.
  PPL_DIRTY_TEMP_COEFFICIENT(pivot_denom);
  // Allocate once and for all: short life temporaries.
  PPL_DIRTY_TEMP_COEFFICIENT(product);
  PPL_DIRTY_TEMP_COEFFICIENT(gcd);
  PPL_DIRTY_TEMP_COEFFICIENT(scale_factor);

  // Perform simplex pivots on the context
  // until we find an empty solution or an optimum.
  while (true) {
    // Check if the client has requested abandoning all expensive
    // computations. If so, the exception specified by the client
    // is thrown now.
    maybe_abandon();

    // pi is the pivot's row index.
    dimension_type pi = num_rows;
    // pj is the pivot's column index.
    dimension_type pj = 0;

    bool found_positive_pivot_candidate
      = compatibility_check_find_pivot(s, mapping, basis, pi, pj);

    if (!found_positive_pivot_candidate)
      return false;

    if (pj == 0) {
      // No negative RHS: fractional optimum found.
      // If it is integer, then the test is successful.
      // Otherwise, generate a new cut.
      bool all_integer_vars = true;
      // NOTE: iterating downwards would be correct, but it would change
      // the ordering of cut generation.
      for (dimension_type i = 0; i < num_vars; ++i) {
        if (basis[i])
          // Basic variable = 0, hence integer.
          continue;
        // Not a basic variable.
        const dimension_type mi = mapping[i];
        Coefficient_traits::const_reference denom = scaling[mi];
        if (s[mi].get(0) % denom == 0)
          continue;
        // Here constant term is not integer.
        all_integer_vars = false;
        // Generate a new cut.
        var_row.push_back(mapping.size());
        basis.push_back(false);
        mapping.push_back(num_rows);
        s.add_zero_rows(1);
        Row& cut = s[num_rows];
        ++num_rows;
        const Row& s_mi = s[mi];
        cut = s_mi;
        for (Row::iterator
             j = cut.begin(), j_end = cut.end(); j != j_end; ++j)
          pos_mod_assign(*j, *j, denom);
        cut[0] -= denom;
        scaling.push_back(denom);
      }
      // Check if an integer solution was found.
      if (all_integer_vars)
        return true;
      else
        continue;
    }

    // Here we have a positive s[pi][pj] pivot.

    // Normalize the tableau before pivoting.
    for (dimension_type i = num_rows; i-- > 0; )
      row_normalize(s[i], scaling[i]);

    // Update basis.
    {
      const dimension_type var_pi = var_row[pi];
      const dimension_type var_pj = var_column[pj];
      var_row[pi] = var_pj;
      var_column[pj] = var_pi;
      basis[var_pi] = true;
      basis[var_pj] = false;
      mapping[var_pi] = pj;
      mapping[var_pj] = pi;
    }

    // Create an identity row corresponding to basic variable pj.
    s.add_zero_rows(1);
    Row& pivot = s[num_rows];
    pivot[pj] = 1;

    // Swap identity row with the pivot row previously found.
    using std::swap;
    swap(pivot, s[pi]);
    // Save original pivot scaling factor in a temporary,
    // then reset scaling factor for identity row.
    pivot_denom = scaling[pi];
    scaling[pi] = 1;

    // Perform a pivot operation on the matrix.
    Coefficient_traits::const_reference pivot_pj = pivot.get(pj);
    {
      for (Row::const_iterator
           j = pivot.begin(), j_end = pivot.end(); j != j_end; ++j) {
        if (j.index() == pj)
          continue;
        Coefficient_traits::const_reference pivot_j = *j;
        // Do nothing if the j-th pivot element is zero.
        if (pivot_j == 0)
          continue;
        for (dimension_type i = num_rows; i-- > 0; ) {
          Row& s_i = s[i];
          product = s_i.get(pj) * pivot_j;
          if (product % pivot_pj != 0) {
            // Must scale row s_i to stay in integer case.
            gcd_assign(gcd, product, pivot_pj);
            exact_div_assign(scale_factor, pivot_pj, gcd);
            for (Row::iterator
                 k = s_i.begin(), k_end = s_i.end(); k != k_end; ++k)
              *k *= scale_factor;
            product *= scale_factor;
            scaling[i] *= scale_factor;
          }
          PPL_ASSERT(product % pivot_pj == 0);
          exact_div_assign(product, product, pivot_pj);
          s_i[j.index()] -= product;
        }
      }
    }
    // Update column only if pivot coordinate != 1.
    if (pivot_pj != pivot_denom) {
      for (dimension_type i = num_rows; i-- > 0; ) {
        Row& s_i = s[i];
        Coefficient& s_i_pj = s_i[pj];
        product = s_i_pj * pivot_denom;
        if (product % pivot_pj != 0) {
          // As above, perform row scaling.
          gcd_assign(gcd, product, pivot_pj);
          exact_div_assign(scale_factor, pivot_pj, gcd);
          for (Row::iterator
               k = s_i.begin(), k_end = s_i.end(); k != k_end; ++k)
            *k *= scale_factor;
          product *= scale_factor;
          scaling[i] *= scale_factor;
        }
        PPL_ASSERT(product % pivot_pj == 0);
        exact_div_assign(s_i_pj, product, pivot_pj);
      }
    }
    // Drop pivot to restore proper matrix size.
    s.remove_trailing_rows(1);
  }

  // This point should be unreachable.
  PPL_UNREACHABLE;
  return false;
}

void
PIP_Solution_Node
::update_tableau(const PIP_Problem& pip,
                 const dimension_type external_space_dim,
                 const dimension_type first_pending_constraint,
                 const Constraint_Sequence& input_cs,
                 const Variables_Set& parameters) {

  // Make sure a parameter column exists, for the inhomogeneous term.
  if (tableau.t.num_columns() == 0)
    tableau.t.add_zero_columns(1);

  // NOTE: here 'params' stands for problem (i.e., non artificial) parameters.
  const dimension_type old_num_vars = tableau.s.num_columns();
  const dimension_type old_num_params
    = pip.internal_space_dim - old_num_vars;
  const dimension_type num_added_dims
    = pip.external_space_dim - pip.internal_space_dim;
  const dimension_type new_num_params = parameters.size();
  const dimension_type num_added_params = new_num_params - old_num_params;
  const dimension_type num_added_vars = num_added_dims - num_added_params;

  // Resize the two tableau matrices.
  if (num_added_vars > 0)
    tableau.s.add_zero_columns(num_added_vars);

  if (num_added_params > 0)
    tableau.t.add_zero_columns(num_added_params, old_num_params + 1);

  dimension_type new_var_column = old_num_vars;
  const dimension_type initial_space_dim = old_num_vars + old_num_params;
  for (dimension_type i = initial_space_dim; i < external_space_dim; ++i) {
    if (parameters.count(i) == 0) {
      // A new problem variable.
      if (tableau.s.num_rows() == 0) {
        // No rows have been added yet
        basis.push_back(true);
        mapping.push_back(new_var_column);
      }
      else {
        /*
          Need to insert the original variable id
          before the slack variable id's to respect variable ordering.
        */
        basis.insert(nth_iter(basis, new_var_column), true);
        mapping.insert(nth_iter(mapping, new_var_column), new_var_column);
        // Update variable id's of slack variables.
        for (dimension_type j = var_row.size(); j-- > 0; )
          if (var_row[j] >= new_var_column)
            ++var_row[j];
        for (dimension_type j = var_column.size(); j-- > 0; )
          if (var_column[j] >= new_var_column)
            ++var_column[j];
        if (special_equality_row > 0)
          ++special_equality_row;
      }
      var_column.push_back(new_var_column);
      ++new_var_column;
    }
  }

  if (big_dimension == not_a_dimension()
      && pip.big_parameter_dimension != not_a_dimension()) {
    // Compute the column number of big parameter in tableau.t matrix.
    Variables_Set::const_iterator pos
      = parameters.find(pip.big_parameter_dimension);
    big_dimension = 1U
      + static_cast<dimension_type>(std::distance(parameters.begin(), pos));
  }

  Coefficient_traits::const_reference denom = tableau.denominator();

  for (Constraint_Sequence::const_iterator
         c_iter = nth_iter(input_cs, first_pending_constraint),
         c_end = input_cs.end(); c_iter != c_end; ++c_iter) {
    const Constraint& constraint = *c_iter;
    // (Tentatively) Add new rows to s and t matrices.
    // These will be removed at the end if they turn out to be useless.
    const dimension_type row_id = tableau.s.num_rows();
    tableau.s.add_zero_rows(1);
    tableau.t.add_zero_rows(1);
    Row& v_row = tableau.s[row_id];
    Row& p_row = tableau.t[row_id];

    {
      dimension_type p_index = 1;
      dimension_type v_index = 0;
      // Setting the inhomogeneous term.
      if (constraint.inhomogeneous_term() != 0) {
        Coefficient& p_row0 = p_row[0];
        p_row0 = constraint.inhomogeneous_term();
        if (constraint.is_strict_inequality())
          // Transform (expr > 0) into (expr - 1 >= 0).
          --p_row0;
        p_row0 *= denom;
      }
      else
        if (constraint.is_strict_inequality())
          // Transform (expr > 0) into (expr - 1 >= 0).
          neg_assign(p_row[0], denom);
      dimension_type last_dim = 0;
      const Constraint::Expression& e = constraint.expression();
      for (Constraint::Expression::const_iterator
          i = e.begin(), i_end = e.end(); i != i_end; ++i) {
        const dimension_type dim = i.variable().space_dimension();
        if (dim != last_dim + 1) {
          // We have skipped some zero coefficients.
          // Update p_index and v_index accordingly.
          dimension_type n = std::distance(parameters.lower_bound(last_dim),
                                           parameters.lower_bound(dim - 1));
          dimension_type num_skipped = dim - last_dim - 1;
          p_index += n;
          v_index += (num_skipped - n);
        }
        PPL_ASSERT(p_index + v_index == i.variable().id() + 1);
        const bool is_parameter = (1 == parameters.count(dim - 1));
        Coefficient_traits::const_reference coeff_i = *i;

        if (is_parameter) {
          p_row.insert(p_index, coeff_i * denom);
          ++p_index;
        }
        else {
          const dimension_type mv = mapping[v_index];
          if (basis[v_index]) {
            // Basic variable: add coeff_i * x_i
            add_mul_assign(v_row[mv], coeff_i, denom);
          } else {
            // Non-basic variable: add coeff_i * row_i
            add_mul_assign_row(v_row, coeff_i, tableau.s[mv]);
            add_mul_assign_row(p_row, coeff_i, tableau.t[mv]);
          }
          ++v_index;
        }

        last_dim = dim;
      }
    }

    if (row_sign(v_row, not_a_dimension()) == ZERO) {
      // Parametric-only constraints have already been inserted in
      // initial context, so no need to insert them in the tableau.
      tableau.s.remove_trailing_rows(1);
      tableau.t.remove_trailing_rows(1);
    }
    else {
      const dimension_type var_id = mapping.size();
      sign.push_back(row_sign(p_row, big_dimension));
      basis.push_back(false);
      mapping.push_back(row_id);
      var_row.push_back(var_id);
      if (constraint.is_equality()) {
        // Handle equality constraints.
        // After having added the f_i(x,p) >= 0 constraint,
        // we must add -f_i(x,p) to the special equality row.
        if (special_equality_row == 0 || basis[special_equality_row]) {
          // The special constraint has not been created yet
          // FIXME: for now, we do not handle the case where the variable
          // is basic, and we just create a new row.
          // This might be faster however.
          tableau.s.add_zero_rows(1);
          tableau.t.add_zero_rows(1);
          // NOTE: addition of rows invalidates references v_row and p_row
          // due to possible matrix reallocations: recompute them.
          neg_assign_row(tableau.s[1 + row_id], tableau.s[row_id]);
          neg_assign_row(tableau.t[1 + row_id], tableau.t[row_id]);
          sign.push_back(row_sign(tableau.t[1 + row_id], big_dimension));
          special_equality_row = mapping.size();
          basis.push_back(false);
          mapping.push_back(1 + row_id);
          var_row.push_back(1 + var_id);
        } else {
          // The special constraint already exists and is nonbasic.
          const dimension_type m_eq = mapping[special_equality_row];
          sub_assign(tableau.s[m_eq], v_row);
          sub_assign(tableau.t[m_eq], p_row);
        }
      }
    }
  }
  PPL_ASSERT(OK());
}

PIP_Tree_Node*
PIP_Solution_Node::solve(const PIP_Problem& pip,
                         const bool check_feasible_context,
<<<<<<< HEAD
                         const Matrix<Row>& ctx, const Variables_Set& params,
=======
                         const Matrix& context,
                         const Variables_Set& params,
>>>>>>> ae14af77
                         dimension_type space_dim,
                         const int indent_level) {
  PPL_ASSERT(indent_level >= 0);
#ifdef NOISY_PIP_TREE_STRUCTURE
  indent_and_print(std::cerr, indent_level, "=== SOLVING NODE\n");
#else
  used(indent_level);
#endif
  // Reset current solution as invalid.
  solution_valid = false;

<<<<<<< HEAD
  Matrix<Row> context(ctx);
=======
  Matrix ctx(context);
>>>>>>> ae14af77
  Variables_Set all_params(params);
  const dimension_type num_art_params = artificial_parameters.size();
  add_artificial_parameters(ctx, all_params, space_dim, num_art_params);
  merge_assign(ctx, constraints_, all_params);

  // If needed, (re-)check feasibility of context.
  if (check_feasible_context) {
<<<<<<< HEAD
    Matrix<Row> ctx_copy(context);
=======
    Matrix ctx_copy(ctx);
>>>>>>> ae14af77
    if (!compatibility_check(ctx_copy)) {
      delete this;
      return 0;
    }
  }

  const dimension_type not_a_dim = not_a_dimension();

  // Main loop of the simplex algorithm.
  while (true) {
    // Check if the client has requested abandoning all expensive
    // computations. If so, the exception specified by the client
    // is thrown now.
    maybe_abandon();

    PPL_ASSERT(OK());

    const dimension_type num_rows = tableau.t.num_rows();
    const dimension_type num_vars = tableau.s.num_columns();
    const dimension_type num_params = tableau.t.num_columns();
    Coefficient_traits::const_reference tableau_denom = tableau.denominator();

#ifdef VERY_NOISY_PIP
    tableau.ascii_dump(std::cerr);
    std::cerr << "context ";
    ctx.ascii_dump(std::cerr);
#endif // #ifdef VERY_NOISY_PIP

    // (Re-) Compute parameter row signs.
    // While at it, keep track of the first parameter rows
    // having negative and mixed sign.
    dimension_type first_negative = not_a_dim;
    dimension_type first_mixed = not_a_dim;
    for (dimension_type i = 0; i < num_rows; ++i) {
      Row_Sign& sign_i = sign[i];
      if (sign_i == UNKNOWN || sign_i == MIXED)
        sign_i = row_sign(tableau.t[i], big_dimension);

      if (sign_i == NEGATIVE && first_negative == not_a_dim)
        first_negative = i;
      else if (sign_i == MIXED && first_mixed == not_a_dim)
        first_mixed = i;
    }

    // If no negative parameter row was found, try to refine the sign of
    // mixed rows using compatibility checks with the current context.
    if (first_negative == not_a_dim && first_mixed != not_a_dim) {
      for (dimension_type i = first_mixed; i < num_rows; ++i) {
        // Consider mixed sign parameter rows only.
        if (sign[i] != MIXED)
          continue;
        const Row& t_i = tableau.t[i];
        Row_Sign new_sign = ZERO;
        // Check compatibility for constraint t_i(z) >= 0.
        if (compatibility_check(ctx, t_i))
          new_sign = POSITIVE;
        // Check compatibility for constraint t_i(z) < 0,
        // i.e., -t_i(z) - 1 >= 0.
        Row t_i_complement(num_params);
        complement_assign(t_i_complement, t_i, tableau_denom);
        if (compatibility_check(ctx, t_i_complement))
          new_sign = (new_sign == POSITIVE) ? MIXED : NEGATIVE;
        // Update sign for parameter row i.
        sign[i] = new_sign;
        // Maybe update first_negative and first_mixed.
        if (new_sign == NEGATIVE && first_negative == not_a_dim) {
          first_negative = i;
          if (i == first_mixed)
            first_mixed = not_a_dim;
        }
        else if (new_sign == MIXED) {
          if (first_mixed == not_a_dim)
            first_mixed = i;
        }
        else if (i == first_mixed)
          first_mixed = not_a_dim;
      }
    }

    // If there still is no negative parameter row and a mixed sign
    // parameter row (first_mixed) such that:
    //  - it has at least one positive variable coefficient;
    //  - constraint t_i(z) > 0 is not compatible with the context;
    // then this parameter row can be considered negative.
    if (first_negative == not_a_dim && first_mixed != not_a_dim) {
      for (dimension_type i = first_mixed; i < num_rows; ++i) {
        // Consider mixed sign parameter rows only.
        if (sign[i] != MIXED)
          continue;
        // Check for a positive variable coefficient.
        const Row& s_i = tableau.s[i];
        bool has_positive = false;
        {
          for (Row::const_iterator
               j = s_i.begin(), j_end = s_i.end(); j != j_end; ++j)
            if (*j > 0) {
              has_positive = true;
              break;
            }
        }
        if (!has_positive)
          continue;
        // Check compatibility of constraint t_i(z) > 0.
        Row row(tableau.t[i]);
        PPL_DIRTY_TEMP_COEFFICIENT(mod);
        Coefficient& row0 = row[0];
        pos_mod_assign(mod, row0, tableau_denom);
        row0 -= (mod == 0) ? tableau_denom : mod;
        const bool compatible = compatibility_check(ctx, row);
        // Maybe update sign (and first_* indices).
        if (compatible) {
          // Sign is still mixed.
          if (first_mixed == not_a_dim)
            first_mixed = i;
        }
        else {
          // Sign becomes negative (i.e., no longer mixed).
          sign[i] = NEGATIVE;
          if (first_negative == not_a_dim)
            first_negative = i;
          if (first_mixed == i)
            first_mixed = not_a_dim;
        }
      }
    }

#ifdef VERY_NOISY_PIP
    std::cerr << "sign =";
    for (dimension_type i = 0; i < sign.size(); ++i)
      std::cerr << " " << "?0+-*"[sign[i]];
    std::cerr << std::endl;
#endif // #ifdef VERY_NOISY_PIP

    // If we have found a negative parameter row, then
    // either the problem is unfeasible, or a pivoting step is required.
    if (first_negative != not_a_dim) {

      // Search for the best pivot row.
      dimension_type pi = not_a_dim;
      dimension_type pj = not_a_dim;
      for (dimension_type i = first_negative; i < num_rows; ++i) {
        if (sign[i] != NEGATIVE)
          continue;
        dimension_type j;
        if (!find_lexico_minimal_column(tableau.s, mapping, basis,
                                        tableau.s[i], 0, j)) {
          // No positive s_ij was found: problem is unfeasible.
#ifdef NOISY_PIP_TREE_STRUCTURE
          indent_and_print(std::cerr, indent_level,
                           "No positive pivot: Solution = _|_\n");
#endif // #ifdef NOISY_PIP_TREE_STRUCTURE
          delete this;
          return 0;
        }
        if (pj == not_a_dim
            || tableau.is_better_pivot(mapping, basis, i, j, pi, pj)) {
          // Update pivot indices.
          pi = i;
          pj = j;
          if (pip.control_parameters[PIP_Problem::PIVOT_ROW_STRATEGY]
              == PIP_Problem::PIVOT_ROW_STRATEGY_FIRST)
            // Stop at first valid row.
            break;
        }
      }

#ifdef VERY_NOISY_PIP
      std::cerr << "Pivot (pi, pj) = (" << pi << ", " << pj << ")\n";
#endif // #ifdef VERY_NOISY_PIP

      // Normalize the tableau before pivoting.
      tableau.normalize();

      // Perform pivot operation.

      // Update basis.
      {
        const dimension_type var_pi = var_row[pi];
        const dimension_type var_pj = var_column[pj];
        var_row[pi] = var_pj;
        var_column[pj] = var_pi;
        basis[var_pi] = true;
        basis[var_pj] = false;
        mapping[var_pi] = pj;
        mapping[var_pj] = pi;
      }

      PPL_DIRTY_TEMP_COEFFICIENT(product);
      PPL_DIRTY_TEMP_COEFFICIENT(gcd);
      PPL_DIRTY_TEMP_COEFFICIENT(scale_factor);

      // Creating identity rows corresponding to basic variable pj:
      // 1. add them to tableau so as to have proper size and capacity;
      tableau.s.add_zero_rows(1);
      tableau.t.add_zero_rows(1);
      // 2. swap the rows just added with empty ones.
      Row s_pivot(0);
      Row t_pivot(0);
      swap(s_pivot, tableau.s[num_rows]);
      swap(t_pivot, tableau.t[num_rows]);
      // 3. drop rows previously added at end of tableau.
      tableau.s.remove_trailing_rows(1);
      tableau.t.remove_trailing_rows(1);

      // Save current pivot denominator.
      PPL_DIRTY_TEMP_COEFFICIENT(pivot_denom);
      pivot_denom = tableau.denominator();
      // Let the (scaled) pivot coordinate be 1.
      s_pivot[pj] = pivot_denom;

      // Swap identity row with the pivot row previously found.
      s_pivot.m_swap(tableau.s[pi]);
      t_pivot.m_swap(tableau.t[pi]);
      sign[pi] = ZERO;

      PPL_DIRTY_TEMP_COEFFICIENT(s_pivot_pj);
      s_pivot_pj = s_pivot.get(pj);

      // Compute columns s[*][j]:
      //
      // <CODE>
      //   s[i][j] -= s[i][pj] * s_pivot[j] / s_pivot_pj;
      // </CODE>
      for (dimension_type i = num_rows; i-- > 0; ) {
        Row& s_i = tableau.s[i];
        PPL_DIRTY_TEMP_COEFFICIENT(s_i_pj);
        s_i_pj = s_i.get(pj);

        if (s_i_pj == 0)
          continue;

        Row::iterator itr = s_i.end();
        for (Row::const_iterator
             j = s_pivot.begin(), j_end = s_pivot.end(); j != j_end; ++j) {
          if (j.index() != pj) {
            Coefficient_traits::const_reference s_pivot_j = *j;
            // Do nothing if the j-th pivot element is zero.
            if (s_pivot_j != 0) {
              product = s_pivot_j * s_i_pj;
              if (product % s_pivot_pj != 0) {
                // Must scale matrix to stay in integer case.
                gcd_assign(gcd, product, s_pivot_pj);
                exact_div_assign(scale_factor, s_pivot_pj, gcd);
                tableau.scale(scale_factor);
                s_i_pj *= scale_factor;
                product *= scale_factor;
              }
              PPL_ASSERT(product % s_pivot_pj == 0);
              exact_div_assign(product, product, s_pivot_pj);
              if (product != 0) {
                itr = s_i.insert(itr, j.index());
                *itr -= product;
              }
            }
          }
        }
      }

      // Compute columns t[*][j]:
      //
      // <CODE>
      //   t[i][j] -= s[i][pj] * t_pivot[j] / s_pivot_pj;
      // </CODE>
      for (dimension_type i = num_rows; i-- > 0; ) {
        Row& s_i = tableau.s[i];
        Row& t_i = tableau.t[i];

        Row::iterator s_i_pj_itr = s_i.find(pj);

        if (s_i_pj_itr == s_i.end())
          continue;

        // NOTE: This is a Coefficient& instead of a
        // Coefficient_traits::const_reference, because scale() may silently
        // modify it.
        Coefficient& s_i_pj = *s_i_pj_itr;

        if (s_i_pj == 0)
          continue;

        Row::iterator k = t_i.end();
        for (Row::const_iterator
             j = t_pivot.begin(), j_end = t_pivot.end(); j != j_end; ++j) {
          Coefficient_traits::const_reference t_pivot_j = *j;
          // Do nothing if the j-th pivot element is zero.
          if (t_pivot_j != 0) {
            product = t_pivot_j * s_i_pj;
            if (product % s_pivot_pj != 0) {
              // Must scale matrix to stay in integer case.
              gcd_assign(gcd, product, s_pivot_pj);
              exact_div_assign(scale_factor, s_pivot_pj, gcd);
              tableau.scale(scale_factor);
              product *= scale_factor;
            }
            PPL_ASSERT(product % s_pivot_pj == 0);
            exact_div_assign(product, product, s_pivot_pj);
            if (product != 0) {
              k = t_i.insert(k, j.index());
              *k -= product;
            }

            // Update row sign.
            Row_Sign& sign_i = sign[i];
            switch (sign_i) {
            case ZERO:
              if (product > 0)
                sign_i = NEGATIVE;
              else if (product < 0)
                sign_i = POSITIVE;
              break;
            case POSITIVE:
              if (product > 0)
                sign_i = MIXED;
              break;
            case NEGATIVE:
              if (product < 0)
                sign_i = MIXED;
              break;
            default:
              break;
            }
          }
        }
      }

      // Compute column s[*][pj]: s[i][pj] /= s_pivot_pj;
      // Update column only if pivot coordinate != 1.
      if (s_pivot_pj != pivot_denom) {
        Row::iterator itr;
        for (dimension_type i = num_rows; i-- > 0; ) {
          Row& s_i = tableau.s[i];
          itr = s_i.find(pj);
          if (itr == s_i.end())
            continue;
          product = *itr * pivot_denom;
          if (product % s_pivot_pj != 0) {
            // As above, perform matrix scaling.
            gcd_assign(gcd, product, s_pivot_pj);
            exact_div_assign(scale_factor, s_pivot_pj, gcd);
            tableau.scale(scale_factor);
            product *= scale_factor;
          }
          PPL_ASSERT(product % s_pivot_pj == 0);
          if (product != 0 || *itr != 0)
            exact_div_assign(*itr, product, s_pivot_pj);
        }
      }

      // Pivoting process ended: jump to next iteration.
      continue;
    } // if (first_negative != not_a_dim)


    PPL_ASSERT(first_negative == not_a_dim);
    // If no negative parameter row was found,
    // but a mixed parameter row was found ...
    if (first_mixed != not_a_dim) {
      // Look for a constraint (i_neg):
      //  - having mixed parameter sign;
      //  - having no positive variable coefficient;
      //  - minimizing the score (sum of parameter coefficients).
      dimension_type i_neg = not_a_dim;
      PPL_DIRTY_TEMP_COEFFICIENT(best_score);
      PPL_DIRTY_TEMP_COEFFICIENT(score);
      for (dimension_type i = first_mixed; i < num_rows; ++i) {
        // Mixed parameter sign.
        if (sign[i] != MIXED)
          continue;
        // No positive variable coefficient.
        bool has_positive = false;
        {
          const Row& s_i = tableau.s[i];
          for (Row::const_iterator
               j = s_i.begin(), j_end = s_i.end(); j != j_end; ++j)
            if (*j > 0) {
              has_positive = true;
              break;
            }
        }
        if (has_positive)
          continue;
        // Minimize parameter coefficient score,
        // eliminating implicated tautologies (if any).
        score = 0;
        {
          const Row& t_i = tableau.t[i];
          for (Row::const_iterator
               j = t_i.begin(), j_end = t_i.end(); j != j_end; ++j)
            score += *j;
        }
        if (i_neg == not_a_dim || score < best_score) {
          i_neg = i;
          best_score = score;
        }
      }

      if (i_neg != not_a_dim) {
        Row tautology = tableau.t[i_neg];
        /* Simplify tautology by exploiting integrality. */
        integral_simplification(tautology);
        ctx.add_row(tautology);
        add_constraint(tautology, all_params);
        sign[i_neg] = POSITIVE;
#ifdef NOISY_PIP
        {
          Linear_Expression expr = Linear_Expression(tautology.get(0));
          dimension_type j = 1;
          for (Variables_Set::const_iterator p = all_params.begin(),
                 p_end = all_params.end(); p != p_end; ++p, ++j)
            add_mul_assign(expr, tautology.get(j), Variable(*p));
          using namespace IO_Operators;
          std::cerr << std::setw(2 * indent_level) << ""
                    << "Row " << i_neg
                    << ": mixed param sign, negative var coeffs\n";
          std::cerr << std::setw(2 * indent_level) << ""
                    << "==> adding tautology: "
                    << Constraint(expr >= 0) << ".\n";
        }
#endif // #ifdef NOISY_PIP
        // Jump to next iteration.
        continue;
      }

      PPL_ASSERT(i_neg == not_a_dim);
      // Heuristically choose "best" (mixed) pivoting row.
      dimension_type best_i = not_a_dim;
      for (dimension_type i = first_mixed; i < num_rows; ++i) {
        if (sign[i] != MIXED)
          continue;
        score = 0;
        {
          const Row& t_i = tableau.t[i];
          for (Row::const_iterator
               j = t_i.begin(), j_end = t_i.end(); j != j_end; ++j)
            score += *j;
        }
        if (best_i == not_a_dim || score < best_score) {
          best_score = score;
          best_i = i;
        }
      }

      Row t_test(tableau.t[best_i]);
      /* Simplify t_test by exploiting integrality. */
      integral_simplification(t_test);

#ifdef NOISY_PIP
      {
        Linear_Expression expr = Linear_Expression(t_test.get(0));
        dimension_type j = 1;
        for (Variables_Set::const_iterator p = all_params.begin(),
               p_end = all_params.end(); p != p_end; ++p, ++j)
          add_mul_assign(expr, t_test.get(j), Variable(*p));
        using namespace IO_Operators;
        std::cerr << std::setw(2 * indent_level) << ""
                  << "Row " << best_i << ": mixed param sign\n";
        std::cerr << std::setw(2 * indent_level) << ""
                  << "==> depends on sign of " << expr << ".\n";
      }
#endif // #ifdef NOISY_PIP

      // Create a solution node for the "true" version of current node.
      PIP_Tree_Node* t_node = new PIP_Solution_Node(*this, No_Constraints());
      // Protect it from exception safety issues via std::auto_ptr.
      std::auto_ptr<PIP_Tree_Node> wrapped_node(t_node);

      // Add parametric constraint to context.
      ctx.add_row(t_test);
      // Recursively solve true node with respect to updated context.
#ifdef NOISY_PIP_TREE_STRUCTURE
      indent_and_print(std::cerr, indent_level, "=== SOLVING THEN CHILD\n");
#endif
      t_node = t_node->solve(pip, check_feasible_context,
                             ctx, all_params, space_dim,
                             indent_level + 1);
      // Resolution may have changed t_node: in case, re-wrap it.
      if (t_node != wrapped_node.get()) {
        wrapped_node.release();
        wrapped_node.reset(t_node);
      }

      // Modify *this in place to become the "false" version of current node.
      PIP_Tree_Node* f_node = this;
      // Swap aside constraints and artificial parameters
      // (these will be later restored if needed).
      Constraint_System cs;
      Artificial_Parameter_Sequence aps;
      swap(cs, f_node->constraints_);
      swap(aps, f_node->artificial_parameters);
      // Compute the complement of the constraint used for the "true" node.
      Row& f_test = ctx[ctx.num_rows() - 1];
      complement_assign(f_test, t_test, 1);

      // Recursively solve false node with respect to updated context.
#ifdef NOISY_PIP_TREE_STRUCTURE
      indent_and_print(std::cerr, indent_level, "=== SOLVING ELSE CHILD\n");
#endif
      f_node = f_node->solve(pip, check_feasible_context,
                             ctx, all_params, space_dim,
                             indent_level + 1);

      // Case analysis on recursive resolution calls outcome.
      if (t_node == 0) {
        if (f_node == 0) {
          // Both t_node and f_node unfeasible.
#ifdef NOISY_PIP_TREE_STRUCTURE
          indent_and_print(std::cerr, indent_level,
                           "=== EXIT: BOTH BRANCHES UNFEASIBLE: _|_\n");
#endif
          return 0;
        }
        else {
          // t_node unfeasible, f_node feasible:
          // restore cs and aps into f_node (i.e., this).
          PPL_ASSERT(f_node == this);
          swap(f_node->constraints_, cs);
          swap(f_node->artificial_parameters, aps);
          // Add f_test to constraints.
          f_node->add_constraint(f_test, all_params);
#ifdef NOISY_PIP_TREE_STRUCTURE
          indent_and_print(std::cerr, indent_level,
                           "=== EXIT: THEN BRANCH UNFEASIBLE: SWAP BRANCHES\n");
#endif
          return f_node;
        }
      }
      else if (f_node == 0) {
        // t_node feasible, f_node unfeasible.
#ifdef NOISY_PIP_TREE_STRUCTURE
        indent_and_print(std::cerr, indent_level,
                         "=== EXIT: THEN BRANCH FEASIBLE\n");
#endif
        // NOTE: in principle, we could merge t_node into its parent.
        // However, if t_node is a decision node having both children,
        // then we would obtain a node violating the PIP_Decision_Node
        // invariant saying that t_node should have a single constraint:
        // it will have, at least, the two splitting constraints.
        PIP_Decision_Node* decision_node_p
          = dynamic_cast<PIP_Decision_Node*>(t_node);
        if (decision_node_p != 0 && decision_node_p->false_child != 0) {
          // Do NOT merge: create a new decision node.
          PIP_Tree_Node* parent
            = new PIP_Decision_Node(t_node->get_owner(), 0, t_node);
          // Previously wrapped 't_node' is now safe: release it
          // and protect new 'parent' node from exception safety issues.
          wrapped_node.release();
          wrapped_node.reset(parent);
          // Restore into parent `cs' and `aps'.
          swap(parent->constraints_, cs);
          swap(parent->artificial_parameters, aps);
          // Add t_test to parent's constraints.
          parent->add_constraint(t_test, all_params);
          // It is now safe to release previously wrapped parent pointer
          // and return it to caller.
          return wrapped_node.release();
        }
        else {
          // Merge t_node with its parent:
          // a) append into `cs' the constraints of t_node;
          for (Constraint_System::const_iterator
                 i = t_node->constraints_.begin(),
                 i_end = t_node->constraints_.end(); i != i_end; ++i)
            cs.insert(*i);
          // b) append into `aps' the parameters of t_node;
          aps.insert(aps.end(),
                     t_node->artificial_parameters.begin(),
                     t_node->artificial_parameters.end());
          // c) swap the updated `cs' and `aps' into t_node.
          swap(cs, t_node->constraints_);
          swap(aps, t_node->artificial_parameters);
          // d) add t_test to t_nodes's constraints.
          t_node->add_constraint(t_test, all_params);
          // It is now safe to release previously wrapped t_node pointer
          // and return it to caller.
          return wrapped_node.release();
        }
      }

      // Here both t_node and f_node are feasible:
      // create a new decision node.
#ifdef NOISY_PIP_TREE_STRUCTURE
      indent_and_print(std::cerr, indent_level,
                       "=== EXIT: BOTH BRANCHES FEASIBLE: NEW DECISION NODE\n");
#endif
      PIP_Tree_Node* parent
        = new PIP_Decision_Node(f_node->get_owner(), f_node, t_node);
      // Previously wrapped 't_node' is now safe: release it
      // and protect new 'parent' node from exception safety issues.
      wrapped_node.release();
      wrapped_node.reset(parent);

      // Add t_test to the constraints of the new decision node.
      parent->add_constraint(t_test, all_params);

      if (!cs.empty()) {
#ifdef NOISY_PIP_TREE_STRUCTURE
        indent_and_print(std::cerr, indent_level,
                         "=== NODE HAS BOTH BRANCHES AND TAUTOLOGIES:\n");
        indent_and_print(std::cerr, indent_level,
                         "=== CREATE NEW PARENT FOR TAUTOLOGIES\n");
#endif
        // If node to be solved had tautologies,
        // store them in a new decision node.
        parent = new PIP_Decision_Node(parent->get_owner(), 0, parent);
        // Previously wrapped 'parent' node is now safe: release it
        // and protect new 'parent' node from exception safety issues.
        wrapped_node.release();
        wrapped_node.reset(parent);
        swap(parent->constraints_, cs);
      }
      swap(parent->artificial_parameters, aps);
      // It is now safe to release previously wrapped decision node
      // and return it to the caller.
      return wrapped_node.release();
    } // if (first_mixed != not_a_dim)


    PPL_ASSERT(first_negative == not_a_dim);
    PPL_ASSERT(first_mixed == not_a_dim);
    // Here all parameters are positive: we have found a continuous
    // solution. If the solution happens to be integer, then it is the
    // solution of the  integer problem. Otherwise, we may need to generate
    // a new cut to try and get back into the integer case.
#ifdef NOISY_PIP
    indent_and_print(std::cerr, indent_level,
                     "All parameters are positive.\n");
#endif // #ifdef NOISY_PIP
    tableau.normalize();

    // Look for any row having non integer parameter coefficients.
    Coefficient_traits::const_reference denom = tableau.denominator();
    for (dimension_type k = 0; k < num_vars; ++k) {
      if (basis[k])
        // Basic variable = 0, hence integer.
        continue;
      const dimension_type i = mapping[k];
      const Row& t_i = tableau.t[i];
      for (Row::const_iterator
           j = t_i.begin(), j_end = t_i.end(); j != j_end; ++j) {
        if (*j % denom != 0)
          goto non_integer;
      }
    }
    // The goto was not taken, the solution is integer.
#ifdef NOISY_PIP_TREE_STRUCTURE
    indent_and_print(std::cerr, indent_level,
                     "EXIT: solution found.\n");
#endif // #ifdef NOISY_PIP
    return this;

  non_integer:
    // The solution is non-integer: generate a cut.
    PPL_DIRTY_TEMP_COEFFICIENT(mod);
    dimension_type best_i = not_a_dim;
    dimension_type best_pcount = not_a_dim;

    const PIP_Problem::Control_Parameter_Value cutting_strategy
      = pip.control_parameters[PIP_Problem::CUTTING_STRATEGY];

    if (cutting_strategy == PIP_Problem::CUTTING_STRATEGY_FIRST) {
      // Find the first row with simplest parametric part.
      for (dimension_type k = 0; k < num_vars; ++k) {
        if (basis[k])
          continue;
        const dimension_type i = mapping[k];
        // Count the number of non-integer parameter coefficients.
        dimension_type pcount = 0;
        const Row& t_i = tableau.t[i];
        for (Row::const_iterator
             j = t_i.begin(), j_end = t_i.end(); j != j_end; ++j) {
          pos_mod_assign(mod, *j, denom);
          if (mod != 0)
            ++pcount;
        }
        if (pcount > 0 && (best_i == not_a_dim || pcount < best_pcount)) {
          best_pcount = pcount;
          best_i = i;
        }
      }
      // Generate cut using 'best_i'.
      generate_cut(best_i, all_params, ctx, space_dim, indent_level);
    }
    else {
      PPL_ASSERT(cutting_strategy == PIP_Problem::CUTTING_STRATEGY_DEEPEST
                 || cutting_strategy == PIP_Problem::CUTTING_STRATEGY_ALL);
      // Find the row with simplest parametric part
      // which will generate the "deepest" cut.
      PPL_DIRTY_TEMP_COEFFICIENT(best_score);
      best_score = 0;
      PPL_DIRTY_TEMP_COEFFICIENT(score);
      PPL_DIRTY_TEMP_COEFFICIENT(s_score);
      std::vector<dimension_type> all_best_is;

      for (dimension_type k = 0; k < num_vars; ++k) {
        if (basis[k])
          continue;
        const dimension_type i = mapping[k];
        // Compute score and pcount.
        score = 0;
        dimension_type pcount = 0;
        {
          const Row& t_i = tableau.t[i];
          for (Row::const_iterator
               j = t_i.begin(), j_end = t_i.end(); j != j_end; ++j) {
            pos_mod_assign(mod, *j, denom);
            if (mod != 0) {
              score += denom;
              score -= mod;
              ++pcount;
            }
          }
        }

        // Compute s_score.
        s_score = 0;
        {
          const Row& s_i = tableau.s[i];
          for (Row::const_iterator
               j = s_i.begin(), j_end = s_i.end(); j != j_end; ++j) {
            pos_mod_assign(mod, *j, denom);
            s_score += denom;
            s_score -= mod;
          }
        }
        // Combine 'score' and 's_score'.
        score *= s_score;
        /*
          Select row i if it is non integer AND
            - no row has been chosen yet; OR
            - it has fewer non-integer parameter coefficients; OR
            - it has the same number of non-integer parameter coefficients,
              but its score is greater.
        */
        if (pcount != 0
            && (best_i == not_a_dim
                || pcount < best_pcount
                || (pcount == best_pcount && score > best_score))) {
          if (pcount < best_pcount)
            all_best_is.clear();
          best_i = i;
          best_pcount = pcount;
          best_score = score;
        }
        if (pcount > 0)
          all_best_is.push_back(i);
      }
      if (cutting_strategy == PIP_Problem::CUTTING_STRATEGY_DEEPEST)
        generate_cut(best_i, all_params, ctx, space_dim, indent_level);
      else {
        PPL_ASSERT(cutting_strategy == PIP_Problem::CUTTING_STRATEGY_ALL);
        for (dimension_type k = all_best_is.size(); k-- > 0; )
          generate_cut(all_best_is[k], all_params, ctx,
                       space_dim, indent_level);
      }
    } // End of processing for non-integer solutions.

  } // Main loop of the simplex algorithm

  // This point should be unreachable.
  PPL_UNREACHABLE;
  return 0;
}

void
PIP_Solution_Node::generate_cut(const dimension_type index,
                                Variables_Set& parameters,
                                Matrix<Row>& context,
                                dimension_type& space_dimension,
                                const int indent_level) {
  PPL_ASSERT(indent_level >= 0);
#ifdef NOISY_PIP
  std::cerr << std::setw(2 * indent_level) << ""
            << "Row " << index << " requires cut generation.\n";
#else
  used(indent_level);
#endif // #ifdef NOISY_PIP

  const dimension_type num_rows = tableau.t.num_rows();
  PPL_ASSERT(index < num_rows);
  const dimension_type num_vars = tableau.s.num_columns();
  const dimension_type num_params = tableau.t.num_columns();
  PPL_ASSERT(num_params == 1 + parameters.size());
  Coefficient_traits::const_reference denom = tableau.denominator();

  PPL_DIRTY_TEMP_COEFFICIENT(mod);
  PPL_DIRTY_TEMP_COEFFICIENT(coeff);

  // Test if cut to be generated must be parametric or not.
  bool generate_parametric_cut = false;
  {
    // Limiting the scope of reference row_t (may be later invalidated).
    const Row& row_t = tableau.t[index];
    Row::const_iterator j = row_t.begin();
    Row::const_iterator j_end = row_t.end();
    // Skip the element with index 0.
    if (j != j_end && j.index() == 0)
      ++j;
    for ( ; j != j_end; ++j)
      if (*j % denom != 0) {
        generate_parametric_cut = true;
        break;
      }
  }

  // Column index of already existing Artificial_Parameter.
  dimension_type ap_column = not_a_dimension();

  if (generate_parametric_cut) {
    // Fractional parameter coefficient found: generate parametric cut.
    bool reuse_ap = false;
    Linear_Expression expr;

    // Limiting the scope of reference row_t (may be later invalidated).
    {
      const Row& row_t = tableau.t[index];
      Row::const_iterator j = row_t.begin();
      Row::const_iterator j_end = row_t.end();
      if (j != j_end && j.index() == 0) {
        pos_mod_assign(mod, *j, denom);
        ++j;
        if (mod != 0) {
          // Optimizing computation: expr += (denom - mod);
          expr += denom;
          expr -= mod;
        }
      }
      if (!parameters.empty()) {
        // To avoid reallocations of expr.
        add_mul_assign(expr, 0, Variable(*(parameters.rbegin())));
        Variables_Set::const_iterator p_j = parameters.begin();
        dimension_type last_index = 1;
        for ( ; j != j_end; ++j) {
          pos_mod_assign(mod, *j, denom);
          if (mod != 0) {
            // Optimizing computation: expr += (denom - mod) * Variable(*p_j);
            coeff = denom - mod;
            PPL_ASSERT(last_index <= j.index());
            std::advance(p_j, j.index() - last_index);
            last_index = j.index();
            add_mul_assign(expr, coeff, Variable(*p_j));
          }
        }
      }
    }
    // Generate new artificial parameter.
    Artificial_Parameter ap(expr, denom);

    // Search if the Artificial_Parameter has already been generated.
    ap_column = space_dimension;
    const PIP_Tree_Node* node = this;
    do {
      for (dimension_type j = node->artificial_parameters.size(); j-- > 0; ) {
        --ap_column;
        if (node->artificial_parameters[j] == ap) {
          reuse_ap = true;
          break;
        }
      }
      node = node->parent();
    } while (!reuse_ap && node != 0);

    if (reuse_ap) {
      // We can re-use an existing Artificial_Parameter.
#ifdef NOISY_PIP
      using namespace IO_Operators;
      std::cerr << std::setw(2 * indent_level) << ""
                << "Re-using parameter " << Variable(ap_column)
                << " = " << ap << std::endl;
#endif // #ifdef NOISY_PIP
      ap_column = ap_column - num_vars + 1;
    }
    else {
      // Here reuse_ap == false: the Artificial_Parameter does not exist yet.
      // Beware: possible reallocation invalidates row references.
      tableau.t.add_zero_columns(1);
      context.add_zero_columns(1);
      artificial_parameters.push_back(ap);
      parameters.insert(space_dimension);
#ifdef NOISY_PIP
      using namespace IO_Operators;
      std::cerr << std::setw(2 * indent_level) << ""
                << "New parameter " << Variable(space_dimension)
                << " = " << ap << std::endl;
#endif // #ifdef NOISY_PIP
      ++space_dimension;
      ap_column = num_params;

      // Update current context with constraints on the new parameter.
      const dimension_type ctx_num_rows = context.num_rows();
      context.add_zero_rows(2);
      Row& ctx1 = context[ctx_num_rows];
      Row& ctx2 = context[ctx_num_rows+1];
      // Recompute row reference after possible reallocation.
      const Row& row_t = tableau.t[index];
      {
        Row::const_iterator j = row_t.begin();
        Row::const_iterator j_end = row_t.end();
        Row::iterator itr1 = ctx1.end();
        Row::iterator itr2 = ctx2.end();
        if (j != j_end && j.index() == 0) {
          pos_mod_assign(mod, *j, denom);
          if (mod != 0) {
            itr1 = ctx1.insert(0, denom);
            *itr1 -= mod;
            itr2 = ctx2.insert(0, *itr1);
            neg_assign(*itr2);
            // Compute <CODE> ctx2[0] += denom-1; </CODE>
            *itr2 += denom;
            --(*itr2);
          } else {
            // Compute <CODE> ctx2[0] += denom-1; </CODE>
            itr2 = ctx2.insert(0, denom);
            --(*itr2);
          }
          ++j;
        }
        else {
          // Compute <CODE> ctx2[0] += denom-1; </CODE>
          itr2 = ctx2.insert(0, denom);
          --(*itr2);
        }
        for ( ; j != j_end; ++j) {
          pos_mod_assign(mod, *j, denom);
          if (mod != 0) {
            const dimension_type j_index = j.index();
            itr1 = ctx1.insert(itr1, j_index, denom);
            *itr1 -= mod;
            itr2 = ctx2.insert(itr2, j_index, *itr1);
            neg_assign(*itr2);
          }
        }
        itr1 = ctx1.insert(itr1, num_params, denom);
        neg_assign(*itr1);
        itr2 = ctx2.insert(itr2, num_params, denom);
      }

#ifdef NOISY_PIP
      {
        using namespace IO_Operators;
        Variables_Set::const_iterator p = parameters.begin();
        Linear_Expression expr1(ctx1.get(0));
        Linear_Expression expr2(ctx2.get(0));
        for (dimension_type j = 1; j <= num_params; ++j, ++p) {
          add_mul_assign(expr1, ctx1.get(j), Variable(*p));
          add_mul_assign(expr2, ctx2.get(j), Variable(*p));
        }
        std::cerr << std::setw(2 * indent_level) << ""
                  << "Adding to context: "
                  << Constraint(expr1 >= 0) << " ; "
                  << Constraint(expr2 >= 0) << std::endl;
      }
#endif // #ifdef NOISY_PIP
    }
  }

  // Generate new cut.
  tableau.s.add_zero_rows(1);
  tableau.t.add_zero_rows(1);
  Row& cut_s = tableau.s[num_rows];
  Row& cut_t = tableau.t[num_rows];
  // Recompute references after possible reallocation.
  const Row& row_s = tableau.s[index];
  const Row& row_t = tableau.t[index];
  {
    Row::iterator itr = cut_s.end();
    for (Row::const_iterator
         j = row_s.begin(), j_end = row_s.end(); j != j_end; ++j) {
      itr = cut_s.insert(itr, j.index(), *j);
      pos_mod_assign(*itr, *itr, denom);
    }
  }
  {
    Row::iterator cut_t_itr = cut_t.end();
    for (Row::const_iterator
         j = row_t.begin(), j_end = row_t.end(); j!=j_end; ++j) {
      pos_mod_assign(mod, *j, denom);
      if (mod != 0) {
        cut_t_itr = cut_t.insert(cut_t_itr, j.index(), mod);
        *cut_t_itr -= denom;
      }
    }
  }
  if (ap_column != not_a_dimension())
    // If we re-use an existing Artificial_Parameter
    cut_t[ap_column] = denom;

#ifdef NOISY_PIP
  {
    using namespace IO_Operators;
    Linear_Expression expr;
    dimension_type ti = 1;
    dimension_type si = 0;
    for (dimension_type j = 0; j < space_dimension; ++j) {
      if (parameters.count(j) == 1) {
        add_mul_assign(expr, cut_t.get(ti), Variable(j));
        ++ti;
      }
      else {
        add_mul_assign(expr, cut_s.get(si), Variable(j));
        ++si;
      }
    }
    std::cerr << std::setw(2 * indent_level) << ""
              << "Adding cut: "
              << Constraint(expr + cut_t.get(0) >= 0)
              << std::endl;
  }
#endif // #ifdef NOISY_PIP
  var_row.push_back(num_rows + num_vars);
  basis.push_back(false);
  mapping.push_back(num_rows);
  sign.push_back(NEGATIVE);
}


memory_size_type
PIP_Tree_Node::Artificial_Parameter::external_memory_in_bytes() const {
  return Linear_Expression::external_memory_in_bytes()
    + Parma_Polyhedra_Library::external_memory_in_bytes(denom);
}

memory_size_type
PIP_Tree_Node::Artificial_Parameter::total_memory_in_bytes() const {
  return sizeof(*this) + external_memory_in_bytes();
}

memory_size_type
PIP_Tree_Node::external_memory_in_bytes() const {
  memory_size_type n = constraints_.external_memory_in_bytes();
  // Adding the external memory for `artificial_parameters'.
  n += artificial_parameters.capacity() * sizeof(Artificial_Parameter);
  for (Artificial_Parameter_Sequence::const_iterator
        ap = art_parameter_begin(),
        ap_end = art_parameter_end(); ap != ap_end; ++ap)
    n += (ap->external_memory_in_bytes());

  return n;
}

memory_size_type
PIP_Decision_Node::external_memory_in_bytes() const {
  memory_size_type n = PIP_Tree_Node::external_memory_in_bytes();
  PPL_ASSERT(true_child != 0);
  n += true_child->total_memory_in_bytes();
  if (false_child != 0)
    n += false_child->total_memory_in_bytes();
  return n;
}

memory_size_type
PIP_Decision_Node::total_memory_in_bytes() const {
  return sizeof(*this) + external_memory_in_bytes();
}

memory_size_type
PIP_Solution_Node::Tableau::external_memory_in_bytes() const {
  return Parma_Polyhedra_Library::external_memory_in_bytes(denom)
    + s.external_memory_in_bytes()
    + t.external_memory_in_bytes();
}

memory_size_type
PIP_Solution_Node::external_memory_in_bytes() const {
  memory_size_type n = PIP_Tree_Node::external_memory_in_bytes();
  n += tableau.external_memory_in_bytes();
  // FIXME: size of std::vector<bool> ?
  n += basis.capacity() * sizeof(bool);
  n += sizeof(dimension_type)
    * (mapping.capacity() + var_row.capacity() + var_column.capacity());
  n += sign.capacity() * sizeof(Row_Sign);
  // FIXME: Adding the external memory for `solution'.
  n += solution.capacity() * sizeof(Linear_Expression);
  for (std::vector<Linear_Expression>::const_iterator
         i = solution.begin(), i_end = solution.end(); i != i_end; ++i)
    n += (i->external_memory_in_bytes());

  return n;
}

memory_size_type
PIP_Solution_Node::total_memory_in_bytes() const {
  return sizeof(*this) + external_memory_in_bytes();
}

void
PIP_Tree_Node::indent_and_print(std::ostream& s,
                                const int indent,
                                const char* str) {
  PPL_ASSERT(indent >= 0);
  s << std::setw(2 * indent) << "" << str;
}

void
PIP_Tree_Node::print(std::ostream& s, const int indent) const {
  const dimension_type pip_space_dim = get_owner()->space_dimension();
  const Variables_Set& pip_params = get_owner()->parameter_space_dimensions();

  std::vector<bool> pip_dim_is_param(pip_space_dim);
  for (Variables_Set::const_iterator p = pip_params.begin(),
         p_end = pip_params.end(); p != p_end; ++p)
    pip_dim_is_param[*p] = true;

  dimension_type first_art_dim = pip_space_dim;
  for (const PIP_Tree_Node* node = parent(); node != 0; node = node->parent())
    first_art_dim += node->art_parameter_count();

  print_tree(s, indent, pip_dim_is_param, first_art_dim);
}

void
PIP_Tree_Node::print_tree(std::ostream& s, const int indent,
                          const std::vector<bool>& pip_dim_is_param,
                          dimension_type first_art_dim) const {
  used(pip_dim_is_param);

  using namespace IO_Operators;

  // Print artificial parameters.
  for (Artificial_Parameter_Sequence::const_iterator
         api = art_parameter_begin(),
         api_end = art_parameter_end(); api != api_end; ++api) {
    indent_and_print(s, indent, "Parameter ");
    s << Variable(first_art_dim) << " = " << *api << "\n";
    ++first_art_dim;
  }

  // Print constraints, if any.
  if (!constraints_.empty()) {
    indent_and_print(s, indent, "if ");

    Constraint_System::const_iterator ci = constraints_.begin();
    Constraint_System::const_iterator ci_end = constraints_.end();
    PPL_ASSERT(ci != ci_end);
    s << *ci;
    for (++ci; ci != ci_end; ++ci)
      s << " and " << *ci;

    s << " then\n";
  }
}

void
PIP_Decision_Node::print_tree(std::ostream& s, const int indent,
                              const std::vector<bool>& pip_dim_is_param,
                              const dimension_type first_art_dim) const {
  // First print info common to decision and solution nodes.
  PIP_Tree_Node::print_tree(s, indent, pip_dim_is_param, first_art_dim);

  // Then print info specific of decision nodes.
  dimension_type child_first_art_dim = first_art_dim + art_parameter_count();

  PPL_ASSERT(true_child != 0);
  true_child->print_tree(s, indent+1, pip_dim_is_param, child_first_art_dim);

  indent_and_print(s, indent, "else\n");

  if (false_child != 0)
    false_child->print_tree(s, indent+1, pip_dim_is_param,
                            child_first_art_dim);
  else
    indent_and_print(s, indent+1, "_|_\n");
}

void
PIP_Solution_Node::print_tree(std::ostream& s, const int indent,
                              const std::vector<bool>& pip_dim_is_param,
                              const dimension_type first_art_dim) const {
  // Print info common to decision and solution nodes.
  PIP_Tree_Node::print_tree(s, indent, pip_dim_is_param, first_art_dim);

  // Print info specific of solution nodes:
  // first update solution if needed ...
  update_solution(pip_dim_is_param);
  // ... and then actually print it.
  const bool no_constraints = constraints_.empty();
  indent_and_print(s, indent + (no_constraints ? 0 : 1), "{");
  const dimension_type pip_space_dim = pip_dim_is_param.size();
  for (dimension_type i = 0, num_var = 0; i < pip_space_dim; ++i) {
    if (pip_dim_is_param[i])
      continue;
    if (num_var > 0)
      s << " ; ";
    using namespace IO_Operators;
    s << solution[num_var];
    ++num_var;
  }
  s << "}\n";

  if (!no_constraints) {
    indent_and_print(s, indent, "else\n");
    indent_and_print(s, indent+1, "_|_\n");
  }
}

const Linear_Expression&
PIP_Solution_Node::parametric_values(const Variable var) const {
  const PIP_Problem* pip = get_owner();
  PPL_ASSERT(pip != 0);

  const dimension_type space_dim = pip->space_dimension();
  if (var.space_dimension() > space_dim) {
    std::ostringstream s;
    s << "PPL::PIP_Solution_Node::parametric_values(v):\n"
      << "v.space_dimension() == " << var.space_dimension()
      << " is incompatible with the owning PIP_Problem "
      << " (space dim == " << space_dim << ").";
    throw std::invalid_argument(s.str());
  }

  dimension_type solution_index = var.id();
  const Variables_Set& params = pip->parameter_space_dimensions();
  for (Variables_Set::const_iterator p = params.begin(),
         p_end = params.end(); p != p_end; ++p) {
    const dimension_type param_index = *p;
    if (param_index < var.id())
      --solution_index;
    else if (param_index == var.id())
      throw std::invalid_argument("PPL::PIP_Solution_Node"
                                  "::parametric_values(v):\n"
                                  "v is a problem parameter.");
    else
      break;
  }

  update_solution();
  return solution[solution_index];
}


void
PIP_Solution_Node::update_solution() const {
  // Avoid doing useless work.
  if (solution_valid)
    return;

  const PIP_Problem* pip = get_owner();
  PPL_ASSERT(pip != 0);
  std::vector<bool> pip_dim_is_param(pip->space_dimension());
  const Variables_Set& params = pip->parameter_space_dimensions();
  for (Variables_Set::const_iterator p = params.begin(),
         p_end = params.end(); p != p_end; ++p)
    pip_dim_is_param[*p] = true;

  update_solution(pip_dim_is_param);
}

void
PIP_Solution_Node
::update_solution(const std::vector<bool>& pip_dim_is_param) const {
  // Avoid doing useless work.
  if (solution_valid)
    return;

  // const_cast required so as to refresh the solution cache.
  PIP_Solution_Node& x = const_cast<PIP_Solution_Node&>(*this);

  const dimension_type num_pip_dims = pip_dim_is_param.size();
  const dimension_type num_pip_vars = tableau.s.num_columns();
  const dimension_type num_pip_params = num_pip_dims - num_pip_vars;
  const dimension_type num_all_params = tableau.t.num_columns() - 1;
  const dimension_type num_art_params = num_all_params - num_pip_params;

  if (solution.size() != num_pip_vars)
    x.solution.resize(num_pip_vars);

  // Compute external "names" (i.e., indices) for all parameters.
  std::vector<dimension_type> all_param_names(num_all_params);

  // External indices for problem parameters.
  for (dimension_type i = 0, p_index = 0; i < num_pip_dims; ++i)
    if (pip_dim_is_param[i]) {
      all_param_names[p_index] = i;
      ++p_index;
    }
  // External indices for artificial parameters.
  for (dimension_type i = 0; i < num_art_params; ++i)
    all_param_names[num_pip_params + i] = num_pip_dims + i;


  PPL_DIRTY_TEMP_COEFFICIENT(norm_coeff);
  Coefficient_traits::const_reference denom = tableau.denominator();
  for (dimension_type i = num_pip_vars; i-- > 0; ) {
    Linear_Expression& sol_i = x.solution[i];
    sol_i = Linear_Expression(0);
    if (basis[i])
      continue;
    const Row& row = tableau.t[mapping[i]];

    // Start from index 1 to skip the inhomogeneous term.
    Row::const_iterator j = row.begin();
    Row::const_iterator j_end = row.end();
    // Skip the element with index 0.
    if (j != j_end && j.index() == 0)
      ++j;
    for ( ; j != j_end; ++j) {
      Coefficient_traits::const_reference coeff = *j;
      if (coeff == 0)
        continue;
      norm_coeff = coeff / denom;
      if (norm_coeff != 0)
        add_mul_assign(sol_i, norm_coeff,
                      Variable(all_param_names[j.index() - 1]));
    }
    norm_coeff = row.get(0) / denom;
    sol_i += norm_coeff;
  }

  // Mark solution as valid.
  x.solution_valid = true;
}

} // namespace Parma_Polyhedra_Library<|MERGE_RESOLUTION|>--- conflicted
+++ resolved
@@ -2354,12 +2354,8 @@
 PIP_Tree_Node*
 PIP_Solution_Node::solve(const PIP_Problem& pip,
                          const bool check_feasible_context,
-<<<<<<< HEAD
-                         const Matrix<Row>& ctx, const Variables_Set& params,
-=======
-                         const Matrix& context,
+                         const Matrix<Row>& context,
                          const Variables_Set& params,
->>>>>>> ae14af77
                          dimension_type space_dim,
                          const int indent_level) {
   PPL_ASSERT(indent_level >= 0);
@@ -2371,11 +2367,7 @@
   // Reset current solution as invalid.
   solution_valid = false;
 
-<<<<<<< HEAD
-  Matrix<Row> context(ctx);
-=======
-  Matrix ctx(context);
->>>>>>> ae14af77
+  Matrix<Row> ctx(context);
   Variables_Set all_params(params);
   const dimension_type num_art_params = artificial_parameters.size();
   add_artificial_parameters(ctx, all_params, space_dim, num_art_params);
@@ -2383,11 +2375,7 @@
 
   // If needed, (re-)check feasibility of context.
   if (check_feasible_context) {
-<<<<<<< HEAD
-    Matrix<Row> ctx_copy(context);
-=======
-    Matrix ctx_copy(ctx);
->>>>>>> ae14af77
+    Matrix<Row> ctx_copy(ctx);
     if (!compatibility_check(ctx_copy)) {
       delete this;
       return 0;
