--- conflicted
+++ resolved
@@ -44,12 +44,12 @@
 template <typename T>
 struct Safe_Ptr {
   explicit Safe_Ptr(T* ptr) : raw(ptr) {}
-  void release() { raw = 0; }
+  void release() { raw = nullptr; }
   void release_and_reset(T* ptr) { raw = ptr; }
   T* get() { return raw; }
   T* get_and_release() {
     T* result = raw;
-    raw = 0;
+    raw = nullptr;
     return result;
   }
   ~Safe_Ptr() { delete raw; }
@@ -1124,15 +1124,9 @@
     false_child = y.false_child->clone();
     false_child->set_parent(this);
   }
-<<<<<<< HEAD
   // Protect false_child from exception safety issues.
   Safe_Node safe_node(false_child);
-  if (y.true_child != 0) {
-=======
-  // Protect false_child from exception safety issues via std::auto_ptr.
-  std::auto_ptr<PIP_Tree_Node> wrapped_node(false_child);
   if (y.true_child != nullptr) {
->>>>>>> 71de0f2f
     true_child = y.true_child->clone();
     true_child->set_parent(this);
   }
