/* MIP_Problem class implementation: non-inline functions.
   Copyright (C) 2001-2010 Roberto Bagnara <bagnara@cs.unipr.it>
   Copyright (C) 2010-2011 BUGSENG srl (http://bugseng.com)

This file is part of the Parma Polyhedra Library (PPL).

The PPL is free software; you can redistribute it and/or modify it
under the terms of the GNU General Public License as published by the
Free Software Foundation; either version 3 of the License, or (at your
option) any later version.

The PPL is distributed in the hope that it will be useful, but WITHOUT
ANY WARRANTY; without even the implied warranty of MERCHANTABILITY or
FITNESS FOR A PARTICULAR PURPOSE.  See the GNU General Public License
for more details.

You should have received a copy of the GNU General Public License
along with this program; if not, write to the Free Software Foundation,
Inc., 51 Franklin Street, Fifth Floor, Boston, MA 02111-1307, USA.

For the most up-to-date information see the Parma Polyhedra Library
site: http://bugseng.com/products/ppl/ . */

#include "ppl-config.h"
#include "MIP_Problem.defs.hh"
#include "globals.defs.hh"
#include "Checked_Number.defs.hh"
#include "Linear_Expression.defs.hh"
#include "Constraint.defs.hh"
#include "Constraint_System.defs.hh"
#include "Constraint_System.inlines.hh"
#include "Generator.defs.hh"
#include "Scalar_Products.defs.hh"
#include "Scalar_Products.inlines.hh"
#include "math_utilities.defs.hh"

#include <stdexcept>
#include <deque>
#include <vector>
#include <algorithm>
#include <cmath>

// TODO: Remove this when the sparse working cost has been tested enough.
#if PPL_USE_SPARSE_MATRIX

// These are needed for the linear_combine() method that takes a Dense_Row and
// a Sparse_Row.
#include "Dense_Row.defs.hh"
#include "Sparse_Row.defs.hh"

#endif // PPL_USE_SPARSE_MATRIX

#ifndef PPL_NOISY_SIMPLEX
#define PPL_NOISY_SIMPLEX 0
#endif

#ifndef PPL_SIMPLEX_USE_MIP_HEURISTIC
#define PPL_SIMPLEX_USE_MIP_HEURISTIC 1
#endif

#if PPL_NOISY_SIMPLEX
#include <iostream>
#endif


namespace PPL = Parma_Polyhedra_Library;

#if PPL_NOISY_SIMPLEX
namespace {

unsigned long num_iterations = 0;

unsigned mip_recursion_level = 0;

} // namespace
#endif // PPL_NOISY_SIMPLEX

PPL::MIP_Problem::MIP_Problem(const dimension_type dim)
  : external_space_dim(dim),
    internal_space_dim(0),
    tableau(),
    working_cost(0),
    mapping(),
    base(),
    status(PARTIALLY_SATISFIABLE),
    pricing(PRICING_STEEPEST_EDGE_FLOAT),
    initialized(false),
    input_cs(),
    inherited_constraints(0),
    first_pending_constraint(0),
    input_obj_function(),
    opt_mode(MAXIMIZATION),
    last_generator(point()),
    i_variables() {
  // Check for space dimension overflow.
  if (dim > max_space_dimension())
    throw std::length_error("PPL::MIP_Problem::MIP_Problem(dim, cs, obj, "
                            "mode):\n"
                            "dim exceeds the maximum allowed "
                            "space dimension.");
  PPL_ASSERT(OK());
}

PPL::MIP_Problem::MIP_Problem(const dimension_type dim,
                              const Constraint_System& cs,
                              const Linear_Expression& obj,
                              const Optimization_Mode mode)
  : external_space_dim(dim),
    internal_space_dim(0),
    tableau(),
    working_cost(0),
    mapping(),
    base(),
    status(PARTIALLY_SATISFIABLE),
    pricing(PRICING_STEEPEST_EDGE_FLOAT),
    initialized(false),
    input_cs(),
    inherited_constraints(0),
    first_pending_constraint(0),
    input_obj_function(obj),
    opt_mode(mode),
    last_generator(point()),
    i_variables() {
  // Check for space dimension overflow.
  if (dim > max_space_dimension())
    throw std::length_error("PPL::MIP_Problem::MIP_Problem(dim, cs, obj, "
                            "mode):\n"
                            "dim exceeds the maximum allowed"
                            "space dimension.");
  // Check the objective function.
  if (obj.space_dimension() > dim) {
    std::ostringstream s;
    s << "PPL::MIP_Problem::MIP_Problem(dim, cs, obj,"
      << " mode):\n"
      << "obj.space_dimension() == "<< obj.space_dimension()
      << " exceeds dim == "<< dim << ".";
    throw std::invalid_argument(s.str());
  }
  // Check the constraint system.
  if (cs.space_dimension() > dim) {
    std::ostringstream s;
    s << "PPL::MIP_Problem::MIP_Problem(dim, cs, obj, mode):\n"
      << "cs.space_dimension == " << cs.space_dimension()
      << " exceeds dim == " << dim << ".";
    throw std::invalid_argument(s.str());
  }
  if (cs.has_strict_inequalities())
    throw std::invalid_argument("PPL::MIP_Problem::"
                                "MIP_Problem(d, cs, obj, m):\n"
                                "cs contains strict inequalities.");
  // Actually copy the constraints.
  for (Constraint_System::const_iterator
         i = cs.begin(), i_end = cs.end(); i != i_end; ++i)
    add_constraint_helper(*i);

  PPL_ASSERT(OK());
}

void
PPL::MIP_Problem::add_constraint(const Constraint& c) {
  if (space_dimension() < c.space_dimension()) {
    std::ostringstream s;
    s << "PPL::MIP_Problem::add_constraint(c):\n"
      << "c.space_dimension() == "<< c.space_dimension() << " exceeds "
         "this->space_dimension == " << space_dimension() << ".";
    throw std::invalid_argument(s.str());
  }
  if (c.is_strict_inequality())
    throw std::invalid_argument("PPL::MIP_Problem::add_constraint(c):\n"
                                "c is a strict inequality.");
  add_constraint_helper(c);
  if (status != UNSATISFIABLE)
    status = PARTIALLY_SATISFIABLE;
  PPL_ASSERT(OK());
}

void
PPL::MIP_Problem::add_constraints(const Constraint_System& cs) {
  if (space_dimension() < cs.space_dimension()) {
    std::ostringstream s;
    s << "PPL::MIP_Problem::add_constraints(cs):\n"
      << "cs.space_dimension() == " << cs.space_dimension()
      << " exceeds this->space_dimension() == " << this->space_dimension()
      << ".";
    throw std::invalid_argument(s.str());
  }
  if (cs.has_strict_inequalities())
    throw std::invalid_argument("PPL::MIP_Problem::add_constraints(cs):\n"
                                "cs contains strict inequalities.");
  for (Constraint_System::const_iterator
         i = cs.begin(), i_end = cs.end(); i != i_end; ++i)
    add_constraint_helper(*i);
  if (status != UNSATISFIABLE)
    status = PARTIALLY_SATISFIABLE;
  PPL_ASSERT(OK());
}

void
PPL::MIP_Problem::set_objective_function(const Linear_Expression& obj) {
  if (space_dimension() < obj.space_dimension()) {
    std::ostringstream s;
    s << "PPL::MIP_Problem::set_objective_function(obj):\n"
      << "obj.space_dimension() == " << obj.space_dimension()
      << " exceeds this->space_dimension == " << space_dimension()
      << ".";
    throw std::invalid_argument(s.str());
  }
  input_obj_function = obj;
  if (status == UNBOUNDED || status == OPTIMIZED)
    status = SATISFIABLE;
  PPL_ASSERT(OK());
}

const PPL::Generator&
PPL::MIP_Problem::feasible_point() const {
  if (is_satisfiable())
    return last_generator;
  else
    throw std::domain_error("PPL::MIP_Problem::feasible_point():\n"
                            "*this is not satisfiable.");
}

const PPL::Generator&
PPL::MIP_Problem::optimizing_point() const {
  if (solve() == OPTIMIZED_MIP_PROBLEM)
    return last_generator;
  else
    throw std::domain_error("PPL::MIP_Problem::optimizing_point():\n"
                            "*this does not have an optimizing point.");
}

bool
PPL::MIP_Problem::is_satisfiable() const {
  // Check `status' to filter out trivial cases.
  switch (status) {
  case UNSATISFIABLE:
    PPL_ASSERT(OK());
    return false;
  case SATISFIABLE:
    // Intentionally fall through
  case UNBOUNDED:
    // Intentionally fall through.
  case OPTIMIZED:
    PPL_ASSERT(OK());
    return true;
  case PARTIALLY_SATISFIABLE:
    {
      MIP_Problem& x = const_cast<MIP_Problem&>(*this);
      // LP case.
      if (x.i_variables.empty())
        return x.is_lp_satisfiable();

      // MIP case.
      {
        // Temporarily relax the MIP into an LP problem.
        RAII_Temporary_Real_Relaxation relaxed(x);
        Generator p = point();
        relaxed.lp.is_lp_satisfiable();
#if PPL_NOISY_SIMPLEX
        mip_recursion_level = 0;
#endif // PPL_NOISY_SIMPLEX
        if (is_mip_satisfiable(relaxed.lp, relaxed.i_vars, p)) {
          x.last_generator = p;
          x.status = SATISFIABLE;
        }
        else
          x.status = UNSATISFIABLE;
      } // `relaxed' destroyed here: relaxation automatically reset.
      return (x.status == SATISFIABLE);
    }
  }
  // We should not be here!
  throw std::runtime_error("PPL internal error");
}

PPL::MIP_Problem_Status
PPL::MIP_Problem::solve() const{
  switch (status) {
  case UNSATISFIABLE:
    PPL_ASSERT(OK());
    return UNFEASIBLE_MIP_PROBLEM;
  case UNBOUNDED:
    PPL_ASSERT(OK());
    return UNBOUNDED_MIP_PROBLEM;
  case OPTIMIZED:
    PPL_ASSERT(OK());
    return OPTIMIZED_MIP_PROBLEM;
  case SATISFIABLE:
    // Intentionally fall through
  case PARTIALLY_SATISFIABLE:
    {
      MIP_Problem& x = const_cast<MIP_Problem&>(*this);
      if (x.i_variables.empty()) {
        // LP case.
        if (x.is_lp_satisfiable()) {
          x.second_phase();
          if (x.status == UNBOUNDED)
            return UNBOUNDED_MIP_PROBLEM;
          else {
            PPL_ASSERT(x.status == OPTIMIZED);
            return OPTIMIZED_MIP_PROBLEM;
          }
        }
        return UNFEASIBLE_MIP_PROBLEM;
      }

      // MIP case.
      MIP_Problem_Status return_value;
      Generator g = point();
      {
        // Temporarily relax the MIP into an LP problem.
        RAII_Temporary_Real_Relaxation relaxed(x);
        if (relaxed.lp.is_lp_satisfiable())
          relaxed.lp.second_phase();
        else {
          x.status = UNSATISFIABLE;
          // NOTE: `relaxed' destroyed: relaxation automatically reset.
          return UNFEASIBLE_MIP_PROBLEM;
        }
        PPL_DIRTY_TEMP(mpq_class, incumbent_solution);
        bool have_incumbent_solution = false;

        MIP_Problem lp_copy(relaxed.lp, Inherit_Constraints());
        PPL_ASSERT(lp_copy.integer_space_dimensions().empty());
        return_value = solve_mip(have_incumbent_solution,
                                 incumbent_solution, g,
                                 lp_copy, relaxed.i_vars);
      } // `relaxed' destroyed here: relaxation automatically reset.

      switch (return_value) {
      case UNFEASIBLE_MIP_PROBLEM:
        x.status = UNSATISFIABLE;
        break;
      case UNBOUNDED_MIP_PROBLEM:
        x.status = UNBOUNDED;
        // A feasible point has been set in `solve_mip()', so that
        // a call to `feasible_point' will be successful.
        x.last_generator = g;
        break;
      case OPTIMIZED_MIP_PROBLEM:
        x.status = OPTIMIZED;
        // Set the internal generator.
        x.last_generator = g;
        break;
      }
      PPL_ASSERT(OK());
      return return_value;
    }
  }
  // We should not be here!
  throw std::runtime_error("PPL internal error");
}

void
PPL::MIP_Problem::add_space_dimensions_and_embed(const dimension_type m) {
  // The space dimension of the resulting MIP problem should not
  // overflow the maximum allowed space dimension.
  if (m > max_space_dimension() - space_dimension())
    throw std::length_error("PPL::MIP_Problem::"
			    "add_space_dimensions_and_embed(m):\n"
			    "adding m new space dimensions exceeds "
			    "the maximum allowed space dimension.");
  external_space_dim += m;
  if (status != UNSATISFIABLE)
    status = PARTIALLY_SATISFIABLE;
  PPL_ASSERT(OK());
}

void
PPL::MIP_Problem
::add_to_integer_space_dimensions(const Variables_Set& i_vars) {
  if (i_vars.space_dimension() > external_space_dim)
    throw std::invalid_argument("PPL::MIP_Problem::"
                                "add_to_integer_space_dimension(i_vars):\n"
                                "*this and i_vars are dimension"
                                "incompatible.");
  const dimension_type original_size = i_variables.size();
  i_variables.insert(i_vars.begin(), i_vars.end());
  // If a new integral variable was inserted, set the internal status to
  // PARTIALLY_SATISFIABLE.
  if (i_variables.size() != original_size && status != UNSATISFIABLE)
    status = PARTIALLY_SATISFIABLE;
}

bool
PPL::MIP_Problem::is_in_base(const dimension_type var_index,
                             dimension_type& row_index) const {
  for (row_index = base.size(); row_index-- > 0; )
    if (base[row_index] == var_index)
      return true;
  return false;
}

PPL::dimension_type
PPL::MIP_Problem::merge_split_variable(dimension_type var_index) {
  // Initialize the return value to a dummy index.
  dimension_type unfeasible_tableau_row = not_a_dimension();

  const dimension_type removing_column = mapping[1+var_index].second;

  // Check if the negative part of the split variable is in base:
  // if so, the corresponding row of the tableau becomes non-feasible.
  {
    dimension_type base_index;
    if (is_in_base(removing_column, base_index)) {
      // Set the return value.
      unfeasible_tableau_row = base_index;
      // Reset base[base_index] to zero to remember non-feasibility.
      base[base_index] = 0;
#ifndef NDEBUG
      // Since the negative part of the variable is in base,
      // the positive part can not be in base too.
      PPL_ASSERT(!is_in_base(mapping[1+var_index].first, base_index));
#endif
    }
  }

  tableau.remove_column(removing_column);

  // var_index is no longer split.
  mapping[1+var_index].second = 0;

  // Adjust data structures, `shifting' the proper columns to the left by 1.
  const dimension_type base_size = base.size();
  for (dimension_type i = base_size; i-- > 0; ) {
    if (base[i] > removing_column)
      --base[i];
  }
  const dimension_type mapping_size = mapping.size();
  for (dimension_type i = mapping_size; i-- > 0; ) {
    if (mapping[i].first > removing_column)
      --mapping[i].first;
    if (mapping[i].second > removing_column)
      --mapping[i].second;
  }

  return unfeasible_tableau_row;
}

bool
PPL::MIP_Problem::is_satisfied(const Constraint& c, const Generator& g) {
  // Scalar_Products::sign() requires the second argument to be at least
  // as large as the first one.
  int sp_sign
    = (g.space_dimension() <= c.space_dimension())
    ? Scalar_Products::sign(g, c)
    : Scalar_Products::sign(c, g);
  return c.is_inequality() ? (sp_sign >= 0) : (sp_sign == 0);
}

bool
PPL::MIP_Problem::is_saturated(const Constraint& c, const Generator& g) {
  // Scalar_Products::sign() requires the space dimension of the second
  // argument to be at least as large as the one of the first one.
  int sp_sign
    = (g.space_dimension() <= c.space_dimension())
    ? Scalar_Products::sign(g, c)
    : Scalar_Products::sign(c, g);
  return sp_sign == 0;
}

bool
PPL::MIP_Problem
::parse_constraints(dimension_type& additional_tableau_rows,
                    dimension_type& additional_slack_variables,
                    std::deque<bool>& is_tableau_constraint,
                    std::deque<bool>& is_satisfied_inequality,
                    std::deque<bool>& is_nonnegative_variable,
                    std::deque<bool>& is_remergeable_variable) const {
  // Initially all containers are empty.
  PPL_ASSERT(is_tableau_constraint.empty()
             && is_satisfied_inequality.empty()
             && is_nonnegative_variable.empty()
             && is_remergeable_variable.empty());

  const dimension_type cs_space_dim = external_space_dim;
  const dimension_type cs_num_rows = input_cs.size();
  const dimension_type cs_num_pending
    = cs_num_rows - first_pending_constraint;

  // Counters determining the change in dimensions of the tableau:
  // initialized here, they will be updated while examining `input_cs'.
  additional_tableau_rows = cs_num_pending;
  additional_slack_variables = 0;

  // Resize containers appropriately.

  // On exit, `is_tableau_constraint[i]' will be true if and only if
  // `input_cs[first_pending_constraint + i]' is neither a tautology
  // (e.g., 1 >= 0) nor a non-negativity constraint (e.g., X >= 0).
  is_tableau_constraint.insert(is_tableau_constraint.end(),
                               cs_num_pending, true);

  // On exit, `is_satisfied_inequality[i]' will be true if and only if
  // `input_cs[first_pending_constraint + i]' is an inequality and it is
  // satisfied by `last_generator'.
  is_satisfied_inequality.insert(is_satisfied_inequality.end(),
                                 cs_num_pending, false);

  // On exit, `is_nonnegative_variable[j]' will be true if and only if
  // Variable(j) is bound to be nonnegative in `input_cs'.
  is_nonnegative_variable.insert(is_nonnegative_variable.end(),
                                 cs_space_dim, false);

  // On exit, `is_remergeable_variable[j]' will be true if and only if
  // Variable(j) was initially split and is now remergeable.
  is_remergeable_variable.insert(is_remergeable_variable.end(),
                                 internal_space_dim, false);

  // Check for variables that are already known to be nonnegative
  // due to non-pending constraints.
  const dimension_type mapping_size = mapping.size();
  if (mapping_size > 0) {
    // Note: mapping[0] is associated to the cost function.
    for (dimension_type i = std::min(mapping_size - 1, cs_space_dim);
         i-- > 0; )
      if (mapping[i + 1].second == 0)
        is_nonnegative_variable[i] = true;
  }

  // Process each pending constraint in `input_cs' and
  //  - detect variables that are constrained to be nonnegative;
  //  - detect (non-negativity or tautology) pending constraints that
  //    will not be part of the tableau;
  //  - count the number of new slack variables.
  for (dimension_type i = cs_num_rows; i-- > first_pending_constraint; ) {
    const Constraint& cs_i = *(input_cs[i]);
    const dimension_type cs_i_end = cs_i.space_dimension() + 1;

    dimension_type nonzero_coeff_column_index
      = cs_i.expression().first_nonzero(1, cs_i_end);
    bool found_a_nonzero_coeff = (nonzero_coeff_column_index != cs_i_end);
    bool found_many_nonzero_coeffs
      = (found_a_nonzero_coeff
         && !cs_i.expression().all_zeroes(nonzero_coeff_column_index + 1,
                                               cs_i_end));

    // If more than one coefficient is nonzero,
    // continue with next constraint.
    if (found_many_nonzero_coeffs) {
      if (cs_i.is_inequality())
        ++additional_slack_variables;
      // CHECKME: Is it true that in the first phase we can apply
      // `is_satisfied()' with the generator `point()'?  If so, the following
      // code works even if we do not have a feasible point.
      // Check for satisfiability of the inequality. This can be done if we
      // have a feasible point of *this.
      if (cs_i.is_inequality() && is_satisfied(cs_i, last_generator))
        is_satisfied_inequality[i - first_pending_constraint] = true;
      continue;
    }

    if (!found_a_nonzero_coeff) {
      // All coefficients are 0.
      // The constraint is either trivially true or trivially false.
      if (cs_i.is_inequality()) {
        if (cs_i.inhomogeneous_term() < 0)
          // A constraint such as -1 >= 0 is trivially false.
          return false;
      }
      else
        // The constraint is an equality.
        if (cs_i.inhomogeneous_term() != 0)
          // A constraint such as 1 == 0 is trivially false.
          return false;
      // Here the constraint is trivially true.
      is_tableau_constraint[i - first_pending_constraint] = false;
      --additional_tableau_rows;
      continue;
    }
    else {
      // Here we have only one nonzero coefficient.
      /*

      We have the following methods:
      A) Do split the variable and do add the constraint
         in the tableau.
      B) Do not split the variable and do add the constraint
         in the tableau.
      C) Do not split the variable and do not add the constraint
         in the tableau.

      Let the constraint be (a*v + b relsym 0).
      These are the 12 possible combinations we can have:
                a |  b | relsym | method
      ----------------------------------
      1)       >0 | >0 |   >=   |   A
      2)       >0 | >0 |   ==   |   A
      3)       <0 | <0 |   >=   |   A
      4)       >0 | =0 |   ==   |   B
      5)       >0 | <0 |   ==   |   B
      Note:    <0 | >0 |   ==   | impossible by strong normalization
      Note:    <0 | =0 |   ==   | impossible by strong normalization
      Note:    <0 | <0 |   ==   | impossible by strong normalization
      6)       >0 | <0 |   >=   |   B
      7)       >0 | =0 |   >=   |   C
      8)       <0 | >0 |   >=   |   A
      9)       <0 | =0 |   >=   |   A

      The next lines will apply the correct method to each case.
      */

      // The variable index is not equal to the column index.
      const dimension_type nonzero_var_index = nonzero_coeff_column_index - 1;

      const int sgn_a = sgn(cs_i.coefficient(Variable(nonzero_var_index)));
      const int sgn_b = sgn(cs_i.inhomogeneous_term());

      // Cases 1-3: apply method A.
      if (sgn_a == sgn_b) {
        if (cs_i.is_inequality())
          ++additional_slack_variables;
      }
      // Cases 4-5: apply method B.
      else if (cs_i.is_equality())
        is_nonnegative_variable[nonzero_var_index] = true;
      // Case 6: apply method B.
      else if (sgn_b < 0) {
        is_nonnegative_variable[nonzero_var_index] = true;
        ++additional_slack_variables;
      }
      // Case 7: apply method C.
      else if (sgn_a > 0) {
        if (!is_nonnegative_variable[nonzero_var_index]) {
          is_nonnegative_variable[nonzero_var_index] = true;
          if (nonzero_coeff_column_index < mapping_size) {
            // Remember to merge back the positive and negative parts.
            PPL_ASSERT(nonzero_var_index < internal_space_dim);
            is_remergeable_variable[nonzero_var_index] = true;
          }
        }
        is_tableau_constraint[i - first_pending_constraint] = false;
        --additional_tableau_rows;
      }
      // Cases 8-9: apply method A.
      else {
        PPL_ASSERT(cs_i.is_inequality());
        ++additional_slack_variables;
      }
    }
  }
  return true;
}

namespace {

// This is used as a template argument in process_pending_constraints(),
// so it must be a global declaration.
struct process_pending_constraints_helper_struct {

  PPL::dimension_type index;
  const PPL::Coefficient* data;
  bool toggle_sign;

  process_pending_constraints_helper_struct(PPL::dimension_type index1,
                                            const PPL::Coefficient* data1,
                                            bool toggle_sign1)
  : index(index1), data(data1), toggle_sign(toggle_sign1) {
  }

  bool operator<(const process_pending_constraints_helper_struct& x) const {
    return index < x.index;
  }
};

} // namespace

bool
PPL::MIP_Problem::process_pending_constraints() {
  // Check the pending constraints to adjust the data structures.
  // If `false' is returned, they are trivially unfeasible.
  dimension_type additional_tableau_rows = 0;
  dimension_type additional_slack_vars = 0;
  std::deque<bool> is_tableau_constraint;
  std::deque<bool> is_satisfied_inequality;
  std::deque<bool> is_nonnegative_variable;
  std::deque<bool> is_remergeable_variable;
  if (!parse_constraints(additional_tableau_rows,
                         additional_slack_vars,
                         is_tableau_constraint,
                         is_satisfied_inequality,
			 is_nonnegative_variable,
			 is_remergeable_variable)) {
    status = UNSATISFIABLE;
    return false;
  };

  // Merge back any variable that was previously split into a positive
  // and a negative part and is now known to be nonnegative.
  std::vector<dimension_type> unfeasible_tableau_rows;
  for (dimension_type i = internal_space_dim; i-- > 0; ) {
    if (!is_remergeable_variable[i])
      continue;
    // TODO: merging all rows in a single shot may be more efficient
    // as it would require a single call to permute_columns().
    const dimension_type unfeasible_row = merge_split_variable(i);
    if (unfeasible_row != not_a_dimension())
      unfeasible_tableau_rows.push_back(unfeasible_row);
  }

  const dimension_type old_tableau_num_rows = tableau.num_rows();
  const dimension_type old_tableau_num_cols = tableau.num_columns();
  const dimension_type first_free_tableau_index = old_tableau_num_cols - 1;

  // Update mapping for the new problem variables (if any).
  dimension_type additional_problem_vars = 0;
  if (external_space_dim > internal_space_dim) {
    const dimension_type space_diff = external_space_dim - internal_space_dim;
    for (dimension_type i = 0, j = 0; i < space_diff; ++i) {
      // Let `mapping' associate the variable index with the corresponding
      // tableau column: split the variable into positive and negative
      // parts if it is not known to be nonnegative.
      const dimension_type positive = first_free_tableau_index + j;
      if (is_nonnegative_variable[internal_space_dim + i]) {
        // Do not split.
        mapping.push_back(std::make_pair(positive, 0));
        ++j;
        ++additional_problem_vars;
      }
      else {
        // Split: negative index is positive + 1.
        mapping.push_back(std::make_pair(positive, positive + 1));
        j += 2;
        additional_problem_vars += 2;
      }
    }
  }

  // Resize the tableau: first add additional rows ...
  if (additional_tableau_rows > 0)
    tableau.add_zero_rows(additional_tableau_rows);

  // ... then add additional columns.
  // We need columns for additional (split) problem variables, additional
  // slack variables and additional artificials.
  // The number of artificials to be added is computed as:
  // * number of pending constraints entering the tableau
  //     minus
  // * pending constraints that are inequalities and are already satisfied
  //   by `last_generator'
  //     plus
  // * number of non-pending constraints that are no longer satisfied
  //   due to re-merging of split variables.

  dimension_type num_satisfied_inequalities
    = std::count(is_satisfied_inequality.begin(),
                 is_satisfied_inequality.end(),
                 true);
  const dimension_type unfeasible_tableau_rows_size
    = unfeasible_tableau_rows.size();

  const dimension_type additional_artificial_vars
    = (additional_tableau_rows - num_satisfied_inequalities)
    + unfeasible_tableau_rows_size;

  const dimension_type additional_tableau_columns
    = additional_problem_vars
    + additional_slack_vars
    + additional_artificial_vars;

  if (additional_tableau_columns > 0)
    tableau.add_zero_columns(additional_tableau_columns);

  // Dimensions of the tableau after resizing.
  const dimension_type tableau_num_rows = tableau.num_rows();
  const dimension_type tableau_num_cols = tableau.num_columns();

  // The following vector will be useful know if a constraint is feasible
  // and does not require an additional artificial variable.
  std::deque<bool> worked_out_row (tableau_num_rows, false);

  // Sync the `base' vector size to the new tableau: fill with zeros
  // to encode that these rows are not OK and must be adjusted.
  base.insert(base.end(), additional_tableau_rows, 0);
  const dimension_type base_size = base.size();

  // These indexes will be used to insert slack and artificial variables
  // in the appropriate position.
  dimension_type slack_index
    = tableau_num_cols - additional_artificial_vars - 1;
  dimension_type artificial_index = slack_index;

  // The first column index of the tableau that contains an
  // artificial variable. Encode with 0 the fact the there are not
  // artificial variables.
  const dimension_type begin_artificials
    = (additional_artificial_vars > 0)
    ? artificial_index
    : 0;

  typedef process_pending_constraints_helper_struct buffer_element_t;

  // Proceed with the insertion of the constraints.
  for (dimension_type k = tableau_num_rows,
       i = input_cs.size() - first_pending_constraint; i-- > 0; ) {
    if (!is_tableau_constraint[i])
      continue;
    // Copy the original constraint in the tableau.
    Row& tableau_k = tableau[--k];
    Row::iterator itr = tableau_k.end();

    const Constraint& c = *(input_cs[i + first_pending_constraint]);
    const Constraint::Expression& c_e = c.expression();
    for (Linear_Expression::const_iterator j = c_e.begin(), j_end = c_e.end();
        j != j_end; ++j) {
      Coefficient_traits::const_reference coeff_sd = *j;
      const std::pair<dimension_type, dimension_type> mapped
        = mapping[j.variable().space_dimension()];
      itr = tableau_k.insert(itr, mapped.first, coeff_sd);
      // Split if needed.
      if (mapped.second != 0) {
        itr = tableau_k.insert(itr, mapped.second);
        neg_assign(*itr, coeff_sd);
      }
    }
    Coefficient_traits::const_reference inhomo
      = c.inhomogeneous_term();
    if (inhomo != 0) {
      tableau_k.insert(itr, mapping[0].first, inhomo);
      // Split if needed.
      if (mapping[0].second != 0) {
        itr = tableau_k.insert(itr, mapping[0].second);
        neg_assign(*itr, inhomo);
      }
    }

    // Add the slack variable, if needed.
    if (c.is_inequality()) {
      neg_assign(tableau_k[--slack_index], Coefficient_one());
      // If the constraint is already satisfied, we will not use artificial
      // variables to compute a feasible base: this to speed up
      // the algorithm.
      if (is_satisfied_inequality[i]) {
        base[k] = slack_index;
        worked_out_row[k] = true;
      }
    }
    for (dimension_type j = base_size; j-- > 0; )
      if (k != j && base[j] != 0 && tableau_k.get(base[j]) != 0)
        linear_combine(tableau_k, tableau[j], base[j]);
  }

  // Let all inhomogeneous terms in the tableau be nonpositive,
  // so as to simplify the insertion of artificial variables
  // (the coefficient of each artificial variable will be 1).
  for (dimension_type i = tableau_num_rows; i-- > 0 ; ) {
    Row& tableau_i = tableau[i];
    if (tableau_i.get(0) > 0) {
      for (Row::iterator
           j = tableau_i.begin(), j_end = tableau_i.end(); j != j_end; ++j)
        neg_assign(*j);
    }
  }

  // Reset the working cost function to have the right size.
  working_cost = working_cost_type(tableau_num_cols);

  // Set up artificial variables: these will have coefficient 1 in the
  // constraint, will enter the base and will have coefficient -1 in
  // the cost function.

  // This is used as a hint for insertions in working_cost.
  working_cost_type::iterator cost_itr = working_cost.end();

  // First go through non-pending constraints that became unfeasible
  // due to re-merging of split variables.
  for (dimension_type i = 0; i < unfeasible_tableau_rows_size; ++i) {
    tableau[unfeasible_tableau_rows[i]].insert(artificial_index,
                                               Coefficient_one());
    cost_itr = working_cost.insert(cost_itr, artificial_index);
    *cost_itr = -1;
    base[unfeasible_tableau_rows[i]] = artificial_index;
    ++artificial_index;
  }
  // Then go through newly added tableau rows, disregarding inequalities
  // that are already satisfied by `last_generator' (this information
  // is encoded in `worked_out_row').
  for (dimension_type i = old_tableau_num_rows; i < tableau_num_rows; ++i) {
    if (worked_out_row[i])
      continue;
    tableau[i].insert(artificial_index, Coefficient_one());
    cost_itr = working_cost.insert(cost_itr, artificial_index);
    *cost_itr = -1;
    base[i] = artificial_index;
    ++artificial_index;
  }
  // One past the last tableau column index containing an artificial variable.
  const dimension_type end_artificials = artificial_index;

  // Set the extra-coefficient of the cost functions to record its sign.
  // This is done to keep track of the possible sign's inversion.
  const dimension_type last_obj_index = working_cost.size() - 1;
  working_cost.insert(cost_itr, last_obj_index, Coefficient_one());

  // Express the problem in terms of the variables in base.
  {
    working_cost_type::const_iterator itr = working_cost.end();
    for (dimension_type i = tableau_num_rows; i-- > 0; ) {
      itr = working_cost.lower_bound(itr, base[i]);
      if (itr != working_cost.end() && itr.index() == base[i] && *itr != 0) {
        linear_combine(working_cost, tableau[i], base[i]);
        // itr has been invalidated by the call to linear_combine().
        itr = working_cost.end();
      }
    }
  }

  // Deal with zero dimensional problems.
  if (space_dimension() == 0) {
    status = OPTIMIZED;
    last_generator = point();
    return true;
  }
  // Deal with trivial cases.
  // If there is no constraint in the tableau, then the feasible region
  // is only delimited by non-negativity constraints. Therefore,
  // the problem is unbounded as soon as the cost function has
  // a variable with a positive coefficient.
  if (tableau_num_rows == 0) {
    if (is_unbounded_obj_function(input_obj_function, mapping, opt_mode)) {
      // Ensure the right space dimension is obtained.
      last_generator = point(0 * Variable(space_dimension() - 1));
      status = UNBOUNDED;
      return true;
    }

    // The problem is neither trivially unfeasible nor trivially unbounded.
    // The tableau was successful computed and the caller has to figure
    // out which case applies.
    status = OPTIMIZED;
    // Ensure the right space dimension is obtained.
    last_generator = point(0 * Variable(space_dimension() - 1));
    PPL_ASSERT(OK());
    return true;
  }

  // Now we are ready to solve the first phase.
  bool first_phase_successful
    = (get_control_parameter(PRICING) == PRICING_STEEPEST_EDGE_FLOAT)
    ? compute_simplex_using_steepest_edge_float()
    : compute_simplex_using_exact_pricing();

#if PPL_NOISY_SIMPLEX
  std::cout << "MIP_Problem::process_pending_constraints(): "
            << "1st phase ended at iteration " << num_iterations
            << "." << std::endl;
#endif // PPL_NOISY_SIMPLEX

  if (!first_phase_successful || working_cost.get(0) != 0) {
    // The feasible region is empty.
    status = UNSATISFIABLE;
    return false;
  }

  // Prepare *this for a possible second phase.
  if (begin_artificials != 0)
    erase_artificials(begin_artificials, end_artificials);
  compute_generator();
  status = SATISFIABLE;
  PPL_ASSERT(OK());
  return true;
}

namespace {

// NOTE: the following two `assign' helper functions are needed to
// handle the assignment of a Coefficient to a double in method
//     MIP_Problem::steepest_edge_float_entering_index().
// We cannot use assign_r(double, Coefficient, Rounding_Dir) as it would
// lead to a compilation error on those platforms (e.g., ARM) where
// controlled floating point rounding is not available (even if the
// rounding mode would be set to ROUND_IGNORE).

inline void
assign(double& d, const mpz_class& c) {
  d = c.get_d();
}

template <typename T, typename Policy>
inline void
assign(double& d,
       const Parma_Polyhedra_Library::Checked_Number<T, Policy>& c) {
  d = raw_value(c);
}

} // namespace

PPL::dimension_type
PPL::MIP_Problem::steepest_edge_float_entering_index() const {
  const dimension_type tableau_num_rows = tableau.num_rows();
  const dimension_type tableau_num_columns = tableau.num_columns();
  PPL_ASSERT(tableau_num_rows == base.size());
  double current_value = 0.0;
  // Due to our integer implementation, the `1' term in the denominator
  // of the original formula has to be replaced by `squared_lcm_basis'.
  double float_tableau_value;
  double float_tableau_denom;
  dimension_type entering_index = 0;
  const int cost_sign = sgn(working_cost.get(working_cost.size() - 1));

  // These two implementation work for both sparse and dense matrices.
  // However, when using sparse matrices the first one is fast and the second
  // one is slow, and when using dense matrices the first one is slow and
  // the second one is fast.
#if PPL_USE_SPARSE_MATRIX

  const dimension_type tableau_num_columns_minus_1 = tableau_num_columns - 1;
  // This is static to improve performance.
  // A vector of <column_index, challenger_denom> pairs, ordered by
  // column_index.
  static std::vector<std::pair<dimension_type, double> > columns;
  columns.clear();
  // (working_cost.size() - 2) is an upper bound only.
  columns.reserve(working_cost.size() - 2);
  {
    working_cost_type::const_iterator i = working_cost.lower_bound(1);
    // Note that find() is used instead of lower_bound().
    working_cost_type::const_iterator i_end
      = working_cost.find(tableau_num_columns_minus_1);
    for ( ; i != i_end; ++i)
      if (sgn(*i) == cost_sign)
        columns.push_back(std::make_pair(i.index(), 1.0));
  }
  for (dimension_type i = tableau_num_rows; i-- > 0; ) {
    const Row& tableau_i = tableau[i];
    assign(float_tableau_denom, tableau_i.get(base[i]));
    Row::const_iterator j = tableau_i.begin();
    Row::const_iterator j_end = tableau_i.end();
    std::vector<std::pair<dimension_type, double> >::iterator k
      = columns.begin();
    std::vector<std::pair<dimension_type, double> >::iterator k_end
      = columns.end();
    while (j != j_end && k != k_end) {
      const dimension_type column = j.index();
      while (k != k_end && column > k->first)
        ++k;
      if (k == k_end)
        break;
      if (k->first > column) {
        j = tableau_i.lower_bound(j, k->first);
      } else {
        PPL_ASSERT(k->first == column);
        WEIGHT_BEGIN();
        PPL_ASSERT(tableau_i.get(base[i]) != 0);
        assign(float_tableau_value, *j);
        float_tableau_value /= float_tableau_denom;
        float_tableau_value *= float_tableau_value;
        k->second += float_tableau_value;
        WEIGHT_ADD_MUL(338, tableau_num_rows);
        ++j;
        ++k;
      }
    }
  }
  // The candidates are processed backwards to get the same result in both
  // this implementation and the dense implementation below.
  for (std::vector<std::pair<dimension_type, double> >::const_reverse_iterator
       i = columns.rbegin(), i_end = columns.rend(); i != i_end; ++i) {
    double challenger_value = sqrt(i->second);
    if (entering_index == 0 || challenger_value > current_value) {
      current_value = challenger_value;
      entering_index = i->first;
    }
  }

#else // !PPL_USE_SPARSE_MATRIX

  double challenger_numer = 0.0;
  double challenger_denom = 0.0;
  for (dimension_type j = tableau_num_columns - 1; j-- > 1; ) {
    Coefficient_traits::const_reference cost_j = working_cost.get(j);
    if (sgn(cost_j) == cost_sign) {
      WEIGHT_BEGIN();
      // We cannot compute the (exact) square root of abs(\Delta x_j).
      // The workaround is to compute the square of `cost[j]'.
      assign(challenger_numer, cost_j);
      challenger_numer = std::abs(challenger_numer);
      // Due to our integer implementation, the `1' term in the denominator
      // of the original formula has to be replaced by `squared_lcm_basis'.
      challenger_denom = 1.0;
      for (dimension_type i = tableau_num_rows; i-- > 0; ) {
        const Row& tableau_i = tableau[i];
        Coefficient_traits::const_reference tableau_ij = tableau_i[j];
        if (tableau_ij != 0) {
          PPL_ASSERT(tableau_i[base[i]] != 0);
          assign(float_tableau_value, tableau_ij);
          assign(float_tableau_denom, tableau_i[base[i]]);
          float_tableau_value /= float_tableau_denom;
          challenger_denom += float_tableau_value * float_tableau_value;
        }
      }
      double challenger_value = sqrt(challenger_denom);
      // Initialize `current_value' during the first iteration.
      // Otherwise update if the challenger wins.
      if (entering_index == 0 || challenger_value > current_value) {
        current_value = challenger_value;
        entering_index = j;
      }
      WEIGHT_ADD_MUL(338, tableau_num_rows);
    }
  }

#endif // !PPL_USE_SPARSE_MATRIX

  return entering_index;
}

PPL::dimension_type
PPL::MIP_Problem::steepest_edge_exact_entering_index() const {
  using std::swap;
  const dimension_type tableau_num_rows = tableau.num_rows();
  PPL_ASSERT(tableau_num_rows == base.size());
  // The square of the lcm of all the coefficients of variables in base.
  PPL_DIRTY_TEMP_COEFFICIENT(squared_lcm_basis);
  // The normalization factor for each coefficient in the tableau.
  std::vector<Coefficient> norm_factor(tableau_num_rows);
  {
    WEIGHT_BEGIN();
    // Compute the lcm of all the coefficients of variables in base.
    PPL_DIRTY_TEMP_COEFFICIENT(lcm_basis);
    lcm_basis = 1;
    for (dimension_type i = tableau_num_rows; i-- > 0; )
      lcm_assign(lcm_basis, lcm_basis, tableau[i].get(base[i]));
    // Compute normalization factors.
    for (dimension_type i = tableau_num_rows; i-- > 0; )
      exact_div_assign(norm_factor[i], lcm_basis, tableau[i].get(base[i]));
    // Compute the square of `lcm_basis', exploiting the fact that
    // `lcm_basis' will no longer be needed.
    lcm_basis *= lcm_basis;
    swap(squared_lcm_basis, lcm_basis);
    WEIGHT_ADD_MUL(444, tableau_num_rows);
  }

  PPL_DIRTY_TEMP_COEFFICIENT(challenger_numer);
  PPL_DIRTY_TEMP_COEFFICIENT(scalar_value);
  PPL_DIRTY_TEMP_COEFFICIENT(challenger_value);
  PPL_DIRTY_TEMP_COEFFICIENT(current_value);

  PPL_DIRTY_TEMP_COEFFICIENT(current_numer);
  PPL_DIRTY_TEMP_COEFFICIENT(current_denom);
  dimension_type entering_index = 0;
  const int cost_sign = sgn(working_cost.get(working_cost.size() - 1));

  // These two implementation work for both sparse and dense matrices.
  // However, when using sparse matrices the first one is fast and the second
  // one is slow, and when using dense matrices the first one is slow and
  // the second one is fast.
#if PPL_USE_SPARSE_MATRIX

  const dimension_type tableau_num_columns = tableau.num_columns();
  const dimension_type tableau_num_columns_minus_1 = tableau_num_columns - 1;
  // This is static to improve performance.
  // A pair (i, x) means that sgn(working_cost[i]) == cost_sign and x
  // is the denominator of the challenger, for the column i.
  static std::vector<std::pair<dimension_type, Coefficient> > columns;
  columns.clear();
  // tableau_num_columns - 2 is only an upper bound on the required elements.
  // This helps to reduce the number of calls to new [] and delete [] and
  // the construction/destruction of Coefficient objects.
  columns.reserve(tableau_num_columns - 2);
  {
    working_cost_type::const_iterator i = working_cost.lower_bound(1);
    // Note that find() is used instead of lower_bound.
    working_cost_type::const_iterator i_end
      = working_cost.find(tableau_num_columns_minus_1);
    for ( ; i != i_end; ++i)
      if (sgn(*i) == cost_sign)
        columns.push_back(std::pair<dimension_type, Coefficient>
                          (i.index(), squared_lcm_basis));
  }
  for (dimension_type i = tableau_num_rows; i-- > 0; ) {
    const Row& tableau_i = tableau[i];
    Row::const_iterator j = tableau_i.begin();
    Row::const_iterator j_end = tableau_i.end();
    std::vector<std::pair<dimension_type, Coefficient> >::iterator
      k = columns.begin();
    std::vector<std::pair<dimension_type, Coefficient> >::iterator
      k_end = columns.end();
    while (j != j_end) {
      while (k != k_end && j.index() > k->first)
        ++k;
      if (k == k_end)
        break;
      PPL_ASSERT(j.index() <= k->first);
      if (j.index() < k->first)
        j = tableau_i.lower_bound(j, k->first);
      else {
        Coefficient_traits::const_reference tableau_ij = *j;
        WEIGHT_BEGIN();
#if PPL_USE_SPARSE_MATRIX
        scalar_value = tableau_ij * norm_factor[i];
        add_mul_assign(k->second, scalar_value, scalar_value);
#else
        // The test against 0 gives rise to a consistent speed up in the dense
        // implementation: see
        // http://www.cs.unipr.it/pipermail/ppl-devel/2009-February/
        // 014000.html
        if (tableau_ij != 0) {
          scalar_value = tableau_ij * norm_factor[i];
          add_mul_assign(k->second, scalar_value, scalar_value);
        }
#endif
        WEIGHT_ADD_MUL(47, tableau_num_rows);
        ++k;
        ++j;
      }
    }
  }
  working_cost_type::const_iterator itr = working_cost.end();
  for (std::vector<std::pair<dimension_type, Coefficient> >::reverse_iterator
       k = columns.rbegin(), k_end = columns.rend(); k != k_end; ++k) {
    itr = working_cost.lower_bound(itr, k->first);
    if (itr != working_cost.end() && itr.index() == k->first) {
      // We cannot compute the (exact) square root of abs(\Delta x_j).
      // The workaround is to compute the square of `cost[j]'.
      challenger_numer = (*itr) * (*itr);
      // Initialization during the first loop.
      if (entering_index == 0) {
        swap(current_numer, challenger_numer);
        swap(current_denom, k->second);
        entering_index = k->first;
        continue;
      }
      challenger_value = challenger_numer * current_denom;
      current_value = current_numer * k->second;
      // Update the values, if the challenger wins.
      if (challenger_value > current_value) {
        swap(current_numer, challenger_numer);
        swap(current_denom, k->second);
        entering_index = k->first;
      }
    } else {
      PPL_ASSERT(working_cost.get(k->first) == 0);
      // Initialization during the first loop.
      if (entering_index == 0) {
        current_numer = 0;
        swap(current_denom, k->second);
        entering_index = k->first;
        continue;
      }
      // Update the values, if the challenger wins.
      if (0 > sgn(current_numer) * sgn(k->second)) {
        current_numer = 0;
        swap(current_denom, k->second);
        entering_index = k->first;
      }
    }
  }

#else // !PPL_USE_SPARSE_MATRIX

  PPL_DIRTY_TEMP_COEFFICIENT(challenger_denom);
  for (dimension_type j = tableau.num_columns() - 1; j-- > 1; ) {
    Coefficient_traits::const_reference cost_j = working_cost[j];
    if (sgn(cost_j) == cost_sign) {
      WEIGHT_BEGIN();
      // We cannot compute the (exact) square root of abs(\Delta x_j).
      // The workaround is to compute the square of `cost[j]'.
      challenger_numer = cost_j * cost_j;
      // Due to our integer implementation, the `1' term in the denominator
      // of the original formula has to be replaced by `squared_lcm_basis'.
      challenger_denom = squared_lcm_basis;
      for (dimension_type i = tableau_num_rows; i-- > 0; ) {
        Coefficient_traits::const_reference tableau_ij = tableau[i][j];
        // The test against 0 gives rise to a consistent speed up: see
        // http://www.cs.unipr.it/pipermail/ppl-devel/2009-February/
        // 014000.html
        if (tableau_ij != 0) {
          scalar_value = tableau_ij * norm_factor[i];
          add_mul_assign(challenger_denom, scalar_value, scalar_value);
        }
      }
      // Initialization during the first loop.
      if (entering_index == 0) {
        swap(current_numer, challenger_numer);
        swap(current_denom, challenger_denom);
        entering_index = j;
        continue;
      }
      challenger_value = challenger_numer * current_denom;
      current_value = current_numer * challenger_denom;
      // Update the values, if the challenger wins.
      if (challenger_value > current_value) {
        swap(current_numer, challenger_numer);
        swap(current_denom, challenger_denom);
        entering_index = j;
      }
      WEIGHT_ADD_MUL(47, tableau_num_rows);
    }
  }

#endif // !PPL_USE_SPARSE_MATRIX

  return entering_index;
}


// See page 47 of [PapadimitriouS98].
PPL::dimension_type
PPL::MIP_Problem::textbook_entering_index() const {
  // The variable entering the base is the first one whose coefficient
  // in the cost function has the same sign the cost function itself.
  // If no such variable exists, then we met the optimality condition
  // (and return 0 to the caller).

  // Get the "sign" of the cost function.
  const dimension_type cost_sign_index = working_cost.size() - 1;
  const int cost_sign = sgn(working_cost.get(cost_sign_index));
  PPL_ASSERT(cost_sign != 0);

  working_cost_type::const_iterator i = working_cost.lower_bound(1);
  // Note that find() is used instead of lower_bound() because they are
  // equivalent when searching the last element in the row.
  working_cost_type::const_iterator i_end
    = working_cost.find(cost_sign_index);
  for ( ; i != i_end; ++i)
    if (sgn(*i) == cost_sign)
      return i.index();
  // No variable has to enter the base:
  // the cost function was optimized.
  return 0;
}

void
PPL::MIP_Problem::linear_combine(Row& x, const Row& y,
                                 const dimension_type k) {
  PPL_ASSERT(x.size() == y.size());
  WEIGHT_BEGIN();
  const dimension_type x_size = x.size();
  Coefficient_traits::const_reference x_k = x.get(k);
  Coefficient_traits::const_reference y_k = y.get(k);
  PPL_ASSERT(y_k != 0 && x_k != 0);
  // Let g be the GCD between `x[k]' and `y[k]'.
  // For each i the following computes
  //   x[i] = x[i]*y[k]/g - y[i]*x[k]/g.
  PPL_DIRTY_TEMP_COEFFICIENT(normalized_x_k);
  PPL_DIRTY_TEMP_COEFFICIENT(normalized_y_k);
  normalize2(x_k, y_k, normalized_x_k, normalized_y_k);

  neg_assign(normalized_y_k);
  x.linear_combine(y, normalized_y_k, normalized_x_k);

  PPL_ASSERT(x.get(k) == 0);

#if PPL_USE_SPARSE_MATRIX
  PPL_ASSERT(x.find(k) == x.end());
#endif

  x.normalize();
  WEIGHT_ADD_MUL(83, x_size);
}

// TODO: Remove this when the sparse working cost has been tested enough.
#if PPL_USE_SPARSE_MATRIX

void
PPL::MIP_Problem::linear_combine(Dense_Row& x,
                                 const Sparse_Row& y,
                                 const dimension_type k) {
  PPL_ASSERT(x.size() == y.size());
  WEIGHT_BEGIN();
  const dimension_type x_size = x.size();
  Coefficient_traits::const_reference x_k = x.get(k);
  Coefficient_traits::const_reference y_k = y.get(k);
  PPL_ASSERT(y_k != 0 && x_k != 0);
  // Let g be the GCD between `x[k]' and `y[k]'.
  // For each i the following computes
  //   x[i] = x[i]*y[k]/g - y[i]*x[k]/g.
  PPL_DIRTY_TEMP_COEFFICIENT(normalized_x_k);
  PPL_DIRTY_TEMP_COEFFICIENT(normalized_y_k);
  normalize2(x_k, y_k, normalized_x_k, normalized_y_k);

  neg_assign(normalized_y_k);
  Parma_Polyhedra_Library::linear_combine(x, y, normalized_y_k, normalized_x_k);

  PPL_ASSERT(x[k] == 0);

  x.normalize();
  WEIGHT_ADD_MUL(83, x_size);
}

#endif // defined(PPL_USE_SPARSE_MATRIX)

bool
PPL::MIP_Problem::is_unbounded_obj_function(
  const Linear_Expression& x,
  const std::vector<std::pair<dimension_type, dimension_type> >& mapping,
  Optimization_Mode optimization_mode) {

  for (Linear_Expression::const_iterator i = x.begin(), i_end = x.end();
        i != i_end; ++i) {
    // If a the value of a variable in the objective function is
    // different from zero, the final status is unbounded.
    // In the first part the variable is constrained to be greater or equal
    // than zero.
    if (mapping[i.variable().space_dimension()].second != 0)
      return true;
    if (optimization_mode == MAXIMIZATION) {
      if (*i > 0)
        return true;
    } else {
      PPL_ASSERT(optimization_mode == MINIMIZATION);
      if (*i < 0)
        return true;
    }
  }
  return false;
}

// See pages 42-43 of [PapadimitriouS98].
void
PPL::MIP_Problem::pivot(const dimension_type entering_var_index,
                        const dimension_type exiting_base_index) {
  const Row& tableau_out = tableau[exiting_base_index];
  // Linearly combine the constraints.
  for (dimension_type i = tableau.num_rows(); i-- > 0; ) {
    Row& tableau_i = tableau[i];
    if (i != exiting_base_index && tableau_i.get(entering_var_index) != 0)
      linear_combine(tableau_i, tableau_out, entering_var_index);
  }
  // Linearly combine the cost function.
  if (working_cost.get(entering_var_index) != 0)
    linear_combine(working_cost, tableau_out, entering_var_index);
  // Adjust the base.
  base[exiting_base_index] = entering_var_index;
}

// See pages 47 and 50 of [PapadimitriouS98].
PPL::dimension_type
PPL::MIP_Problem
::get_exiting_base_index(const dimension_type entering_var_index) const {
  // The variable exiting the base should be associated to a tableau
  // constraint such that the ratio
  // tableau[i][entering_var_index] / tableau[i][base[i]]
  // is strictly positive and minimal.

  // Find the first tableau constraint `c' having a positive value for
  // tableau[i][entering_var_index] / tableau[i][base[i]]
  const dimension_type tableau_num_rows = tableau.num_rows();
  dimension_type exiting_base_index = tableau_num_rows;
  for (dimension_type i = 0; i < tableau_num_rows; ++i) {
    const Row& t_i = tableau[i];
    const int num_sign = sgn(t_i.get(entering_var_index));
    if (num_sign != 0 && num_sign == sgn(t_i.get(base[i]))) {
      exiting_base_index = i;
      break;
    }
  }
  // Check for unboundedness.
  if (exiting_base_index == tableau_num_rows)
    return tableau_num_rows;

  // Reaching this point means that a variable will definitely exit the base.
  PPL_DIRTY_TEMP_COEFFICIENT(lcm);
  PPL_DIRTY_TEMP_COEFFICIENT(current_min);
  PPL_DIRTY_TEMP_COEFFICIENT(challenger);
  Coefficient t_e0 = tableau[exiting_base_index].get(0);
  Coefficient t_ee = tableau[exiting_base_index].get(entering_var_index);
  for (dimension_type i = exiting_base_index + 1; i < tableau_num_rows; ++i) {
    const Row& t_i = tableau[i];
    Coefficient_traits::const_reference t_ie = t_i.get(entering_var_index);
    const int t_ie_sign = sgn(t_ie);
    if (t_ie_sign != 0 && t_ie_sign == sgn(t_i.get(base[i]))) {
      WEIGHT_BEGIN();
      Coefficient_traits::const_reference t_i0 = t_i.get(0);
      lcm_assign(lcm, t_ee, t_ie);
      exact_div_assign(current_min, lcm, t_ee);
      current_min *= t_e0;
      abs_assign(current_min);
      exact_div_assign(challenger, lcm, t_ie);
      challenger *= t_i0;
      abs_assign(challenger);
      current_min -= challenger;
      const int sign = sgn(current_min);
      if (sign > 0
          || (sign == 0 && base[i] < base[exiting_base_index])) {
        exiting_base_index = i;
        t_e0 = t_i0;
        t_ee = t_ie;
      }
      WEIGHT_ADD(1044);
    }
  }
  return exiting_base_index;
}

// See page 49 of [PapadimitriouS98].
bool
PPL::MIP_Problem::compute_simplex_using_steepest_edge_float() {
  // We may need to temporarily switch to the textbook pricing.
  const unsigned long allowed_non_increasing_loops = 200;
  unsigned long non_increased_times = 0;
  bool textbook_pricing = false;

  PPL_DIRTY_TEMP_COEFFICIENT(cost_sgn_coeff);
  PPL_DIRTY_TEMP_COEFFICIENT(current_numer);
  PPL_DIRTY_TEMP_COEFFICIENT(current_denom);
  PPL_DIRTY_TEMP_COEFFICIENT(challenger);
  PPL_DIRTY_TEMP_COEFFICIENT(current);

  cost_sgn_coeff = working_cost.get(working_cost.size() - 1);
  current_numer = working_cost.get(0);
  if (cost_sgn_coeff < 0)
    neg_assign(current_numer);
  abs_assign(current_denom, cost_sgn_coeff);
  PPL_ASSERT(tableau.num_columns() == working_cost.size());
  const dimension_type tableau_num_rows = tableau.num_rows();

  while (true) {
    // Choose the index of the variable entering the base, if any.
    const dimension_type entering_var_index
      = textbook_pricing
      ? textbook_entering_index()
      : steepest_edge_float_entering_index();

    // If no entering index was computed, the problem is solved.
    if (entering_var_index == 0)
      return true;

    // Choose the index of the row exiting the base.
    const dimension_type exiting_base_index
      = get_exiting_base_index(entering_var_index);
    // If no exiting index was computed, the problem is unbounded.
    if (exiting_base_index == tableau_num_rows)
      return false;

    // Check if the client has requested abandoning all expensive
    // computations. If so, the exception specified by the client
    // is thrown now.
    maybe_abandon();

    // We have not reached the optimality or unbounded condition:
    // compute the new base and the corresponding vertex of the
    // feasible region.
    pivot(entering_var_index, exiting_base_index);

    WEIGHT_BEGIN();
    // Now begins the objective function's value check to choose between
    // the `textbook' and the float `steepest-edge' technique.
    cost_sgn_coeff = working_cost.get(working_cost.size() - 1);

    challenger = working_cost.get(0);
    if (cost_sgn_coeff < 0)
      neg_assign(challenger);
    challenger *= current_denom;
    abs_assign(current, cost_sgn_coeff);
    current *= current_numer;
#if PPL_NOISY_SIMPLEX
    ++num_iterations;
    if (num_iterations % 200 == 0)
      std::cout << "Primal simplex: iteration " << num_iterations
                << "." << std::endl;
#endif // PPL_NOISY_SIMPLEX
    // If the following condition fails, probably there's a bug.
    PPL_ASSERT(challenger >= current);
    // If the value of the objective function does not improve,
    // keep track of that.
    if (challenger == current) {
      ++non_increased_times;
      // In the following case we will proceed using the `textbook'
      // technique, until the objective function is not improved.
      if (non_increased_times > allowed_non_increasing_loops)
        textbook_pricing = true;
    }
    // The objective function has an improvement:
    // reset `non_increased_times' and `textbook_pricing'.
    else {
      non_increased_times = 0;
      textbook_pricing = false;
    }
    current_numer = working_cost.get(0);
    if (cost_sgn_coeff < 0)
      neg_assign(current_numer);
    abs_assign(current_denom, cost_sgn_coeff);
    WEIGHT_ADD(566);
  }
}

bool
PPL::MIP_Problem::compute_simplex_using_exact_pricing() {
  PPL_ASSERT(tableau.num_columns() == working_cost.size());
  PPL_ASSERT(get_control_parameter(PRICING) == PRICING_STEEPEST_EDGE_EXACT
         || get_control_parameter(PRICING) == PRICING_TEXTBOOK);

  const dimension_type tableau_num_rows = tableau.num_rows();
  const bool textbook_pricing
    = (PRICING_TEXTBOOK == get_control_parameter(PRICING));

  while (true) {
    // Choose the index of the variable entering the base, if any.
    const dimension_type entering_var_index
      = textbook_pricing
      ? textbook_entering_index()
      : steepest_edge_exact_entering_index();
    // If no entering index was computed, the problem is solved.
    if (entering_var_index == 0)
      return true;

    // Choose the index of the row exiting the base.
    const dimension_type exiting_base_index
      = get_exiting_base_index(entering_var_index);
    // If no exiting index was computed, the problem is unbounded.
    if (exiting_base_index == tableau_num_rows)
      return false;

    // Check if the client has requested abandoning all expensive
    // computations. If so, the exception specified by the client
    // is thrown now.
    maybe_abandon();

    // We have not reached the optimality or unbounded condition:
    // compute the new base and the corresponding vertex of the
    // feasible region.
    pivot(entering_var_index, exiting_base_index);
#if PPL_NOISY_SIMPLEX
    ++num_iterations;
    if (num_iterations % 200 == 0)
      std::cout << "Primal simplex: iteration " << num_iterations
                << "." << std::endl;
#endif // PPL_NOISY_SIMPLEX
  }
}


// See pages 55-56 of [PapadimitriouS98].
void
PPL::MIP_Problem::erase_artificials(const dimension_type begin_artificials,
                                    const dimension_type end_artificials) {
  PPL_ASSERT(0 < begin_artificials && begin_artificials < end_artificials);

  const dimension_type old_last_column = tableau.num_columns() - 1;
  dimension_type tableau_n_rows = tableau.num_rows();
  // Step 1: try to remove from the base all the remaining slack variables.
  for (dimension_type i = 0; i < tableau_n_rows; ++i)
    if (begin_artificials <= base[i] && base[i] < end_artificials) {
      // Search for a non-zero element to enter the base.
      Row& tableau_i = tableau[i];
      bool redundant = true;
      Row::const_iterator j = tableau_i.begin();
      Row::const_iterator j_end = tableau_i.end();
      // Skip the first element
      if (j != j_end && j.index() == 0)
        ++j;
      for ( ; (j != j_end) && (j.index() < begin_artificials); ++j)
        if (*j != 0) {
          pivot(j.index(), i);
          redundant = false;
          break;
        }
      if (redundant) {
        // No original variable entered the base:
        // the constraint is redundant and should be deleted.
        --tableau_n_rows;
        if (i < tableau_n_rows) {
          // Replace the redundant row with the last one,
          // taking care of adjusting the iteration index.
          tableau_i.m_swap(tableau[tableau_n_rows]);
          base[i] = base[tableau_n_rows];
          --i;
        }
        tableau.remove_trailing_rows(1);
        base.pop_back();
      }
    }

  // Step 2: Adjust data structures so as to enter phase 2 of the simplex.

  // Resize the tableau.
  const dimension_type num_artificials = end_artificials - begin_artificials;
  tableau.remove_trailing_columns(num_artificials);

  // Zero the last column of the tableau.
  const dimension_type new_last_column = tableau.num_columns() - 1;
  for (dimension_type i = tableau_n_rows; i-- > 0; )
    tableau[i].reset(new_last_column);

  // ... then properly set the element in the (new) last column,
  // encoding the kind of optimization; ...
  {
    // This block is equivalent to:
    // working_cost[new_last_column] = working_cost.get(old_last_column);
    // But it avoids storing zeroes.

    Coefficient_traits::const_reference old_cost
      = working_cost.get(old_last_column);
    if (old_cost == 0)
      working_cost.reset(new_last_column);
    else
      working_cost.insert(new_last_column, old_cost);
  }

  // ... and finally remove redundant columns.
  const dimension_type working_cost_new_size
    = working_cost.size() - num_artificials;
  working_cost.shrink(working_cost_new_size);
}

// See page 55 of [PapadimitriouS98].
void
PPL::MIP_Problem::compute_generator() const {
  // Early exit for 0-dimensional problems.
  if (external_space_dim == 0) {
    MIP_Problem& x = const_cast<MIP_Problem&>(*this);
    x.last_generator = point();
    return;
  }

  // We will store in numer[] and in denom[] the numerators and
  // the denominators of every variable of the original problem.
  std::vector<Coefficient> numer(external_space_dim);
  std::vector<Coefficient> denom(external_space_dim);
  dimension_type row = 0;

  PPL_DIRTY_TEMP_COEFFICIENT(lcm);
  // Speculatively allocate temporaries out of loop.
  PPL_DIRTY_TEMP_COEFFICIENT(split_numer);
  PPL_DIRTY_TEMP_COEFFICIENT(split_denom);

  // We start to compute numer[] and denom[].
  for (dimension_type i = external_space_dim; i-- > 0; ) {
    Coefficient& numer_i = numer[i];
    Coefficient& denom_i = denom[i];
    // Get the value of the variable from the tableau
    // (if it is not a basic variable, the value is 0).
    const dimension_type original_var = mapping[i+1].first;
    if (is_in_base(original_var, row)) {
      const Row& t_row = tableau[row];
      Coefficient_traits::const_reference t_row_original_var
        = t_row.get(original_var);
      if (t_row_original_var > 0) {
        neg_assign(numer_i, t_row.get(0));
        denom_i = t_row_original_var;
      }
      else {
        numer_i = t_row.get(0);
        neg_assign(denom_i, t_row_original_var);
      }
    }
    else {
      numer_i = 0;
      denom_i = 1;
    }
    // Check whether the variable was split.
    const dimension_type split_var = mapping[i+1].second;
    if (split_var != 0) {
      // The variable was split: get the value for the negative component,
      // having index mapping[i+1].second .
      // Like before, we he have to check if the variable is in base.
      if (is_in_base(split_var, row)) {
        const Row& t_row = tableau[row];
        Coefficient_traits::const_reference t_row_split_var
          = t_row.get(split_var);
        if (t_row_split_var > 0) {
          neg_assign(split_numer, t_row.get(0));
          split_denom = t_row_split_var;
        }
        else {
          split_numer = t_row.get(0);
          neg_assign(split_denom, t_row_split_var);
        }
        // We compute the lcm to compute subsequently the difference
        // between the 2 variables.
        lcm_assign(lcm, denom_i, split_denom);
        exact_div_assign(denom_i, lcm, denom_i);
        exact_div_assign(split_denom, lcm, split_denom);
        numer_i *= denom_i;
        sub_mul_assign(numer_i, split_numer, split_denom);
        if (numer_i == 0)
          denom_i = 1;
        else
          denom_i = lcm;
      }
      // Note: if the negative component was not in base, then
      // it has value zero and there is nothing left to do.
    }
  }

  // Compute the lcm of all denominators.
  PPL_ASSERT(external_space_dim > 0);
  lcm = denom[0];
  for (dimension_type i = 1; i < external_space_dim; ++i)
    lcm_assign(lcm, lcm, denom[i]);
  // Use the denominators to store the numerators' multipliers
  // and then compute the normalized numerators.
  for (dimension_type i = external_space_dim; i-- > 0; ) {
    exact_div_assign(denom[i], lcm, denom[i]);
    numer[i] *= denom[i];
  }

  // Finally, build the generator.
  Linear_Expression expr;
  for (dimension_type i = external_space_dim; i-- > 0; )
    add_mul_assign(expr, numer[i], Variable(i));

  MIP_Problem& x = const_cast<MIP_Problem&>(*this);
  x.last_generator = point(expr, lcm);
}

void
PPL::MIP_Problem::second_phase() {
  // Second_phase requires that *this is satisfiable.
  PPL_ASSERT(status == SATISFIABLE
             || status == UNBOUNDED
             || status == OPTIMIZED);
  // In the following cases the problem is already solved.
  if (status == UNBOUNDED || status == OPTIMIZED)
    return;

  // Build the objective function for the second phase.
  Row new_cost;
  input_obj_function.get_row(new_cost);

  // Negate the cost function if we are minimizing.
  if (opt_mode == MINIMIZATION)
    for (Row::iterator
         i = new_cost.begin(), i_end = new_cost.end(); i != i_end; ++i)
      neg_assign(*i);

  const dimension_type cost_zero_size = working_cost.size();

  // Substitute properly the cost function in the `costs' matrix.
  {
    working_cost_type tmp_cost(cost_zero_size, cost_zero_size);
    swap(tmp_cost, working_cost);
  }

  {
    working_cost_type::iterator itr
      = working_cost.insert(cost_zero_size - 1, Coefficient_one());

    // Split the variables in the cost function.
    for (Row::const_iterator
         i = new_cost.lower_bound(1), i_end = new_cost.end();
         i != i_end; ++i) {
      const dimension_type index = i.index();
      const dimension_type original_var = mapping[index].first;
      const dimension_type split_var = mapping[index].second;
      itr = working_cost.insert(itr, original_var, *i);
      if (mapping[index].second != 0) {
        itr = working_cost.insert(itr, split_var);
        neg_assign(*itr, *i);
      }
    }
  }

  // Here the first phase problem succeeded with optimum value zero.
  // Express the old cost function in terms of the computed base.
  {
    working_cost_type::iterator itr = working_cost.end();
    for (dimension_type i = tableau.num_rows(); i-- > 0; ) {
      const dimension_type base_i = base[i];
      itr = working_cost.lower_bound(itr, base_i);
      if (itr != working_cost.end() && itr.index() == base_i && *itr != 0) {
        linear_combine(working_cost, tableau[i], base_i);
        itr = working_cost.end();
      }
    }
  }

  // Solve the second phase problem.
  bool second_phase_successful
    = (get_control_parameter(PRICING) == PRICING_STEEPEST_EDGE_FLOAT)
    ? compute_simplex_using_steepest_edge_float()
    : compute_simplex_using_exact_pricing();
  compute_generator();
#if PPL_NOISY_SIMPLEX
  std::cout << "MIP_Problem::second_phase(): 2nd phase ended at iteration "
	    << num_iterations
            << "." << std::endl;
#endif // PPL_NOISY_SIMPLEX
  status = second_phase_successful ? OPTIMIZED : UNBOUNDED;
  PPL_ASSERT(OK());
}

void
PPL::MIP_Problem
::evaluate_objective_function(const Generator& evaluating_point,
                              Coefficient& ext_n,
                              Coefficient& ext_d) const {
  const dimension_type ep_space_dim = evaluating_point.space_dimension();
  if (space_dimension() < ep_space_dim)
    throw std::invalid_argument("PPL::MIP_Problem::"
				"evaluate_objective_function(p, n, d):\n"
				"*this and p are dimension incompatible.");
  if (!evaluating_point.is_point())
    throw std::invalid_argument("PPL::MIP_Problem::"
				"evaluate_objective_function(p, n, d):\n"
				"p is not a point.");

  // Compute the smallest space dimension  between `input_obj_function'
  // and `evaluating_point'.
  const dimension_type working_space_dim
    = std::min(ep_space_dim, input_obj_function.space_dimension());
  input_obj_function.scalar_product_assign(ext_n,
                                           evaluating_point.expr,
                                           0, working_space_dim + 1);

  // Numerator and denominator should be coprime.
  normalize2(ext_n, evaluating_point.divisor(), ext_n, ext_d);
}

bool
PPL::MIP_Problem::is_lp_satisfiable() const {
#if PPL_NOISY_SIMPLEX
  num_iterations = 0;
#endif // PPL_NOISY_SIMPLEX
  switch (status) {
  case UNSATISFIABLE:
    return false;
  case SATISFIABLE:
    // Intentionally fall through.
  case UNBOUNDED:
    // Intentionally fall through.
  case OPTIMIZED:
    // Intentionally fall through.
    return true;
  case PARTIALLY_SATISFIABLE:
    {
      MIP_Problem& x = const_cast<MIP_Problem&>(*this);
      // This code tries to handle the case that happens if the tableau is
      // empty, so it must be initialized.
      if (tableau.num_columns() == 0) {
        // Add two columns, the first that handles the inhomogeneous term and
        // the second that represent the `sign'.
        x.tableau.add_zero_columns(2);
        // Sync `mapping' for the inhomogeneous term.
        x.mapping.push_back(std::make_pair(0, 0));
        // The internal data structures are ready, so prepare for more
        // assertion to be checked.
        x.initialized = true;
      }

      // Apply incrementality to the pending constraint system.
      x.process_pending_constraints();
      // Update `first_pending_constraint': no more pending.
      x.first_pending_constraint = input_cs.size();
      // Update also `internal_space_dim'.
      x.internal_space_dim = x.external_space_dim;
      PPL_ASSERT(OK());
      return status != UNSATISFIABLE;
    }
  }
  // We should not be here!
  throw std::runtime_error("PPL internal error");
}

PPL::MIP_Problem_Status
PPL::MIP_Problem::solve_mip(bool& have_incumbent_solution,
                            mpq_class& incumbent_solution_value,
                            Generator& incumbent_solution_point,
                            MIP_Problem& lp,
                            const Variables_Set& i_vars) {
  // Solve the problem as a non MIP one, it must be done internally.
  PPL::MIP_Problem_Status lp_status;
  if (lp.is_lp_satisfiable()) {
    lp.second_phase();
    lp_status = (lp.status == OPTIMIZED) ? OPTIMIZED_MIP_PROBLEM
      : UNBOUNDED_MIP_PROBLEM;
  }
  else
    return UNFEASIBLE_MIP_PROBLEM;

  PPL_DIRTY_TEMP(mpq_class, tmp_rational);

  Generator p = point();
  PPL_DIRTY_TEMP_COEFFICIENT(tmp_coeff1);
  PPL_DIRTY_TEMP_COEFFICIENT(tmp_coeff2);

  if (lp_status == UNBOUNDED_MIP_PROBLEM)
    p = lp.last_generator;
  else {
    PPL_ASSERT(lp_status == OPTIMIZED_MIP_PROBLEM);
    // Do not call optimizing_point().
    p = lp.last_generator;
    lp.evaluate_objective_function(p, tmp_coeff1, tmp_coeff2);
    assign_r(tmp_rational.get_num(), tmp_coeff1, ROUND_NOT_NEEDED);
    assign_r(tmp_rational.get_den(), tmp_coeff2, ROUND_NOT_NEEDED);
    PPL_ASSERT(is_canonical(tmp_rational));
    if (have_incumbent_solution
        && ((lp.optimization_mode() == MAXIMIZATION
              && tmp_rational <= incumbent_solution_value)
 	    || (lp.optimization_mode() == MINIMIZATION
                && tmp_rational >= incumbent_solution_value)))
      // Abandon this path.
      return lp_status;
  }

  bool found_satisfiable_generator = true;
  PPL_DIRTY_TEMP_COEFFICIENT(gcd);
  Coefficient_traits::const_reference p_divisor = p.divisor();
<<<<<<< HEAD
  dimension_type nonint_dim = lp.space_dimension();
  // TODO: This can be optimized more, exploiting the (possible)
  // sparseness of p, if the size of i_vars is expected to be greater than
  // the number of nonzeroes in p in most cases.
=======
  dimension_type non_int_dim = lp.space_dimension();
>>>>>>> 0ae35bbb
  for (Variables_Set::const_iterator v_begin = i_vars.begin(),
	 v_end = i_vars.end(); v_begin != v_end; ++v_begin) {
    gcd_assign(gcd, p.coefficient(Variable(*v_begin)), p_divisor);
    if (gcd != p_divisor) {
      non_int_dim = *v_begin;
      found_satisfiable_generator = false;
      break;
    }
  }
  if (found_satisfiable_generator) {
    // All the coordinates of `point' are satisfiable.
    if (lp_status == UNBOUNDED_MIP_PROBLEM) {
      // This is a point that belongs to the MIP_Problem.
      // In this way we are sure that we will return every time
      // a feasible point if requested by the user.
      incumbent_solution_point = p;
      return lp_status;
    }
    if (!have_incumbent_solution
        || (lp.optimization_mode() == MAXIMIZATION
            && tmp_rational > incumbent_solution_value)
        || tmp_rational < incumbent_solution_value) {
      incumbent_solution_value = tmp_rational;
      incumbent_solution_point = p;
      have_incumbent_solution = true;
#if PPL_NOISY_SIMPLEX
      PPL_DIRTY_TEMP_COEFFICIENT(numer);
      PPL_DIRTY_TEMP_COEFFICIENT(denom);
      lp.evaluate_objective_function(p, numer, denom);
      std::cout << "MIP_Problem::solve_mip(): "
                << "new value found: " << numer << "/" << denom
                << "." << std::endl;
#endif // PPL_NOISY_SIMPLEX
    }
    return lp_status;
  }

  PPL_ASSERT(non_int_dim < lp.space_dimension());

  assign_r(tmp_rational.get_num(), p.coefficient(Variable(non_int_dim)),
	   ROUND_NOT_NEEDED);
  assign_r(tmp_rational.get_den(), p_divisor, ROUND_NOT_NEEDED);
  tmp_rational.canonicalize();
  assign_r(tmp_coeff1, tmp_rational, ROUND_DOWN);
  assign_r(tmp_coeff2, tmp_rational, ROUND_UP);
  {
    MIP_Problem lp_aux(lp, Inherit_Constraints());
    lp_aux.add_constraint(Variable(non_int_dim) <= tmp_coeff1);
#if PPL_NOISY_SIMPLEX
    using namespace IO_Operators;
    std::cout << "MIP_Problem::solve_mip(): "
              << "descending with: "
              << (Variable(non_int_dim) <= tmp_coeff1)
              << "." << std::endl;
#endif // PPL_NOISY_SIMPLEX
    solve_mip(have_incumbent_solution, incumbent_solution_value,
	      incumbent_solution_point, lp_aux, i_vars);
  }
  // TODO: change this when we will be able to remove constraints.
  lp.add_constraint(Variable(non_int_dim) >= tmp_coeff2);
#if PPL_NOISY_SIMPLEX
  using namespace IO_Operators;
  std::cout << "MIP_Problem::solve_mip(): "
            << "descending with: "
            << (Variable(non_int_dim) >= tmp_coeff2)
            << "." << std::endl;
#endif // PPL_NOISY_SIMPLEX
  solve_mip(have_incumbent_solution, incumbent_solution_value,
	    incumbent_solution_point, lp, i_vars);
  return have_incumbent_solution ? lp_status : UNFEASIBLE_MIP_PROBLEM;
}

bool
PPL::MIP_Problem::choose_branching_variable(const MIP_Problem& lp,
                                            const Variables_Set& i_vars,
                                            dimension_type& branching_index) {
  // Insert here the variables that do not satisfy the integrality
  // condition.
  const std::vector<Constraint*>& input_cs = lp.input_cs;
  const Generator& last_generator = lp.last_generator;
  Coefficient_traits::const_reference last_generator_divisor
    = last_generator.divisor();
  Variables_Set candidate_variables;

  // TODO: This can be optimized more, exploiting the (possible)
  // sparseness of last_generator, if the size of i_vars is expected to be
  // greater than the number of nonzeroes in last_generator in most cases.
  PPL_DIRTY_TEMP_COEFFICIENT(gcd);
  for (Variables_Set::const_iterator v_it = i_vars.begin(),
         v_end = i_vars.end(); v_it != v_end; ++v_it) {
    gcd_assign(gcd,
               last_generator.coefficient(Variable(*v_it)),
               last_generator_divisor);
    if (gcd != last_generator_divisor)
      candidate_variables.insert(*v_it);
  }
  // If this set is empty, we have finished.
  if (candidate_variables.empty())
    return true;

  // Check how many `active constraints' we have and track them.
  const dimension_type input_cs_num_rows = input_cs.size();
  std::deque<bool> satisfiable_constraints (input_cs_num_rows, false);
  for (dimension_type i = input_cs_num_rows; i-- > 0; )
    // An equality is an `active constraint' by definition.
    // If we have an inequality, check if it is an `active constraint'.
    if (input_cs[i]->is_equality()
        || is_saturated(*(input_cs[i]), last_generator))
      satisfiable_constraints[i] = true;

  dimension_type winning_num_appearances = 0;

  std::vector<dimension_type>
    num_appearances(candidate_variables.space_dimension(), 0);

  // For every candidate variable, check how many times this appear in the
  // active constraints.
  for (dimension_type i = input_cs_num_rows; i-- > 0; ) {
    if (!satisfiable_constraints[i])
      continue;
    // TODO: This can be optimized more, exploiting the (possible)
    // sparseness of input_cs, if the size of candidate_variables is expected
    // to be greater than the number of nonzeroes of most rows.
    for (Variables_Set::const_iterator v_it = candidate_variables.begin(),
            v_end = candidate_variables.end(); v_it != v_end; ++v_it) {
      if (*v_it >= input_cs[i]->space_dimension())
        break;
      if (input_cs[i]->coefficient(Variable(*v_it)) != 0)
        ++num_appearances[*v_it];
    }
  }
  for (Variables_Set::const_iterator v_it = candidate_variables.begin(),
         v_end = candidate_variables.end(); v_it != v_end; ++v_it) {
    const dimension_type n = num_appearances[*v_it];
    if (n >= winning_num_appearances) {
      winning_num_appearances = n;
      branching_index = *v_it;
    }
  }
  return false;
}

bool
PPL::MIP_Problem::is_mip_satisfiable(MIP_Problem& lp,
                                     const Variables_Set& i_vars,
                                     Generator& p) {
#if PPL_NOISY_SIMPLEX
  ++mip_recursion_level;
  std::cout << "MIP_Problem::is_mip_satisfiable(): "
            << "entering recursion level " << mip_recursion_level
            << "." << std::endl;
#endif // PPL_NOISY_SIMPLEX
  PPL_ASSERT(lp.integer_space_dimensions().empty());

  // Solve the LP problem.
  if (!lp.is_lp_satisfiable()) {
#if PPL_NOISY_SIMPLEX
    std::cout << "MIP_Problem::is_mip_satisfiable(): "
              << "exiting from recursion level " << mip_recursion_level
              << "." << std::endl;
    --mip_recursion_level;
#endif // PPL_NOISY_SIMPLEX
    return false;
  }

  PPL_DIRTY_TEMP(mpq_class, tmp_rational);
  PPL_DIRTY_TEMP_COEFFICIENT(tmp_coeff1);
  PPL_DIRTY_TEMP_COEFFICIENT(tmp_coeff2);
  bool found_satisfiable_generator = true;
  dimension_type non_int_dim;
  p = lp.last_generator;
  Coefficient_traits::const_reference p_divisor = p.divisor();

#if PPL_SIMPLEX_USE_MIP_HEURISTIC
  found_satisfiable_generator
    = choose_branching_variable(lp, i_vars, non_int_dim);
#else
  PPL_DIRTY_TEMP_COEFFICIENT(gcd);
  // TODO: This can be optimized more, exploiting the (possible)
  // sparseness of p, if the size of i_vars is expected to be greater than
  // the number of nonzeroes in p in most cases.
  for (Variables_Set::const_iterator v_begin = i_vars.begin(),
	 v_end = i_vars.end(); v_begin != v_end; ++v_begin) {
    gcd_assign(gcd, p.coefficient(Variable(*v_begin)), p_divisor);
    if (gcd != p_divisor) {
      non_int_dim = *v_begin;
      found_satisfiable_generator = false;
      break;
    }
  }
#endif

  if (found_satisfiable_generator)
    return true;

  PPL_ASSERT(non_int_dim < lp.space_dimension());

  assign_r(tmp_rational.get_num(), p.coefficient(Variable(non_int_dim)),
	   ROUND_NOT_NEEDED);
  assign_r(tmp_rational.get_den(), p_divisor, ROUND_NOT_NEEDED);
  tmp_rational.canonicalize();
  assign_r(tmp_coeff1, tmp_rational, ROUND_DOWN);
  assign_r(tmp_coeff2, tmp_rational, ROUND_UP);
  {
    MIP_Problem lp_aux(lp, Inherit_Constraints());
    lp_aux.add_constraint(Variable(non_int_dim) <= tmp_coeff1);
#if PPL_NOISY_SIMPLEX
    using namespace IO_Operators;
    std::cout << "MIP_Problem::is_mip_satisfiable(): "
              << "descending with: "
              << (Variable(non_int_dim) <= tmp_coeff1)
              << "." << std::endl;
#endif // PPL_NOISY_SIMPLEX
    if (is_mip_satisfiable(lp_aux, i_vars, p)) {
#if PPL_NOISY_SIMPLEX
      std::cout << "MIP_Problem::is_mip_satisfiable(): "
                << "exiting from recursion level " << mip_recursion_level
                << "." << std::endl;
      --mip_recursion_level;
#endif // PPL_NOISY_SIMPLEX
      return true;
    }
  }
  lp.add_constraint(Variable(non_int_dim) >= tmp_coeff2);
#if PPL_NOISY_SIMPLEX
  using namespace IO_Operators;
  std::cout << "MIP_Problem::is_mip_satisfiable(): "
            << "descending with: "
            << (Variable(non_int_dim) >= tmp_coeff2)
            << "." << std::endl;
#endif // PPL_NOISY_SIMPLEX
  bool satisfiable = is_mip_satisfiable(lp, i_vars, p);
#if PPL_NOISY_SIMPLEX
  std::cout << "MIP_Problem::is_mip_satisfiable(): "
            << "exiting from recursion level " << mip_recursion_level
            << "." << std::endl;
  --mip_recursion_level;
#endif // PPL_NOISY_SIMPLEX
  return satisfiable;
}

bool
PPL::MIP_Problem::OK() const {
#ifndef NDEBUG
  using std::endl;
  using std::cerr;
#endif
  const dimension_type input_cs_num_rows = input_cs.size();

  // Check that every member used is OK.

  if (inherited_constraints > input_cs_num_rows) {
#ifndef NDEBUG
    cerr << "The MIP_Problem claims to have inherited from its ancestors "
         << "more constraints than are recorded in this->input_cs."
         << endl;
    ascii_dump(cerr);
#endif
    return false;
  }

  if (first_pending_constraint > input_cs_num_rows) {
#ifndef NDEBUG
    cerr << "The MIP_Problem claims to have pending constraints "
         << "that are not recorded in this->input_cs."
         << endl;
    ascii_dump(cerr);
#endif
    return false;
  }

  for (dimension_type i = input_cs_num_rows; i-- > 0; )
    if (!input_cs[i]->OK())
      return false;

  if (!tableau.OK() || !last_generator.OK())
    return false;

  // Constraint system should contain no strict inequalities.
  for (dimension_type i = input_cs_num_rows; i-- > 0; )
    if (input_cs[i]->is_strict_inequality()) {
#ifndef NDEBUG
      cerr << "The feasible region of the MIP_Problem is defined by "
           << "a constraint system containing strict inequalities."
           << endl;
      ascii_dump(cerr);
#endif
      return false;
    }

  // Constraint system and objective function should be dimension compatible.
  if (external_space_dim < input_obj_function.space_dimension()) {
#ifndef NDEBUG
    cerr << "The MIP_Problem and the objective function have "
         << "incompatible space dimensions ("
         << external_space_dim << " < "
         << input_obj_function.space_dimension() << ")."
         << endl;
    ascii_dump(cerr);
#endif
    return false;
  }

  if (status != UNSATISFIABLE && initialized) {
    // Here `last_generator' has to be meaningful.
    // Check for dimension compatibility and actual feasibility.
    if (external_space_dim != last_generator.space_dimension()) {
#ifndef NDEBUG
      cerr << "The MIP_Problem and the cached feasible point have "
           << "incompatible space dimensions ("
           << external_space_dim << " != "
           << last_generator.space_dimension() << ")."
           << endl;
      ascii_dump(cerr);
#endif
      return false;
    }

    for (dimension_type i = 0; i < first_pending_constraint; ++i)
      if (!is_satisfied(*(input_cs[i]), last_generator)) {
#ifndef NDEBUG
        cerr << "The cached feasible point does not belong to "
             << "the feasible region of the MIP_Problem."
             << endl;
        ascii_dump(cerr);
#endif
        return false;
      }

    // Check that every integer declared variable is really integer.
    // in the solution found.
    if (!i_variables.empty()) {
      PPL_DIRTY_TEMP_COEFFICIENT(gcd);
      // TODO: This can be optimized more, exploiting the (possible)
      // sparseness of last_generator, if the size of i_variables is expected
      // to be greater than the number of nonzeroes in last_generator in most
      // cases.
      for (Variables_Set::const_iterator v_it = i_variables.begin(),
            v_end = i_variables.end(); v_it != v_end; ++v_it) {
        gcd_assign(gcd, last_generator.coefficient(Variable(*v_it)),
                   last_generator.divisor());
        if (gcd != last_generator.divisor())
          return false;
      }
    }

    const dimension_type tableau_num_rows = tableau.num_rows();
    const dimension_type tableau_num_columns = tableau.num_columns();

    // The number of rows in the tableau and base should be equal.
    if (tableau_num_rows != base.size()) {
#ifndef NDEBUG
      cerr << "tableau and base have incompatible sizes" << endl;
      ascii_dump(cerr);
#endif
      return false;
    }
    // The size of `mapping' should be equal to the space dimension
    // of `input_cs' plus one.
    if (mapping.size() != external_space_dim + 1) {
#ifndef NDEBUG
      cerr << "`input_cs' and `mapping' have incompatible sizes" << endl;
      ascii_dump(cerr);
#endif
      return false;
    }

    // The number of columns in the tableau and working_cost should be equal.
    if (tableau_num_columns != working_cost.size()) {
#ifndef NDEBUG
      cerr << "tableau and working_cost have incompatible sizes" << endl;
      ascii_dump(cerr);
#endif
      return false;
    }

    // The vector base should contain indices of tableau's columns.
    for (dimension_type i = base.size(); i-- > 0; ) {
      if (base[i] > tableau_num_columns) {
#ifndef NDEBUG
        cerr << "base contains an invalid column index" << endl;
        ascii_dump(cerr);
#endif
        return false;
      }
    }
    {
      // Needed to sort accesses to tableau_j, improving performance.
      typedef std::vector<std::pair<dimension_type, dimension_type> >
        pair_vector_t;
      pair_vector_t vars_in_base;
      for (dimension_type i = base.size(); i-- > 0; )
        vars_in_base.push_back(std::make_pair(base[i], i));

      std::sort(vars_in_base.begin(),vars_in_base.end());

      for (dimension_type j = tableau_num_rows; j-- > 0; ) {
        const Row& tableau_j = tableau[j];
        pair_vector_t::iterator i = vars_in_base.begin();
        pair_vector_t::iterator i_end = vars_in_base.end();
        Row::const_iterator itr = tableau_j.begin();
        Row::const_iterator itr_end = tableau_j.end();
        for ( ; i != i_end && itr != itr_end; ++i) {
          // tableau[i][base[j]], with i different from j, must be zero.
          if (itr.index() < i->first)
            itr = tableau_j.lower_bound(itr, itr.index());
          if (i->second != j && itr.index() == i->first && *itr != 0) {
#ifndef NDEBUG
            cerr << "tableau[i][base[j]], with i different from j, must be "
                 << "zero" << endl;
            ascii_dump(cerr);
#endif
            return false;
          }
        }
      }
    }
    // tableau[i][base[i]] must not be a zero.
    for (dimension_type i = base.size(); i-- > 0; ) {
      if (tableau[i].get(base[i]) == 0) {
#ifndef NDEBUG
        cerr << "tableau[i][base[i]] must not be a zero" << endl;
        ascii_dump(cerr);
#endif
        return false;
      }
    }

    // The last column of the tableau must contain only zeroes.
    for (dimension_type i = tableau_num_rows; i-- > 0; )
      if (tableau[i].get(tableau_num_columns - 1) != 0) {
#ifndef NDEBUG
        cerr << "the last column of the tableau must contain only"
          "zeroes"<< endl;
        ascii_dump(cerr);
#endif
        return false;
      }
  }

  // All checks passed.
  return true;
}

void
PPL::MIP_Problem::ascii_dump(std::ostream& s) const {
  using namespace IO_Operators;
  s << "\nexternal_space_dim: " << external_space_dim << " \n";
  s << "\ninternal_space_dim: " << internal_space_dim << " \n";

  const dimension_type input_cs_size = input_cs.size();

  s << "\ninput_cs( " << input_cs_size << " )\n";
  for (dimension_type i = 0; i < input_cs_size; ++i)
    input_cs[i]->ascii_dump(s);

  s << "\ninherited_constraints: " <<  inherited_constraints
    << std::endl;

  s << "\nfirst_pending_constraint: " <<  first_pending_constraint
    << std::endl;

  s << "\ninput_obj_function\n";
  input_obj_function.ascii_dump(s);
  s << "\nopt_mode "
    << ((opt_mode == MAXIMIZATION) ? "MAXIMIZATION" : "MINIMIZATION") << "\n";

  s << "\ninitialized: " << (initialized ? "YES" : "NO") << "\n";
  s << "\npricing: ";
  switch (pricing) {
  case PRICING_STEEPEST_EDGE_FLOAT:
    s << "PRICING_STEEPEST_EDGE_FLOAT";
    break;
  case PRICING_STEEPEST_EDGE_EXACT:
    s << "PRICING_STEEPEST_EDGE_EXACT";
    break;
  case PRICING_TEXTBOOK:
    s << "PRICING_TEXTBOOK";
    break;
  }
  s << "\n";

  s << "\nstatus: ";
  switch (status) {
  case UNSATISFIABLE:
    s << "UNSATISFIABLE";
    break;
  case SATISFIABLE:
    s << "SATISFIABLE";
    break;
  case UNBOUNDED:
    s << "UNBOUNDED";
    break;
  case OPTIMIZED:
    s << "OPTIMIZED";
    break;
  case PARTIALLY_SATISFIABLE:
    s << "PARTIALLY_SATISFIABLE";
    break;
  }
  s << "\n";

  s << "\ntableau\n";
  tableau.ascii_dump(s);
  s << "\nworking_cost( " << working_cost.size()<< " )\n";
  working_cost.ascii_dump(s);

  const dimension_type base_size = base.size();
  s << "\nbase( " << base_size << " )\n";
  for (dimension_type i = 0; i != base_size; ++i)
    s << base[i] << ' ';

  s << "\nlast_generator\n";
  last_generator.ascii_dump(s);

  const dimension_type mapping_size = mapping.size();
  s << "\nmapping( " << mapping_size << " )\n";
  for (dimension_type i = 1; i < mapping_size; ++i)
    s << "\n"<< i << " -> " << mapping[i].first << " -> " << mapping[i].second
      << ' ';

  s << "\n\ninteger_variables";
  i_variables.ascii_dump(s);
}

PPL_OUTPUT_DEFINITIONS(MIP_Problem)

bool
PPL::MIP_Problem::ascii_load(std::istream& s) {
  std::string str;
  if (!(s >> str) || str != "external_space_dim:")
    return false;

  if (!(s >> external_space_dim))
    return false;

  if (!(s >> str) || str != "internal_space_dim:")
    return false;

  if (!(s >> internal_space_dim))
    return false;

  if (!(s >> str) || str != "input_cs(")
    return false;

  dimension_type input_cs_size;

  if (!(s >> input_cs_size))
    return false;

  if (!(s >> str) || str != ")")
    return false;

  Constraint c(Constraint::zero_dim_positivity());
  input_cs.reserve(input_cs_size);
  for (dimension_type i = 0; i < input_cs_size; ++i) {
    if (!c.ascii_load(s))
      return false;
    add_constraint_helper(c);
  }

  if (!(s >> str) || str != "inherited_constraints:")
    return false;

  if (!(s >> inherited_constraints))
    return false;
  // NOTE: we loaded the number of inherited constraints, but we nonetheless
  // reset to zero the corresponding data member, since we do not support
  // constraint inheritance via ascii_load.
  inherited_constraints = 0;

  if (!(s >> str) || str != "first_pending_constraint:")
    return false;

  if (!(s >> first_pending_constraint))
    return false;

  if (!(s >> str) || str != "input_obj_function")
    return false;

  if (!input_obj_function.ascii_load(s))
    return false;

  if (!(s >> str) || str != "opt_mode")
    return false;

  if (!(s >> str))
    return false;

  if (str == "MAXIMIZATION")
    set_optimization_mode(MAXIMIZATION);
  else {
    if (str != "MINIMIZATION")
      return false;
    set_optimization_mode(MINIMIZATION);
  }

  if (!(s >> str) || str != "initialized:")
    return false;
  if (!(s >> str))
    return false;
  if (str == "YES")
    initialized = true;
  else if (str == "NO")
    initialized = false;
  else
    return false;

  if (!(s >> str) || str != "pricing:")
    return false;
  if (!(s >> str))
    return false;
  if (str == "PRICING_STEEPEST_EDGE_FLOAT")
    pricing = PRICING_STEEPEST_EDGE_FLOAT;
  else if (str == "PRICING_STEEPEST_EDGE_EXACT")
    pricing = PRICING_STEEPEST_EDGE_EXACT;
  else if (str == "PRICING_TEXTBOOK")
    pricing = PRICING_TEXTBOOK;
  else
    return false;

  if (!(s >> str) || str != "status:")
    return false;

  if (!(s >> str))
    return false;

  if (str == "UNSATISFIABLE")
    status = UNSATISFIABLE;
  else if (str == "SATISFIABLE")
    status = SATISFIABLE;
  else if (str == "UNBOUNDED")
    status = UNBOUNDED;
  else if (str == "OPTIMIZED")
    status = OPTIMIZED;
  else if (str == "PARTIALLY_SATISFIABLE")
    status = PARTIALLY_SATISFIABLE;
  else
    return false;

  if (!(s >> str) || str != "tableau")
    return false;

  if (!tableau.ascii_load(s))
    return false;

  if (!(s >> str) || str != "working_cost(")
    return false;

  dimension_type working_cost_dim;

  if (!(s >> working_cost_dim))
    return false;

  if (!(s >> str) || str != ")")
    return false;

  if (!working_cost.ascii_load(s))
    return false;

  if (!(s >> str) || str != "base(")
    return false;

  dimension_type base_size;
  if (!(s >> base_size))
    return false;

  if (!(s >> str) || str != ")")
    return false;

  dimension_type base_value;
  for (dimension_type i = 0; i != base_size; ++i) {
    if (!(s >> base_value))
      return false;
    base.push_back(base_value);
  }

  if (!(s >> str) || str != "last_generator")
    return false;

  if (!last_generator.ascii_load(s))
    return false;

  if (!(s >> str) || str != "mapping(")
    return false;

  dimension_type mapping_size;
  if (!(s >> mapping_size))
    return false;

  if (!(s >> str) || str != ")")
    return false;

  dimension_type first_value;
  dimension_type second_value;
  dimension_type index;

  // The first `mapping' index is never used, so we initialize
  // it pushing back a dummy value.
  if (tableau.num_columns() != 0)
    mapping.push_back(std::make_pair(0, 0));

  for (dimension_type i = 1; i < mapping_size; ++i) {
    if (!(s >> index))
      return false;
    if (!(s >> str) || str != "->")
      return false;
    if (!(s >> first_value))
      return false;
    if (!(s >> str) || str != "->")
      return false;
    if (!(s >> second_value))
      return false;
    mapping.push_back(std::make_pair(first_value, second_value));
  }

  if (!(s >> str) || str != "integer_variables")
    return false;

  if (!i_variables.ascii_load(s))
    return false;

  PPL_ASSERT(OK());
  return true;
}

/*! \relates Parma_Polyhedra_Library::MIP_Problem */
std::ostream&
PPL::IO_Operators::operator<<(std::ostream& s, const MIP_Problem& lp) {
  s << "Constraints:";
  for (MIP_Problem::const_iterator i = lp.constraints_begin(),
	 i_end = lp.constraints_end(); i != i_end; ++i)
    s << "\n" << *i;
  s << "\nObjective function: "
    << lp.objective_function()
    << "\nOptimization mode: "
    << ((lp.optimization_mode() == MAXIMIZATION)
        ? "MAXIMIZATION"
        : "MINIMIZATION");
  s << "\nInteger variables: " << lp.integer_space_dimensions();
  return s;
}<|MERGE_RESOLUTION|>--- conflicted
+++ resolved
@@ -1988,14 +1988,10 @@
   bool found_satisfiable_generator = true;
   PPL_DIRTY_TEMP_COEFFICIENT(gcd);
   Coefficient_traits::const_reference p_divisor = p.divisor();
-<<<<<<< HEAD
-  dimension_type nonint_dim = lp.space_dimension();
+  dimension_type non_int_dim = lp.space_dimension();
   // TODO: This can be optimized more, exploiting the (possible)
   // sparseness of p, if the size of i_vars is expected to be greater than
   // the number of nonzeroes in p in most cases.
-=======
-  dimension_type non_int_dim = lp.space_dimension();
->>>>>>> 0ae35bbb
   for (Variables_Set::const_iterator v_begin = i_vars.begin(),
 	 v_end = i_vars.end(); v_begin != v_end; ++v_begin) {
     gcd_assign(gcd, p.coefficient(Variable(*v_begin)), p_divisor);
