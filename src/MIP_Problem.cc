--- conflicted
+++ resolved
@@ -1821,14 +1821,8 @@
 
   // Substitute properly the cost function in the `costs' matrix.
   {
-<<<<<<< HEAD
     working_cost_type tmp_cost(cost_zero_size, cost_zero_size);
-    tmp_cost.swap(working_cost);
-=======
-    working_cost_type tmp_cost
-      = working_cost_type(cost_zero_size, cost_zero_size, new_cost.flags());
-    tmp_cost.m_swap(working_cost);
->>>>>>> 39c13563
+    swap(tmp_cost, working_cost);
   }
 
   {
