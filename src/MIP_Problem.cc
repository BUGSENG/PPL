--- conflicted
+++ resolved
@@ -1756,7 +1756,6 @@
       neg_assign(*i);
 
   const dimension_type cost_zero_size = working_cost.size();
-<<<<<<< HEAD
 
   // Substitute properly the cost function in the `costs' matrix.
 #if USE_PPL_SPARSE_MATRIX
@@ -1781,22 +1780,11 @@
       const dimension_type original_var = mapping[index].first;
       const dimension_type split_var = mapping[index].second;
       itr = working_cost.find_create(itr, original_var, *i);
-      if (mapping[index].second != 0)
-        itr = working_cost.find_create(itr, split_var, - (*i));
-    }
-=======
-  Dense_Row tmp_cost = Dense_Row(new_cost, cost_zero_size, cost_zero_size);
-  tmp_cost.swap(working_cost);
-  working_cost[cost_zero_size - 1] = 1;
-
-  // Split the variables the cost function.
-  for (dimension_type i = new_cost.size(); i-- > 1; ) {
-    const dimension_type original_var = mapping[i].first;
-    const dimension_type split_var = mapping[i].second;
-    working_cost[original_var] = new_cost[i];
-    if (mapping[i].second != 0)
-      neg_assign(working_cost[split_var], new_cost[i]);
->>>>>>> 6cab0f23
+      if (mapping[index].second != 0) {
+        itr = working_cost.find_create(itr, split_var);
+        neg_assign(*itr, *i);
+      }
+    }
   }
 
   // Here the first phase problem succeeded with optimum value zero.
