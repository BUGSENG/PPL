--- conflicted
+++ resolved
@@ -1018,9 +1018,7 @@
   }
   for (dimension_type i = tableau_num_rows; i-- > 0; ) {
     const matrix_type::row_type& tableau_i = tableau[i];
-<<<<<<< HEAD
-    Coefficient_traits::const_reference tableau_i_base_i = tableau_i.get(base[i]);
-    assign(float_tableau_denum, tableau_i_base_i);
+    assign(float_tableau_denum, tableau_i.get(base[i]));
     matrix_type::row_type::const_iterator j = tableau_i.begin();
     matrix_type::row_type::const_iterator j_end = tableau_i.end();
     std::vector<std::pair<dimension_type, double> >::iterator k
@@ -1040,7 +1038,7 @@
         Coefficient_traits::const_reference tableau_ij = *j;
         WEIGHT_BEGIN();
         if (tableau_ij != 0) {
-          PPL_ASSERT(tableau_i_base_i != 0);
+          PPL_ASSERT(tableau_i.get(base[i]) != 0);
           assign(float_tableau_value, tableau_ij);
           float_tableau_value /= float_tableau_denum;
           float_tableau_value *= float_tableau_value;
@@ -1049,24 +1047,6 @@
         WEIGHT_ADD_MUL(338, tableau_num_rows);
         ++j;
         ++k;
-=======
-    assign(float_tableau_denum, tableau_i.get(base[i]));
-    for (matrix_type::row_type::const_iterator
-         j = tableau_i.begin(), j_end = tableau_i.end(); j != j_end; ++j) {
-      if (j.index() >= tableau_num_columns_minus_1)
-        break;
-      std::pair<bool, double>& current_data = columns[j.index()];
-      if (!current_data.first)
-        continue;
-      Coefficient_traits::const_reference tableau_ij = *j;
-      WEIGHT_BEGIN();
-      if (tableau_ij != 0) {
-        PPL_ASSERT(tableau_i.get(base[i]) != 0);
-        assign(float_tableau_value, tableau_ij);
-        float_tableau_value /= float_tableau_denum;
-        float_tableau_value *= float_tableau_value;
-        current_data.second += float_tableau_value;
->>>>>>> 10c6e068
       }
     }
   }
@@ -1218,13 +1198,9 @@
       }
     }
   }
-<<<<<<< HEAD
-  std::vector<std::pair<dimension_type, Coefficient> >::reverse_iterator
-    k = columns.rbegin();
-  std::vector<std::pair<dimension_type, Coefficient> >::reverse_iterator
-    k_end = columns.rend();
   working_cost_type::const_iterator itr = working_cost.end();
-  for ( ; k != k_end; ++k) {
+  for (std::vector<std::pair<dimension_type, Coefficient> >::reverse_iterator
+       k = columns.rbegin(), k_end = columns.rend(); k != k_end; ++k) {
     itr = working_cost.lower_bound(itr, k->first);
     if (itr != working_cost.end() && itr.index() == k->first) {
       // We cannot compute the (exact) square root of abs(\Delta x_j).
@@ -1260,29 +1236,6 @@
         std::swap(current_den, k->second);
         entering_index = k->first;
       }
-=======
-
-  for (std::vector<std::pair<dimension_type, Coefficient> >::reverse_iterator
-       k = columns.rbegin(), k_end = columns.rend(); k != k_end; ++k) {
-    Coefficient_traits::const_reference cost_j = working_cost[k->first];
-    // We cannot compute the (exact) square root of abs(\Delta x_j).
-    // The workaround is to compute the square of `cost[j]'.
-    challenger_num = cost_j * cost_j;
-    // Initialization during the first loop.
-    if (entering_index == 0) {
-      std::swap(current_num, challenger_num);
-      std::swap(current_den, k->second);
-      entering_index = k->first;
-      continue;
-    }
-    challenger_value = challenger_num * current_den;
-    current_value = current_num * k->second;
-    // Update the values, if the challenger wins.
-    if (challenger_value > current_value) {
-      std::swap(current_num, challenger_num);
-      std::swap(current_den, k->second);
-      entering_index = k->first;
->>>>>>> 10c6e068
     }
   }
 
