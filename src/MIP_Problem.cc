--- conflicted
+++ resolved
@@ -370,28 +370,6 @@
   return false;
 }
 
-<<<<<<< HEAD
-void
-PPL::MIP_Problem::merge_split_variables(dimension_type var_index,
-                                        std::vector<dimension_type>&
-                                        unfeasible_tableau_rows) {
-  const dimension_type tableau_nrows = tableau.num_rows();
-  const dimension_type column = mapping[var_index].second;
-
-  for (dimension_type i = 0; i < tableau_nrows; ++i) {
-    // In the following case the negative side of the split variable is
-    // in base: this means that the constraint will be nonfeasible.
-    if (base[i] == mapping[var_index].second) {
-      // CHECKME: we do not know if is possible that the positive and
-      // the negative part of a split variable can be together in
-      // base: it seems that this case is not possible. The algorithm
-      // requires that condition.
-#ifndef NDEBUG
-      for (dimension_type j = 0; j < tableau_nrows; ++j) {
-        dimension_type dummy = 0;
-        PPL_ASSERT(!is_in_base(mapping[var_index].first, dummy));
-      }
-=======
 PPL::dimension_type
 PPL::MIP_Problem::merge_split_variable(dimension_type var_index) {
   // Initialize the return value to a dummy index.
@@ -412,27 +390,11 @@
       // Since the negative part of the variable is in base,
       // the positive part can not be in base too.
       PPL_ASSERT(!is_in_base(mapping[1+var_index].first, base_index));
->>>>>>> 75de3adb
 #endif
     }
   }
 
-<<<<<<< HEAD
-  tableau.remove_column(column);
-=======
-  // Remove the column:
-  // first, make sure it is the last one in the tableau ...
-  const dimension_type tableau_num_cols = tableau.num_columns();
-  if (removing_column != tableau_num_cols - 1) {
-    std::vector<dimension_type> cycle;
-    for (dimension_type j = tableau_num_cols - 1; j >= removing_column; --j)
-      cycle.push_back(j);
-    cycle.push_back(0);
-    tableau.permute_columns(cycle);
-  }
-  // ... and then actually remove it.
-  tableau.remove_trailing_columns(1);
->>>>>>> 75de3adb
+  tableau.remove_column(removing_column);
 
   // var_index is no longer split.
   mapping[1+var_index].second = 0;
@@ -475,18 +437,6 @@
 }
 
 bool
-<<<<<<< HEAD
-PPL::MIP_Problem::parse_constraints(dimension_type& tableau_num_rows,
-                                    dimension_type& num_slack_variables,
-                                    std::deque<bool>& is_tableau_constraint,
-                                    std::deque<bool>& nonnegative_variable,
-                                    std::vector<dimension_type>&
-                                    unfeasible_tableau_rows,
-                                    std::deque<bool>& satisfied_ineqs) {
-  satisfied_ineqs.clear();
-  satisfied_ineqs.insert(satisfied_ineqs.end(), input_cs.size(),
-                         false);
-=======
 PPL::MIP_Problem
 ::parse_constraints(dimension_type& additional_tableau_rows,
                     dimension_type& additional_slack_variables,
@@ -499,7 +449,6 @@
              && is_satisfied_inequality.empty()
              && is_nonnegative_variable.empty()
              && is_remergeable_variable.empty());
->>>>>>> 75de3adb
 
   const dimension_type cs_space_dim = external_space_dim;
   const dimension_type cs_num_rows = input_cs.size();
@@ -510,31 +459,6 @@
   additional_tableau_rows = cs_num_pending;
   additional_slack_variables = 0;
 
-<<<<<<< HEAD
-  // Counters determining the dimensions of the tableau:
-  // initialized here, they will be updated while examining `cs'.
-  tableau_num_rows = cs_num_rows;
-  dimension_type tableau_num_cols = 2 * cs_space_dim;
-  num_slack_variables = 0;
-
-  // On exit, `is_tableau_constraint[i]' will be true if and only if
-  // `cs[i]' is neither a tautology (e.g., 1 >= 0) nor a non-negativity
-  // constraint (e.g., X >= 0).
-  is_tableau_constraint = std::deque<bool>(cs_num_rows, true);
-
-  // On exit, `nonnegative_variable[j]' will be true if and only if
-  // Variable(j) is bound to be nonnegative in `cs'.
-  nonnegative_variable = std::deque<bool>(cs_space_dim, false);
-
-  // Check for already known information about space dimensions and
-  // store them in `nonnegative_variable'.
-  const dimension_type mapping_size = mapping.size();
-  for (dimension_type i = std::min(mapping_size, cs_space_dim + 1); i-- > 1; )
-    if (mapping[i].second == 0) {
-      nonnegative_variable[i - 1] = true;
-      --tableau_num_cols;
-    }
-=======
   // Resize containers appropriately.
 
   // On exit, `is_tableau_constraint[i]' will be true if and only if
@@ -568,7 +492,6 @@
       if (mapping[i + 1].second == 0)
         is_nonnegative_variable[i] = true;
   }
->>>>>>> 75de3adb
 
   // Process each pending constraint in `input_cs' and
   //  - detect variables that are constrained to be nonnegative;
@@ -582,29 +505,16 @@
     dimension_type nonzero_coeff_column_index = 0;
     for (dimension_type sd = cs_i.space_dimension(); sd-- > 0; ) {
       if (cs_i.coefficient(Variable(sd)) != 0) {
-<<<<<<< HEAD
         if (found_a_nonzero_coeff) {
           found_many_nonzero_coeffs = true;
           if (cs_i.is_inequality())
-            ++num_slack_variables;
+            ++additional_slack_variables;
           break;
         }
         else {
           nonzero_coeff_column_index = sd + 1;
           found_a_nonzero_coeff = true;
         }
-=======
-	if (found_a_nonzero_coeff) {
-	  found_many_nonzero_coeffs = true;
-	  if (cs_i.is_inequality())
-	    ++additional_slack_variables;
-	  break;
-	}
-	else {
-	  nonzero_coeff_column_index = sd + 1;
-	  found_a_nonzero_coeff = true;
-	}
->>>>>>> 75de3adb
       }
     }
     // If more than one coefficient is nonzero,
@@ -616,11 +526,7 @@
       // Check for satisfiability of the inequality. This can be done if we
       // have a feasible point of *this.
       if (cs_i.is_inequality() && is_satisfied(cs_i, last_generator))
-<<<<<<< HEAD
-        satisfied_ineqs[i] = true;
-=======
         is_satisfied_inequality[i - first_pending_constraint] = true;
->>>>>>> 75de3adb
       continue;
     }
 
@@ -677,85 +583,40 @@
       // The variable index is not equal to the column index.
       const dimension_type nonzero_var_index = nonzero_coeff_column_index - 1;
 
-<<<<<<< HEAD
-      const int sgn_a
-        = sgn(cs_i.coefficient(Variable(nonzero_coeff_column_index-1)));
-=======
       const int sgn_a = sgn(cs_i.coefficient(Variable(nonzero_var_index)));
->>>>>>> 75de3adb
       const int sgn_b = sgn(cs_i.inhomogeneous_term());
 
       // Cases 1-3: apply method A.
       if (sgn_a == sgn_b) {
-<<<<<<< HEAD
         if (cs_i.is_inequality())
-          ++num_slack_variables;
-      }
-      // Cases 4-5: apply method B.
-      else if (cs_i.is_equality()) {
-        if (!nonnegative_variable[nonzero_var_index]) {
-          nonnegative_variable[nonzero_var_index] = true;
-          --tableau_num_cols;
-        }
-      }
-      // Case 6: apply method B.
-      else if (sgn_b < 0) {
-        if (!nonnegative_variable[nonzero_var_index]) {
-          nonnegative_variable[nonzero_var_index] = true;
-          --tableau_num_cols;
-        }
-        ++num_slack_variables;
-      }
-      // Case 7: apply method C.
-      else if (sgn_a > 0) {
-        // This is the most important case in the incrementality solving:
-        // merge two variables.
-        if (!nonnegative_variable[nonzero_var_index]) {
-          nonnegative_variable[nonzero_var_index] = true;
-          --tableau_num_cols;
-          if (nonzero_coeff_column_index < mapping_size)
-            merge_split_variables(nonzero_coeff_column_index,
-                                  unfeasible_tableau_rows);
-          is_tableau_constraint[i] = false;
-        }
-        else
-          is_tableau_constraint[i] = false;
-        --tableau_num_rows;
-      }
-      // Cases 8-9: apply method A.
-      else
-        ++num_slack_variables;
-=======
-	if (cs_i.is_inequality())
-	  ++additional_slack_variables;
+          ++additional_slack_variables;
       }
       // Cases 4-5: apply method B.
       else if (cs_i.is_equality())
         is_nonnegative_variable[nonzero_var_index] = true;
       // Case 6: apply method B.
       else if (sgn_b < 0) {
-	is_nonnegative_variable[nonzero_var_index] = true;
-	++additional_slack_variables;
+        is_nonnegative_variable[nonzero_var_index] = true;
+        ++additional_slack_variables;
       }
       // Case 7: apply method C.
       else if (sgn_a > 0) {
-	if (!is_nonnegative_variable[nonzero_var_index]) {
-	  is_nonnegative_variable[nonzero_var_index] = true;
-	  if (nonzero_coeff_column_index < mapping_size) {
+        if (!is_nonnegative_variable[nonzero_var_index]) {
+          is_nonnegative_variable[nonzero_var_index] = true;
+          if (nonzero_coeff_column_index < mapping_size) {
             // Remember to merge back the positive and negative parts.
             PPL_ASSERT(nonzero_var_index < internal_space_dim);
             is_remergeable_variable[nonzero_var_index] = true;
           }
         }
         is_tableau_constraint[i - first_pending_constraint] = false;
-	--additional_tableau_rows;
+        --additional_tableau_rows;
       }
       // Cases 8-9: apply method A.
       else {
         PPL_ASSERT(cs_i.is_inequality());
-	++additional_slack_variables;
-      }
->>>>>>> 75de3adb
+        ++additional_slack_variables;
+      }
     }
   }
   return true;
@@ -791,17 +652,6 @@
   dimension_type additional_tableau_rows = 0;
   dimension_type additional_slack_vars = 0;
   std::deque<bool> is_tableau_constraint;
-<<<<<<< HEAD
-  std::deque<bool> nonnegative_variable;
-  std::vector<dimension_type> unfeasible_tableau_rows;
-  std::deque<bool> satisfied_ineqs;
-  // Check the new constraints to adjust the data structures.
-  // If `false' is returned, the pending constraints are trivially
-  // unfeasible.
-  if (!parse_constraints(new_rows, new_slacks, is_tableau_constraint,
-                         nonnegative_variable, unfeasible_tableau_rows,
-                         satisfied_ineqs)) {
-=======
   std::deque<bool> is_satisfied_inequality;
   std::deque<bool> is_nonnegative_variable;
   std::deque<bool> is_remergeable_variable;
@@ -811,7 +661,6 @@
                          is_satisfied_inequality,
 			 is_nonnegative_variable,
 			 is_remergeable_variable)) {
->>>>>>> 75de3adb
     status = UNSATISFIABLE;
     return false;
   };
@@ -837,17 +686,6 @@
   dimension_type additional_problem_vars = 0;
   if (external_space_dim > internal_space_dim) {
     const dimension_type space_diff = external_space_dim - internal_space_dim;
-<<<<<<< HEAD
-    for (dimension_type i = 0, j = 0; i < space_diff; ++i, ++j) {
-      // Set `mapping' properly to store that every variable is split.
-      // In the following case the value of the original variable can be
-      // negative.
-      if (!nonnegative_variable[internal_space_dim+i]) {
-        mapping.push_back(std::make_pair(first_free_tableau_index + j,
-                                         first_free_tableau_index + j + 1));
-        ++j;
-        new_var_columns += 2;
-=======
     for (dimension_type i = 0, j = 0; i < space_diff; ++i) {
       // Let `mapping' associate the variable index with the corresponding
       // tableau column: split the variable into positive and negative
@@ -855,47 +693,22 @@
       const dimension_type positive = first_free_tableau_index + j;
       if (is_nonnegative_variable[internal_space_dim + i]) {
         // Do not split.
-	mapping.push_back(std::make_pair(positive, 0));
+        mapping.push_back(std::make_pair(positive, 0));
         ++j;
         ++additional_problem_vars;
->>>>>>> 75de3adb
       }
       else {
-<<<<<<< HEAD
-        mapping.push_back(std::make_pair(first_free_tableau_index + j, 0));
-        ++new_var_columns;
-      }
-    }
-  }
-
-  // Resize the tableau and adding the necessary columns for artificial and
-  // slack variables.
-  dimension_type num_satisfied_ineqs = std::count(satisfied_ineqs.begin(),
-                                                  satisfied_ineqs.end(),
-                                                  true);
-  const dimension_type unfeasible_tableau_rows_size
-    = unfeasible_tableau_rows.size();
-  const dimension_type artificial_cols
-    = new_rows + unfeasible_tableau_rows_size - num_satisfied_ineqs;
-  const dimension_type new_total_columns
-    = new_var_columns + new_slacks + artificial_cols;
-  if (new_rows > 0)
-    tableau.add_zero_rows(new_rows);
-  if (new_total_columns > 0)
-    tableau.add_zero_columns(new_total_columns);
-  dimension_type tableau_num_rows = tableau.num_rows();
-=======
         // Split: negative index is positive + 1.
-	mapping.push_back(std::make_pair(positive, positive + 1));
-	j += 2;
-	additional_problem_vars += 2;
+        mapping.push_back(std::make_pair(positive, positive + 1));
+        j += 2;
+        additional_problem_vars += 2;
       }
     }
   }
 
   // Resize the tableau: first add additional rows ...
   if (additional_tableau_rows > 0)
-    tableau.add_zero_rows(additional_tableau_rows, Row::Flags());
+    tableau.add_zero_rows(additional_tableau_rows);
 
   // ... then add additional columns.
   // We need columns for additional (split) problem variables, additional
@@ -931,7 +744,6 @@
   // Dimensions of the tableau after resizing.
   const dimension_type tableau_num_rows = tableau.num_rows();
   const dimension_type tableau_num_cols = tableau.num_columns();
->>>>>>> 75de3adb
 
   // The following vector will be useful know if a constraint is feasible
   // and does not require an additional artificial variable.
@@ -948,11 +760,10 @@
     = tableau_num_cols - additional_artificial_vars - 1;
   dimension_type artificial_index = slack_index;
 
-<<<<<<< HEAD
   // The first column index of the tableau that contains an
   // artificial variable. Encode with 0 the fact the there are not
   // artificial variables.
-  const dimension_type begin_artificials = artificial_cols > 0
+  const dimension_type begin_artificials = additional_artificial_vars > 0
     ? artificial_index : 0;
 
   typedef process_pending_constraints_helper_struct buffer_element_t;
@@ -961,66 +772,14 @@
   std::vector<buffer_element_t> buffer;
 
   // Proceed with the insertion of the constraints.
-  for (dimension_type k = tableau_num_rows, i = input_cs.size();
-       i-- > first_pending_constraint;  )
-    if (is_tableau_constraint[i]) {
-      // Copy the original constraint in the tableau.
-      matrix_row_reference_type tableau_k = tableau[--k];
-
-      const Constraint& cs_i = input_cs[i];
-      for (dimension_type sd = cs_i.space_dimension(); sd-- > 0; ) {
-        const Coefficient& current_coefficient =
-          cs_i.coefficient(Variable(sd));
-        // The test against 0 is not needed, but improves performance.
-        if (current_coefficient != 0) {
-          tableau_k[mapping[sd + 1].first] = current_coefficient;
-          // Split if needed.
-          if (mapping[sd + 1].second != 0)
-            neg_assign(tableau_k[mapping[sd + 1].second],
-                       current_coefficient);
-        }
-      }
-      const Coefficient& cs_i_inhomogeneous_term = cs_i.inhomogeneous_term();
-      // The test against 0 is not needed, but improves performance.
-      if (cs_i_inhomogeneous_term != 0) {
-        tableau_k[mapping[0].first] = cs_i_inhomogeneous_term;
-        // Split if needed.
-        if (mapping[0].second != 0)
-          neg_assign(tableau_k[mapping[0].second], cs_i_inhomogeneous_term);
-      }
-
-      // Add the slack variable, if needed.
-      if (cs_i.is_inequality()) {
-        neg_assign(tableau_k[--slack_index], Coefficient_one());
-        // If the constraint is already satisfied, we will not use artificial
-        // variables to compute a feasible base: this to speed up
-        // the algorithm.
-        if (satisfied_ineqs[i]) {
-          base[k] = slack_index;
-          worked_out_row[k] = true;
-        }
-      }
-
-
-      for (dimension_type j = base_size; j-- > 0; )
-        if (k != j && base[j] != 0 && tableau_k.get(base[j]) != 0)
-         linear_combine(tableau_k, tableau[j], base[j]);
-=======
-  // The first column of the tableau containing an artificial variable.
-  // Encode with 0 the fact that there are no artificial variables at all.
-  const dimension_type begin_artificials
-    = additional_artificial_vars > 0 ? artificial_index : 0;
-
-  // Proceed with the insertion of the pending constraints.
   for (dimension_type k = tableau_num_rows,
-         i = input_cs.size() - first_pending_constraint; i-- > 0; ) {
-    // Skip if trivially redundant.
+       i = input_cs.size() - first_pending_constraint; i-- > 0; ) {
     if (!is_tableau_constraint[i])
       continue;
+    // Copy the original constraint in the tableau.
+    matrix_row_reference_type tableau_k = tableau[--k];
+
     const Constraint& c = input_cs[i + first_pending_constraint];
-    // Copy the original constraint in the tableau.
-    --k;
-    Row& tableau_k = tableau[k];
     for (dimension_type sd = c.space_dimension(); sd-- > 0; ) {
       const Coefficient& coeff_sd = c.coefficient(Variable(sd));
       if (coeff_sd != 0) {
@@ -1040,18 +799,17 @@
 
     // Add the slack variable, if needed.
     if (c.is_inequality()) {
-      --slack_index;
-      tableau_k[slack_index] = -1;
-      // If the constraint is already satisfied, we will not add an
-      // artificial variable and put instead the slack variable in base.
+      neg_assign(tableau_k[--slack_index], Coefficient_one());
+      // If the constraint is already satisfied, we will not use artificial
+      // variables to compute a feasible base: this to speed up
+      // the algorithm.
       if (is_satisfied_inequality[i]) {
         base[k] = slack_index;
         worked_out_row[k] = true;
       }
->>>>>>> 75de3adb
     }
     for (dimension_type j = base_size; j-- > 0; )
-      if (k != j && tableau_k[base[j]] != 0 && base[j] != 0)
+      if (k != j && base[j] != 0 && tableau_k.get(base[j]) != 0)
         linear_combine(tableau_k, tableau[j], base[j]);
   }
 
@@ -1059,27 +817,14 @@
   // so as to simplify the insertion of artificial variables
   // (the coefficient of each artificial variable will be 1).
   for (dimension_type i = tableau_num_rows; i-- > 0 ; ) {
-<<<<<<< HEAD
     matrix_row_reference_type tableau_i = tableau[i];
     if (tableau_i.get(0) > 0)
       tableau_i.for_each_nonzero(std::ptr_fun<Coefficient&,void>(neg_assign),
-                                 tableau_num_columns);
-  }
-
-  // Set the working cost function with the right size.
-  working_cost = row_type(tableau_num_columns);
-
-  // Insert artificial variables for the nonfeasible constraints.
-  matrix_row_iterator itr;
-=======
-    Row& tableau_i = tableau[i];
-    if (tableau_i[0] > 0)
-      for (dimension_type j = tableau_num_cols; j-- > 0; )
-	neg_assign(tableau_i[j]);
+                                 tableau_num_cols);
   }
 
   // Reset the working cost function to have the right size.
-  working_cost = Row(tableau_num_cols, Row::Flags());
+  working_cost = row_type(tableau_num_cols);
 
   // Set up artificial variables: these will have coefficient 1 in the
   // constraint, will enter the base and will have coefficient -1 in
@@ -1087,7 +832,7 @@
 
   // First go through nonpending constraints that became unfeasible
   // due to re-merging of split variables.
->>>>>>> 75de3adb
+  matrix_row_iterator itr;
   for (dimension_type i = 0; i < unfeasible_tableau_rows_size; ++i) {
     tableau[unfeasible_tableau_rows[i]].find_create_assign(artificial_index,
                                                            Coefficient_one(),
@@ -1811,16 +1556,10 @@
 // See pages 55-56 of [PapadimitriouS98].
 void
 PPL::MIP_Problem::erase_artificials(const dimension_type begin_artificials,
-<<<<<<< HEAD
                                     const dimension_type end_artificials) {
-  PPL_ASSERT(begin_artificials <= end_artificials);
-  const dimension_type tableau_last_index = tableau.num_columns() - 1;
-=======
-				    const dimension_type end_artificials) {
   PPL_ASSERT(0 < begin_artificials && begin_artificials < end_artificials);
 
   const dimension_type old_last_column = tableau.num_columns() - 1;
->>>>>>> 75de3adb
   dimension_type tableau_n_rows = tableau.num_rows();
   // Step 1: try to remove from the base all the remaining slack variables.
   for (dimension_type i = 0; i < tableau_n_rows; ++i)
@@ -1828,7 +1567,6 @@
       // Search for a non-zero element to enter the base.
       matrix_row_reference_type tableau_i = tableau[i];
       bool redundant = true;
-<<<<<<< HEAD
       matrix_row_const_iterator j = tableau_i.begin();
       matrix_row_const_iterator j_end = tableau_i.end();
       // Skip the first element
@@ -1840,15 +1578,6 @@
           redundant = false;
           break;
         }
-=======
-      for (dimension_type j = end_artificials; j-- > 1; )
-	if (!(begin_artificials <= j && j < end_artificials)
-	    && tableau_i[j] != 0) {
-	  pivot(j, i);
-	  redundant = false;
-	  break;
-	}
->>>>>>> 75de3adb
       if (redundant) {
         // No original variable entered the base:
         // the constraint is redundant and should be deleted.
@@ -1867,31 +1596,18 @@
 
   // Step 2: Adjust data structures so as to enter phase 2 of the simplex.
 
-<<<<<<< HEAD
-  // Compute the dimensions of the new tableau.
-  dimension_type num_artificials = end_artificials - begin_artificials + 1;
-=======
   // Resize the tableau.
   const dimension_type num_artificials = end_artificials - begin_artificials;
->>>>>>> 75de3adb
   tableau.remove_trailing_columns(num_artificials);
 
   // Zero the last column of the tableau.
   const dimension_type new_last_column = tableau.num_columns() - 1;
   for (dimension_type i = tableau_n_rows; i-- > 0; )
-<<<<<<< HEAD
-    tableau[i].reset(tableau.num_columns() - 1);
-
-  // ... then properly set the element in the (new) last column,
-  // encoding the kind of optimization; ...
-  working_cost[tableau.num_columns() - 1] = working_cost[tableau_last_index];
-=======
-    tableau[i][new_last_column] = 0;
+    tableau[i].reset(new_last_column);
 
   // ... then properly set the element in the (new) last column,
   // encoding the kind of optimization; ...
   working_cost[new_last_column] = working_cost[old_last_column];
->>>>>>> 75de3adb
   // ... and finally remove redundant columns.
   const dimension_type working_cost_new_size
     = working_cost.size() - num_artificials;
