#! @PERL@
# -*- Perl -*-
# @configure_input@

eval 'case $# in 0) exec @PERL@ -S "$0";; *) exec @PERL@ -S "$0" "$@";; esac'
    if 0;

# Convert an ASCII text into the declaration of a C++ array.
# Copyright (C) 2001-2010 Roberto Bagnara <bagnara@cs.unipr.it>
<<<<<<< HEAD
# Copyright (C) 2010-2017 BUGSENG srl (http://bugseng.com)
=======
# Copyright (C) 2010-2018 BUGSENG srl (http://bugseng.com)
>>>>>>> 3a5e1e20
#
# This file is part of the Parma Polyhedra Library (PPL).
#
# The PPL is free software; you can redistribute it and/or modify it
# under the terms of the GNU General Public License as published by the
# Free Software Foundation; either version 3 of the License, or (at your
# option) any later version.
#
# The PPL is distributed in the hope that it will be useful, but WITHOUT
# ANY WARRANTY; without even the implied warranty of MERCHANTABILITY or
# FITNESS FOR A PARTICULAR PURPOSE.  See the GNU General Public License
# for more details.
#
# You should have received a copy of the GNU General Public License
# along with this program; if not, write to the Free Software Foundation,
# Inc., 51 Franklin Street, Fifth Floor, Boston, MA 02111-1307, USA.
#
# For the most up-to-date information see the Parma Polyhedra Library
# site: http://bugseng.com/products/ppl/ .

use Getopt::Long;

sub usage {
	print STDERR <<EOF;
Convert ASCII text into the declaration of a C++ array.
Usage: text2cxxarray [OPTIONS] [FILE ...]
  [FILE ...]                  ASCII text file(s) to convert.

  [OPTIONS]
    --name=NAME               Use NAME as the array name.
    --definition              Emit a defining declaration.
    -h, --help                Display this help message.
EOF
        exit 1;
}

my $array_name = "a";
my $decl_only = 0;

GetOptions(
	'name=s'    => \$array_name,
	'decl-only' => \$decl_only,
	'help|h'    => \&usage,
) || usage();

my @lines = <>;
my $size = @lines + 1;

print "extern const char* const ";
print $array_name;
print "[$size]";

if (! $decl_only) {
    print " = {\n";
    foreach (@lines) {
        chop;
        s/\\/\\\\/g;
        s/\t/\\t/g;
        s/\"/\\"/g;
        print "  \"$_\",\n";
    }
    print "  0";
    print "}";
}

print ";\n";<|MERGE_RESOLUTION|>--- conflicted
+++ resolved
@@ -7,11 +7,7 @@
 
 # Convert an ASCII text into the declaration of a C++ array.
 # Copyright (C) 2001-2010 Roberto Bagnara <bagnara@cs.unipr.it>
-<<<<<<< HEAD
-# Copyright (C) 2010-2017 BUGSENG srl (http://bugseng.com)
-=======
 # Copyright (C) 2010-2018 BUGSENG srl (http://bugseng.com)
->>>>>>> 3a5e1e20
 #
 # This file is part of the Parma Polyhedra Library (PPL).
 #
