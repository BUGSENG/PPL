--- conflicted
+++ resolved
@@ -2,11 +2,7 @@
 
 Name:           ppl
 Version:        0.10.2
-<<<<<<< HEAD
-Release:        3%{?dist}
-=======
 Release:        4%{?dist}
->>>>>>> 6a96e861
 
 Summary:        The Parma Polyhedra Library: a library of numerical abstractions
 Group:          Development/Libraries
@@ -420,12 +416,9 @@
 rm -rf %{buildroot}
 
 %changelog
-<<<<<<< HEAD
-=======
 * Sun Jul 12 2009 Roberto Bagnara <bagnara@cs.unipr.it> 0.10.2-4
 - Force rebuild.
 
->>>>>>> 6a96e861
 * Fri Jun 19 2009 Roberto Bagnara <bagnara@cs.unipr.it> 0.10.2-3
 - The `gprolog' and `yap' packages are not available on the sparc64 and
   sparcv9 architectures: so do `ppl-gprolog', `ppl-gprolog-static' and
