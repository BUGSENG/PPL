#!/bin/bash
temp_file=`mktemp /tmp/bump_copyright_years.XXXXXXXXXX` || exit 1
find . -type f -print0 | while read -d $'\0' file
do
<<<<<<< HEAD
  sed -e "s/Copyright (C) 2010-2017 BUGSENG srl/Copyright (C) 2010-2018 BUGSENG srl/g" <"${file}" >"${temp_file}"
=======
  sed -e "s/Copyright (C) 2010-2018 BUGSENG srl/Copyright (C) 2010-2018 BUGSENG srl/g" <"${file}" >"${temp_file}"
>>>>>>> 3a5e1e20
  chmod --reference="${file}" "${temp_file}"
  mv -f "${temp_file}" "${file}"
done<|MERGE_RESOLUTION|>--- conflicted
+++ resolved
@@ -2,11 +2,7 @@
 temp_file=`mktemp /tmp/bump_copyright_years.XXXXXXXXXX` || exit 1
 find . -type f -print0 | while read -d $'\0' file
 do
-<<<<<<< HEAD
-  sed -e "s/Copyright (C) 2010-2017 BUGSENG srl/Copyright (C) 2010-2018 BUGSENG srl/g" <"${file}" >"${temp_file}"
-=======
   sed -e "s/Copyright (C) 2010-2018 BUGSENG srl/Copyright (C) 2010-2018 BUGSENG srl/g" <"${file}" >"${temp_file}"
->>>>>>> 3a5e1e20
   chmod --reference="${file}" "${temp_file}"
   mv -f "${temp_file}" "${file}"
 done