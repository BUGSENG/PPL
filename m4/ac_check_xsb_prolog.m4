--- conflicted
+++ resolved
@@ -1,10 +1,6 @@
 dnl A function to check for the existence and usability of XSB Prolog.
 dnl Copyright (C) 2001-2010 Roberto Bagnara <bagnara@cs.unipr.it>
-<<<<<<< HEAD
-dnl Copyright (C) 2010-2017 BUGSENG srl (http://bugseng.com)
-=======
 dnl Copyright (C) 2010-2018 BUGSENG srl (http://bugseng.com)
->>>>>>> 3a5e1e20
 dnl
 dnl This file is part of the Parma Polyhedra Library (PPL).
 dnl
