# Autoconf source file for the Parma Polyhedra Library.
# Copyright (C) 2001-2009 Roberto Bagnara <bagnara@cs.unipr.it>
#
# This file is part of the Parma Polyhedra Library (PPL).
#
# The PPL is free software; you can redistribute it and/or modify it
# under the terms of the GNU General Public License as published by the
# Free Software Foundation; either version 3 of the License, or (at your
# option) any later version.
#
# The PPL is distributed in the hope that it will be useful, but WITHOUT
# ANY WARRANTY; without even the implied warranty of MERCHANTABILITY or
# FITNESS FOR A PARTICULAR PURPOSE.  See the GNU General Public License
# for more details.
#
# You should have received a copy of the GNU General Public License
# along with this program; if not, write to the Free Software Foundation,
# Inc., 51 Franklin Street, Fifth Floor, Boston, MA 02111-1307, USA.
#
# For the most up-to-date information see the Parma Polyhedra Library
# site: http://www.cs.unipr.it/ppl/ .

# Process this file with Autoconf to produce a configure script.

# Every other copy of the package version number gets its value from here.
<<<<<<< HEAD
AC_INIT([the Parma Polyhedra Library], [0.10.1], [ppl-devel@cs.unipr.it], [ppl])
=======
AC_INIT([the Parma Polyhedra Library],[0.10.2pre1],[ppl-devel@cs.unipr.it],[ppl])
>>>>>>> 205889d5

# Minimum Autoconf version required.
AC_PREREQ(2.61)

# Make sure the sources are there.
AC_CONFIG_SRCDIR(src/Polyhedron_public.cc)

# Specify the location of additional local Autoconf macros.
AC_CONFIG_MACRO_DIR([m4])

# Determine the system type and set output variables to the names of
# the canonical system types.
AC_CANONICAL_HOST

# Use Automake.
AM_INIT_AUTOMAKE([foreign no-define dist-bzip2 dist-zip tar-ustar 1.9])

AC_SUBST(VERSION)

# Version number machinery.
changequote(<<, >>)dnl
if test -n "`expr $VERSION : '\([0-9]*\)\.[0-9]*\.[0-9]*'`"
then
  PPL_VERSION_MAJOR=`expr $VERSION : '\([0-9]*\)\.[0-9]*\.[0-9]*'`
  PPL_VERSION_MINOR=`expr $VERSION : '[0-9]*\.\([0-9]*\)\.[0-9]*'`
  PPL_VERSION_REVISION=`expr $VERSION : '[0-9]*\.[0-9]*\.\([0-9]*\)'`
  PPL_VERSION_BETA=`expr $VERSION : '[0-9]*\.[0-9]*\.[0-9]*pre\([0-9]*\)'`
else
  PPL_VERSION_MAJOR=`expr $VERSION : '\([0-9]*\)\.[0-9]*'`
  PPL_VERSION_MINOR=`expr $VERSION : '[0-9]*\.\([0-9]*\)'`
  PPL_VERSION_REVISION=0
  PPL_VERSION_BETA=`expr $VERSION : '[0-9]*\.[0-9]*pre\([0-9]*\)'`
fi
if test -z "$PPL_VERSION_BETA"
then
  PPL_VERSION_BETA=0
fi
changequote([, ])dnl
AC_SUBST(PPL_VERSION_MAJOR)
AC_SUBST(PPL_VERSION_MINOR)
AC_SUBST(PPL_VERSION_REVISION)
AC_SUBST(PPL_VERSION_BETA)

AC_DEFINE_UNQUOTED(PPL_CONFIGURE_OPTIONS, "$ac_configure_args", [This contains the options with which `configure' was invoked.])
PPL_CONFIGURE_OPTIONS="\"$ac_configure_args\""
AC_SUBST(CONFIGURE_OPTIONS)

# Generate a configuration header file.
AC_CONFIG_HEADER([config.h])

ISODATE=`date +%Y-%m-%d`
AC_SUBST(ISODATE)

AH_TOP([
/* Unique (nonzero) code for the IEEE 754 Single Precision
   floating point format.  */
#define PPL_FLOAT_IEEE754_SINGLE 1

/* Unique (nonzero) code for the IEEE 754 Double Precision
   floating point format.  */
#define PPL_FLOAT_IEEE754_DOUBLE 2

/* Unique (nonzero) code for the IEEE 754 Quad Precision
   floating point format.  */
#define PPL_FLOAT_IEEE754_QUAD 3

/* Unique (nonzero) code for the Intel Double-Extended
   floating point format.  */
#define PPL_FLOAT_INTEL_DOUBLE_EXTENDED 4
])

AH_BOTTOM([
#if defined(PPL_NDEBUG) && !defined(NDEBUG)
# define NDEBUG PPL_NDEBUG
#endif

/* In order for the definition of `int64_t' to be seen by Comeau C/C++,
   we must make sure <stdint.h> is included before <sys/types.hh> is
   (even indirectly) included.  Moreover we need to define
   __STDC_LIMIT_MACROS before the first inclusion of <stdint.h>
   in order to have the macros defined also in C++.  */

#ifdef PPL_HAVE_STDINT_H
# ifndef __STDC_LIMIT_MACROS
#  define __STDC_LIMIT_MACROS 1
# endif
# include <stdint.h>
#endif

#ifdef PPL_HAVE_INTTYPES_H
# include <inttypes.h>
#endif
])


# C compiler.

AC_ARG_WITH(cc,
  AS_HELP_STRING([--with-cc=XXX], [use XXX as the C compiler]),
  CC=$with_cc)

# C++ compiler.

AC_ARG_WITH(cxx,
  AS_HELP_STRING([--with-cxx=XXX], [use XXX as the C++ compiler]),
  CXX=$with_cxx)

# Checks for programs.

# Note that AC_PROG_CC must precede the first use of $GCC abd AC_PROG_CXX
# must precede the first use of $GXX.  Note also that we do not allow
# AC_PROG_CC and AC_PROG_CXX to affect CFLAGS and CXXFLAGS.
save_CFLAGS="$CFLAGS"
AC_PROG_CC
CFLAGS="$save_CFLAGS"

AM_CONDITIONAL(GCC, test x"$GCC" = xyes)

# The Intel C compiler masquerades as gcc, but we want to know.
if test x"$GCC" = xyes
then
  AC_MSG_CHECKING([whether we are actually using the Intel C compiler])
  AC_LANG_PUSH(C)
  AC_COMPILE_IFELSE([AC_LANG_SOURCE([[
#ifndef __INTEL_COMPILER
choke me
#endif
]])],
  AC_MSG_RESULT(yes)
  ICC=yes,
  AC_MSG_RESULT(no)
  ICC=no,
  AC_MSG_RESULT(no)
  ICC=no)
  AC_LANG_POP(C)
fi

save_CXXFLAGS="$CXXFLAGS"
AC_PROG_CXX
CXXFLAGS="$save_CXXFLAGS"

# The Intel C++ compiler masquerades as g++, but we want to know.
if test x"$GXX" = xyes
then
  AC_MSG_CHECKING([whether we are actually using the Intel C++ compiler])
  AC_LANG_PUSH(C++)
  AC_COMPILE_IFELSE([AC_LANG_SOURCE([[
#ifndef __INTEL_COMPILER
choke me
#endif
]])],
  AC_MSG_RESULT(yes)
  ICPC=yes,
  AC_MSG_RESULT(no)
  ICPC=no,
  AC_MSG_RESULT(no)
  ICPC=no)
  AC_LANG_POP(C++)
fi

AC_PROG_FGREP
AC_PROG_EGREP
AC_PROG_SED
AC_PROG_CXXCPP
AC_PROG_MAKE_SET
AC_PROG_INSTALL

# Compilation flags.

COMP_FLAGS=""
OPT_FLAGS=""

enableval=yes
AC_MSG_CHECKING([whether to compile with debug info])
AC_ARG_ENABLE(debugging,
  AS_HELP_STRING([--enable-debugging], [compile with debugging information]))
case "${enableval}" in
yes)
  AC_MSG_RESULT(yes)
  OPT_FLAGS="-g"
  ;;
no)
  AC_MSG_RESULT(no)
  ;;
*)
  AC_MSG_ERROR([bad value ${enableval} for --enable-debugging, needs yes or no])
  ;;
esac
AM_CONDITIONAL(DEBUGGING_ENABLED, test x"$enableval" = xyes)

enableval=no
AC_MSG_CHECKING([whether to compile for profiling])
AC_ARG_ENABLE(profiling,
  AS_HELP_STRING([--enable-profiling], [compile for profiling]))
case "${enableval}" in
yes)
  AC_MSG_RESULT(yes)
  OPT_FLAGS="-g"
  COMP_FLAGS="$COMP_FLAGS -pg -DPPL_PROFILING=1"
  ;;
no)
  AC_MSG_RESULT(no)
  ;;
*)
  AC_MSG_ERROR([bad value ${enableval} for --enable-profiling, needs yes or no])
  ;;
esac

enableval=no
AC_MSG_CHECKING([whether to compile for test coverage])
AC_ARG_ENABLE(coverage,
  AS_HELP_STRING([--enable-coverage], [compile for test coverage]))
case "${enableval}" in
yes)
  AC_MSG_RESULT(yes)
  OPT_FLAGS="-g"
  COMP_FLAGS="$COMP_FLAGS -fprofile-arcs -ftest-coverage"
  ;;
no)
  AC_MSG_RESULT(no)
  ;;
*)
  AC_MSG_ERROR([bad value ${enableval} for --enable-coverage, needs yes or no])
  ;;
esac

enableval=no
AC_MSG_CHECKING([whether to enable checking of run-time assertions])
AC_ARG_ENABLE(assertions,
  AS_HELP_STRING([--enable-assertions], [check run-time assertions]))
case "${enableval}" in
yes)
  AC_MSG_RESULT(yes)
  ;;
no)
  AC_MSG_RESULT(no)
  ;;
*)
  AC_MSG_ERROR([bad value ${enableval} for --enable-assertions, needs yes or no])
  ;;
esac
enable_assertions=${enableval}

enableval=no
AC_MSG_CHECKING([whether to enable even more run-time assertions])
AC_ARG_ENABLE(more-assertions,
  AS_HELP_STRING([--enable-more-assertions],
                 [break the ABI to check even more run-time assertions]))
case "${enableval}" in
yes)
  AC_MSG_RESULT(yes)
  ;;
no)
  AC_MSG_RESULT(no)
  ;;
*)
  AC_MSG_ERROR([bad value ${enableval} for --enable-more-assertions, needs yes or no])
  ;;
esac
enable_more_assertions=${enableval}

if test x"$enable_more_assertions" = xyes
then
  enable_assertions=yes
  AC_DEFINE(PPL_ABI_BREAKING_EXTRA_DEBUG, 1, [ABI-breaking extra assertions are enabled when this is defined.])
  AC_DEFINE(_GLIBCXX_DEBUG, 1, [When defined and libstdc++ is used, it is used in debug mode.])
  AC_DEFINE(_GLIBCXX_DEBUG_PEDANTIC, 1, [When defined and libstdc++ is used, it is used in pedantic debug mode.])
fi

if test x"$enable_assertions" = xno
then
  AC_DEFINE(PPL_NDEBUG, 1, [Assertions are disabled when this is defined.])
  debug_flag="-DNDEBUG=1"
fi

AM_CONDITIONAL(ASSERTIONS_ENABLED, test x"$enable_assertions" = xyes)


arch=no
enableval=standard
AC_MSG_CHECKING([whether to enable optimizations])
AC_ARG_ENABLE(optimization,
  AS_HELP_STRING([--enable-optimization@<:@=LEVEL@:>@],
                 [enable compiler optimizations]))
case "${enableval}" in
sspeed)
  AC_MSG_RESULT(sspeed)
  OPT_FLAGS="$OPT_FLAGS -O3 -fomit-frame-pointer"
  arch=yes
  ;;
speed)
  AC_MSG_RESULT(speed)
  OPT_FLAGS="$OPT_FLAGS -O3"
  arch=yes
  ;;
size)
  AC_MSG_RESULT(size)
  OPT_FLAGS="$OPT_FLAGS -Os"
  arch=yes
  ;;
standard | yes)
  AC_MSG_RESULT(standard)
  OPT_FLAGS="$OPT_FLAGS -O2"
  ;;
mild)
  AC_MSG_RESULT(mild)
  OPT_FLAGS="$OPT_FLAGS -O1"
  ;;
zero)
  AC_MSG_RESULT(zero)
  OPT_FLAGS="$OPT_FLAGS -O0"
  ;;
no)
  AC_MSG_RESULT(no)
  ;;
*)
  AC_MSG_ERROR([bad value ${enableval} for --enable-optimization, needs sspeed, speed, size, standard, mild, zero, yes or no])
  ;;
esac

enableval=$arch
AC_MSG_CHECKING([for which architecture to optimize])
AC_ARG_ENABLE(arch,
  AS_HELP_STRING([--enable-arch@<:@=ARCH@:>@],
                 [optimize for architecture ARCH]))
case "${enableval}" in
yes)
  m=`uname -m`
  case $m in
  i?86 | k6 | athlon)
    AC_MSG_RESULT($m)
    OPT_FLAGS="$OPT_FLAGS -march=$m"
    ;;
  *)
    AC_MSG_RESULT(default)
    ;;
  esac
  ;;
no)
  AC_MSG_RESULT(default)
  ;;
*)
  AC_MSG_RESULT($enableval)
  OPT_FLAGS="$OPT_FLAGS -march=$enableval"
  ;;
esac

enableval=default
fpmath_may_use_387=yes
fpmath_may_use_sse=yes
AC_MSG_CHECKING([whether to select specific floating point arithmetics])
AC_ARG_ENABLE(fpmath,
  AS_HELP_STRING([--enable-fpmath=INSTRUCTION_SET],
                 [select floating point arithmetics]))
case "${enableval}" in
sse)
  AC_MSG_RESULT(sse)
  OPT_FLAGS="$OPT_FLAGS -msse -mfpmath=sse"
  # The SSE instruction set only supports single precision arithmetics:
  # double and extended precision arithmetics is still done using 387.
  ;;
sse2)
  AC_MSG_RESULT(sse2)
  OPT_FLAGS="$OPT_FLAGS -msse2 -mfpmath=sse"
  # SSE2 still does not support extended precision arithmetics.
  ;;
387)
  AC_MSG_RESULT(387)
  OPT_FLAGS="$OPT_FLAGS -mno-sse -mno-sse2 -mfpmath=387"
  # Note that the -mno-sse* and -mfpmath options are only guaranteed
  # to work with GCC.
  if test x"$GCC" = xyes
  then
    fpmath_may_use_sse=no
  fi
  ;;
sse+387)
  AC_MSG_RESULT(sse+387)
  OPT_FLAGS="$OPT_FLAGS -msse -mfpmath=sse,387"
  ;;
sse2+387)
  AC_MSG_RESULT(sse2+387)
  OPT_FLAGS="$OPT_FLAGS -msse2 -mfpmath=sse,387"
  ;;
default)
  AC_MSG_RESULT(default)
  ;;
no)
  AC_MSG_RESULT(default)
  ;;
*)
  AC_MSG_ERROR([bad value ${enableval} for --enable-fpmath, needs sse, sse2, 387, sse+387, sse2+387, default or no])
  ;;
esac

if test x"$fpmath_may_use_387" = xyes
then
  AC_DEFINE(PPL_FPMATH_MAY_USE_387, 1, [Defined if floating point arithmetics may use the 387 unit.])
fi

if test x"$fpmath_may_use_sse" = xyes
then
  AC_DEFINE(PPL_FPMATH_MAY_USE_SSE, 1, [Defined if floating point arithmetics may use the SSE instruction set.])
fi

# Disable all transformations and optimizations that assume default
# floating point rounding behavior.
if test x"$GXX" = xyes
then
  if test x"$ICPC" = xyes
  then
    OPT_FLAGS="$OPT_FLAGS -fp-model strict -fp-speculation off"
  else
    OPT_FLAGS="$OPT_FLAGS -frounding-math"
  fi
fi

enableval=no
AC_MSG_CHECKING([whether to use precompiled headers])
AC_ARG_ENABLE(pch,
  AS_HELP_STRING([--enable-pch],
                 [use precompiled headers, if available]))
case "${enableval}" in
yes)
  AC_MSG_RESULT(yes)
  COMP_FLAGS="$COMP_FLAGS -Winvalid-pch"
  ;;
no)
  AC_MSG_RESULT(no)
  ;;
*)
  AC_MSG_ERROR([bad value ${enableval} for --enable-pch, needs yes or no])
  ;;
esac
AM_CONDITIONAL(USE_PRECOMPILED_HEADERS, test x"$enableval" = xyes)

CFLAGS="$COMP_FLAGS $OPT_FLAGS $CFLAGS"
CXXFLAGS="$COMP_FLAGS $OPT_FLAGS $CXXFLAGS"

# System-dependent adjustments.
cygwin=no
mingw=no
darwin=no
solaris=no
x86_64=no
no_undefined=no

case "${host_cpu}" in
alpha*)
  if test x"$GCC" = xyes
  then
    CFLAGS="$CFLAGS -mfp-rounding-mode=d -mieee-with-inexact"
    CXXFLAGS="$CXXFLAGS -mfp-rounding-mode=d -mieee-with-inexact"
  else
    CFLAGS="$CFLAGS -fprm d -ieee_with_inexact"
    CXXFLAGS="$CXXFLAGS -fprm d -ieee_with_inexact"
  fi
  ;;
x86_64*)
  x86_64=yes
  ;;
*)
  ;;
esac

case "${host_os}" in
cygwin)
  cygwin=yes
  no_undefined=yes
  ;;
darwin*)
  darwin=yes
  ;;
mingw*)
  mingw=yes
  ;;
solaris*)
  solaris=yes
  ;;
*)
  ;;
esac

AM_CONDITIONAL(HOST_OS_CYGWIN, test x$cygwin = xyes)
AM_CONDITIONAL(HOST_OS_DARWIN, test x$darwin = xyes)
AM_CONDITIONAL(HOST_OS_MINGW, test x$mingw = xyes)
AM_CONDITIONAL(HOST_OS_SOLARIS, test x$solaris = xyes)

AM_CONDITIONAL(HOST_CPU_X86_64, test x$x86_64 = xyes)

AM_CONDITIONAL(NO_UNDEFINED, test x$no_undefined = xyes)


enableval=mpz
AC_MSG_CHECKING([the type of integral values to use as coefficients])
AC_ARG_ENABLE(coefficients,
  AS_HELP_STRING([--enable-coefficients=TYPE],
                 [select the type of the coefficients]))
case "${enableval}" in
native-int8)
  AC_MSG_RESULT([native 8 bits integers])
  coefficient_kind=native
  coefficient_bits=8
  coefficient_mnemonic=nint8
  ;;
native-int16)
  AC_MSG_RESULT([native 16 bits integers])
  coefficient_kind=native
  coefficient_bits=16
  coefficient_mnemonic=nint16
  ;;
native-int32)
  AC_MSG_RESULT([native 32 bits integers])
  coefficient_kind=native
  coefficient_bits=32
  coefficient_mnemonic=nint32
  ;;
native-int64)
  AC_MSG_RESULT([native 64 bits integers])
  coefficient_kind=native
  coefficient_bits=64
  coefficient_mnemonic=nint64
  ;;
checked-int8)
  AC_MSG_RESULT([checked 8 bits integers])
  coefficient_kind=checked
  coefficient_bits=8
  coefficient_mnemonic=int8
  ;;
checked-int16)
  AC_MSG_RESULT([checked 16 bits integers])
  coefficient_kind=checked
  coefficient_bits=16
  coefficient_mnemonic=int16
  ;;
checked-int32)
  AC_MSG_RESULT([checked 32 bits integers])
  coefficient_kind=checked
  coefficient_bits=32
  coefficient_mnemonic=int32
  ;;
checked-int64)
  AC_MSG_RESULT([checked 64 bits integers])
  coefficient_kind=checked
  coefficient_bits=64
  coefficient_mnemonic=int64
  ;;
mpz)
  AC_MSG_RESULT([GMP mpz])
  coefficient_kind=unbounded
  coefficient_bits=0
  coefficient_mnemonic=mpz
  ;;
*)
  AC_MSG_ERROR([bad value ${enableval} for --enable-coefficients, checked-int32, checked-int64, checked-int16, checked-int8, mpz, native-int32, native-int64, native-int16 or native-int8])
  ;;
esac

AM_CONDITIONAL(USE_NATIVE_INTEGERS, test x"$coefficient_kind" = xnative)
AM_CONDITIONAL(USE_CHECKED_INTEGERS, test x"$coefficient_kind" = xchecked)
AM_CONDITIONAL(USE_GMP_INTEGERS, test x"$coefficient_kind" = xunbounded)
AM_CONDITIONAL(USE_INT8, test x"$coefficient_bits" = x8)
AM_CONDITIONAL(USE_INT16, test x"$coefficient_bits" = x16)
AM_CONDITIONAL(USE_INT32, test x"$coefficient_bits" = x32)
AM_CONDITIONAL(USE_INT64, test x"$coefficient_bits" = x64)


if test x"$coefficient_kind" = xnative
then
  coefficient_type="Parma_Polyhedra_Library::Checked_Number<int${coefficient_bits}_t, Checked_Number_Transparent_Policy>"
  AC_DEFINE_UNQUOTED(PPL_COEFFICIENT_TYPE, $coefficient_type, [The integral type used to represent coefficients.])
  AC_DEFINE_UNQUOTED(PPL_COEFFICIENT_BITS, $coefficient_bits, [The number of bits of coefficients; 0 if unbounded.])
  AC_DEFINE(PPL_NATIVE_INTEGERS, 1, [Defined if the integral type to be used for coefficients is a native one.])
elif test x"$coefficient_kind" = xchecked
then
  coefficient_type="Parma_Polyhedra_Library::Checked_Number<int${coefficient_bits}_t>"
  AC_DEFINE_UNQUOTED(PPL_COEFFICIENT_TYPE, $coefficient_type)
  AC_DEFINE_UNQUOTED(PPL_COEFFICIENT_BITS, $coefficient_bits)
  AC_DEFINE(PPL_CHECKED_INTEGERS, 1, [Defined if the integral type to be used for coefficients is a checked one.])
elif test x"$coefficient_kind" = xunbounded
then
  AC_DEFINE(PPL_COEFFICIENT_TYPE, mpz_class)
  AC_DEFINE(PPL_COEFFICIENT_BITS, 0)
  AC_DEFINE(PPL_GMP_INTEGERS, 1, [Defined if the integral type to be used for coefficients is GMP's one.])
fi

# Allow additions to C and C++ compilation flags.

AC_ARG_WITH(cflags,
  AS_HELP_STRING([--with-cflags=XXX],
                 [add XXX to the options for the C compiler]),
  CFLAGS="$CFLAGS $with_cflags")

AC_ARG_WITH(cxxflags,
  AS_HELP_STRING([--with-cxxflags=XXX],
                 [add XXX to the options for the C++ compiler]),
  CXXFLAGS="$CXXFLAGS $with_cxxflags")

# Check for Perl.
AC_PATH_PROG([PERL], perl, no)
AC_SUBST([PERL])
AM_CONDITIONAL(HAVE_PERL, test x"$PERL" != xno)

# Checks for C typedefs, structures, compiler and architecture characteristics.
AC_LANG(C)
AC_C_CONST
AC_C_INLINE
AC_C_BIGENDIAN
AC_C_TYPEOF

# Checks for C type sizes.
AC_CHECK_SIZEOF(char)
AC_CHECK_SIZEOF(short)
AC_CHECK_SIZEOF(int)
AC_CHECK_SIZEOF(long)
AC_CHECK_SIZEOF(long long)
AC_CHECK_SIZEOF(size_t)
AC_CHECK_SIZEOF(float)
AC_CHECK_SIZEOF(double)
AC_CHECK_SIZEOF(long double)
# The following are required to validate an horrible kludge working
# around an horrible bug in <gprolog.h> (see
# http://www.cs.unipr.it/pipermail/ppl-devel/2008-August/012277.html).
AC_CHECK_SIZEOF([int*])
AC_CHECK_SIZEOF([fp], [], [typedef int *(*fp)();])

# Use C++ for the remaining checks.
AC_LANG(C++)

# Check for the possibility to control the FPU.
AC_CHECK_FPU_CONTROL

# Check whether the C++ compiler provides proper long doubles.
AC_CXX_PROVIDES_PROPER_LONG_DOUBLE

# Detect the binary format used by C++ floats.
AC_CXX_FLOAT_BINARY_FORMAT

# Detect the binary format used by C++ doubles.
AC_CXX_DOUBLE_BINARY_FORMAT

# Detect the binary format used by C++ long doubles.
AC_CXX_LONG_DOUBLE_BINARY_FORMAT

# Check whether the C++ run-time systems provides exact output for
# floats.
#AC_CXX_FLOAT_EXACT_OUTPUT

# Check whether the C++ run-time systems provides exact output for
# doubles.
#AC_CXX_DOUBLE_EXACT_OUTPUT

# Check whether the C++ run-time systems provides exact output for
# long doubles.
#AC_CXX_LONG_DOUBLE_EXACT_OUTPUT

# Check whether the C++ compiler supports flexible arrays.
AC_CXX_SUPPORTS_FLEXIBLE_ARRAYS

# Check whether the IEEE inexact flag is supported in C++.
AC_CXX_SUPPORTS_IEEE_INEXACT_FLAG

# Check whether the C++ compiler has the remainder bug.
AC_CXX_HAS_REMAINDER_BUG

# Check whether the C++ compiler supports __attribute__ ((weak)).
AC_CXX_SUPPORTS_ATTRIBUTE_WEAK

# Checks for header files.
AC_CHECK_HEADERS([fenv.h ieeefp.h getopt.h signal.h string.h strings.h sys/resource.h sys/time.h sys/types.h unistd.h])

# Checks for the availability of C library functions in C++.
AC_CHECK_DECLS([ffs],
               ,
               ,
               [
#if defined(HAVE_STRINGS_H)
# include <strings.h>
#elif defined(HAVE_STRING_H)
# include <string.h>
#endif
               ])
AC_CHECK_DECLS([getenv,strtof,strtod,strtold,strtoll,strtoull], , , [#include <cstdlib>])
AC_CHECK_DECLS([fma,fmaf,fmal,rintf,rintl], , , [#include <cmath>])

# Checks for the availability of "fast" integral types.
AC_CHECK_TYPES([int_fast16_t,int_fast32_t,int_fast64_t,uint_fast16_t,uint_fast32_t,uint_fast64_t])

# Must link everything with libm.
extra_libraries="${extra_libraries} -lm"

# GMP library.

AC_CHECK_GMP
if test x"$have_gmp" = xno
then
  AC_MSG_ERROR([Cannot find GMP version 4.1.3 or higher.
GMP is the GNU Multi-Precision library:
see http://www.swox.com/gmp/ for more information.
When compiling the GMP library, do not forget to enable the C++ interface:
add --enable-cxx to the configuration options.])
else
  if test x"$have_gmpxx" = xno
  then
    AC_MSG_ERROR([GMP compiled without enabling the C++ interface.
GMP is the GNU Multi-Precision library:
see http://www.swox.com/gmp/ for more information.
When compiling the GMP library, do not forget to enable the C++ interface:
add --enable-cxx to the configuration options.])
  fi
fi

AC_CHECK_MEMBERS([__mpz_struct._mp_alloc,
                  __mpz_struct._mp_size,
                  __mpz_struct._mp_d],
                 ,
                 gmp_has_changes=yes,
                 [#include <gmp.h>])

if test x"$gmp_has_changed" = xyes
then
  AC_MSG_ERROR([GMP HAS CHANGED:
*** The PPL exploits some implementation details of GMP that were current
*** until (at least) version 4.1.4 of GMP.  You seem to be using a version
*** where these details have changed.
*** Please report this to ppl-devel@cs.unipr.it.])
fi

extra_includes="${extra_includes}${extra_includes:+ }${gmp_includes_option}"
extra_libraries="${extra_libraries}${extra_libraries:+ }${gmp_library_option}"

# setitimer() is a strong requisite for the PWL.
AC_CHECK_FUNCS([setitimer], [have_setitimer=yes], [have_setitimer=no])

enableval=default
AC_MSG_CHECKING([whether to build the Parma Watchdog Library])
AC_ARG_ENABLE(watchdog,
  AS_HELP_STRING([--enable-watchdog],
                 [build also the Parma Watchdog Library]))
case "${enableval}" in
yes)
  if test x"$have_setitimer" = xyes
  then
    build_watchdog_library=yes
  else
    AC_MSG_ERROR([CANNOT BUILD THE WATCHDOG LIBRARY
*** THE SYSTEM DOES NOT PROVIDE THE SETITIMER FUNCTION.])
  fi
  ;;
default)
  build_watchdog_library=$have_setitimer
  ;;
no)
  build_watchdog_library=no
  ;;
*)
  AC_MSG_ERROR([bad value ${enableval} for --enable-watchdog, needs yes or no])
  ;;
esac
AC_MSG_RESULT($build_watchdog_library)
AM_CONDITIONAL(BUILD_WATCHDOG_LIBRARY, test x"$build_watchdog_library" = xyes)
if test x"$build_watchdog_library" = xyes
then
  AC_DEFINE(PPL_WATCHDOG_LIBRARY_ENABLED, 1, [Defined if the Parma Watchdog Library is enabled.])
fi

# Enabled or not, the Watchdog subdirectory must be configured.
AC_CONFIG_SUBDIRS(Watchdog)

enableval=yes
AC_MSG_CHECKING([whether to build the ppl_lcdd program])
AC_ARG_ENABLE(ppl_lcdd,
  AS_HELP_STRING([--enable-ppl_lcdd], [build the ppl_lcdd program]))
case "${enableval}" in
yes)
  AC_MSG_RESULT(yes)
  ;;
no)
  AC_MSG_RESULT(no)
  ;;
*)
  AC_MSG_ERROR([bad value ${enableval} for --enable-ppl_lcdd, needs yes or no])
  ;;
esac
build_ppl_lcdd=$enableval
AM_CONDITIONAL(BUILD_PPL_LCDD, test x"$build_ppl_lcdd" = xyes)

enableval=yes
AC_MSG_CHECKING([whether to build the ppl_lpsol program])
AC_ARG_ENABLE(ppl_lpsol,
  AS_HELP_STRING([--enable-ppl_lpsol], [build the ppl_lpsol program]))
case "${enableval}" in
yes)
  AC_MSG_RESULT(yes)
  ;;
no)
  AC_MSG_RESULT(no)
  ;;
*)
  AC_MSG_ERROR([bad value ${enableval} for --enable-ppl_lpsol, needs yes or no])
  ;;
esac
build_ppl_lpsol=$enableval
AM_CONDITIONAL(BUILD_PPL_LPSOL, test x"$build_ppl_lpsol" = xyes)

# Define lists of available interfaces: lowercase and blank-separated.
non_prolog_interfaces="cxx c ocaml java"
prolog_interfaces="ciao_prolog gnu_prolog sicstus_prolog swi_prolog xsb_prolog yap_prolog"
available_interfaces="${non_prolog_interfaces} ${prolog_interfaces}"

# This is the list of interfaces that are enabled by default.
default_interfaces=${available_interfaces}

enableval=not_specified
AC_MSG_CHECKING([which interfaces are enabled])
AC_ARG_ENABLE(interfaces,
  AS_HELP_STRING([--enable-interfaces=INTERFACES],
                 [enable some or all the library interfaces]))
case x"${enableval}" in
xyes | x)
  AC_MSG_ERROR([--enable-interfaces needs at least one argument chosen among ${available_interfaces}, none and all])
  ;;
xnone | xno)
  for interface in ${available_interfaces}
  do
    eval ${interface}_interface_enabled=no
  done
  AC_MSG_RESULT(none)
  ;;
xall)
  for interface in ${available_interfaces}
  do
    eval ${interface}_interface_enabled=yes
  done
  AC_MSG_RESULT([${available_interfaces}])
  ;;
*)
  if test x"${enableval}" = xnot_specified
  then
    enableval=${default_interfaces}
  fi
  # Make the list blank-separated and lowercase; turn "c++" into "cxx".
  required_interfaces=`echo "${enableval}" | sed -e 's/-/_/g' -e 's/[[ 	,]][[ 	,]]*/ /g' -e 's/c++/cxx/g' | tr '[[:upper:]]' '[[:lower:]]'`
  # Check that the specified interfaces exist.
  for interface in ${required_interfaces}
  do
    case " ${available_interfaces} " in
    *\ ${interface}\ *)
      ;;
    *)
      AC_MSG_ERROR([unknown interface ${interface}: must be one of ${available_interfaces}])
      ;;
    esac
  done
  # Initialize the enabled variable for each interface.
  for interface in ${available_interfaces}
  do
    case " ${required_interfaces} " in
    *\ ${interface}\ *)
      eval ${interface}_interface_enabled=yes
      enabled_interfaces="${enabled_interfaces}${enabled_interfaces:+ }${interface}"
      ;;
    *)
      eval ${interface}_interface_enabled=no
      ;;
    esac
  done
  AC_MSG_RESULT([${enabled_interfaces}])
  ;;
esac

# Perl is needed to build the C++ interface.
if test x${cxx_interface_enabled} = xyes \
&& test x"$PERL" != xno
then
  build_cxx_interface=yes
fi
AM_CONDITIONAL(BUILD_CXX_INTERFACE, test x$build_cxx_interface = xyes)

# Perl is needed to build the C interface.
if test x${c_interface_enabled} = xyes \
&& test x"$PERL" != xno
then
  build_c_interface=yes
fi
AM_CONDITIONAL(BUILD_C_INTERFACE, test x$build_c_interface = xyes)

# Checks for systems for which the interface is enabled.

# Allow to specify the Java SDK installation directory.
AC_ARG_WITH(java,
  AS_HELP_STRING([--with-java=DIR], [use the Java SDK installed in DIR]),
  java_dir=$with_java)

case "${host_os}" in
# On Darwin the JDK, if present, is installed in /Library/Java/Home .
darwin*)
  if test "x$java_dir" = x
  then
    java_dir="/Library/Java/Home"
  fi
  ;;
# On Fedora 9 systems the JDK is usually in /usr/lib/jvm/java .
linux*)
  if test "x$java_dir" = x
  then
    java_dir="/usr/lib/jvm/java"
  fi
  ;;
*)
  ;;
esac

if test "x$java_dir" != x
then
  JAVAPREFIX="${java_dir}/bin"
fi

# Checks for Java.
if test x${java_interface_enabled} = xyes
then
  # Check for Java programs. Order here is important: check first
  # for the compiler.
  AC_PROG_JAVAC
  AC_PROG_JAVA
  AC_PROG_JAR
  AC_PROG_JAVAH

  ac_save_CPPFLAGS="$CPPFLAGS"
  CPPFLAGS="$CPPFLAGS $JNIFLAGS"
  AC_LANG_PUSH(C++)
  AC_MSG_CHECKING([whether jlong can contain data pointers])
  AC_RUN_IFELSE([AC_LANG_SOURCE([[#include <jni.h>

    int
    main() {
      if (sizeof(jlong) >= sizeof(void*))
        return 0;
      else
        return 1;
    }
  ]])],
  ac_jlong_can_contain_pointers=yes
  AC_MSG_RESULT(yes),
  ac_jlong_can_contain_pointers=no
  AC_MSG_RESULT(no),
  ac_jlong_can_contain_pointers=no
  AC_MSG_RESULT([assuming it cannot]))
  AC_LANG_POP(C++)
  CPPFLAGS="$ac_save_CPPFLAGS"
fi

# In order to build the Java interface, it must be enabled and all the
# Java tools must be available.
if test x${java_interface_enabled} = xyes \
&& test "x$JAVA" != xno \
&& test "x$ac_cv_javac_supports_enums" != xno \
&& test "x$JAR" != xno \
&& test "x$JAVAH" != xno \
&& test x${ac_jlong_can_contain_pointers} = xyes
then
  build_java_interface=yes
fi
AM_CONDITIONAL(BUILD_JAVA_INTERFACE, test x$build_java_interface = xyes)


# Allow to specify the ML GMP installation directory.
AC_ARG_WITH(mlgmp,
  AS_HELP_STRING([--with-mlgmp=DIR],
                 [use the ML GMP package installed in DIR]),
  mlgmp_dir=$with_mlgmp,
  mlgmp_dir=+gmp)

# Checks for OCaml.
if test x${ocaml_interface_enabled} = xyes
then
  # Check for the bytecode compiler.
  AC_CHECK_PROG(OCAMLC, ocamlc, ocamlc)
  ocamlc_gmp="no"
  if test x"$OCAMLC" = xocamlc
  then
     ocamlc_root=`ocamlc -where`
     # Check for the bytecode version of ML GMP.
     AC_MSG_CHECKING([for ML GMP bytecode module gmp.cma])
     if ( test ${mlgmp_dir} = +gmp && test -f ${ocamlc_root}/gmp/gmp.cma ) \
        || test -f ${mlgmp_dir}/gmp.cma;
     then
         AC_MSG_RESULT(yes)
	 ocamlc_gmp="yes"
     else
         AC_MSG_RESULT(no)
	 ocamlc_gmp="no"
     fi
  fi
  # Check for the native compiler.
  AC_CHECK_PROG(OCAMLOPT, ocamlopt, ocamlopt)
  ocamlopt_gmp="no"
  if test x"$OCAMLOPT" = xocamlopt
  then
     ocamlopt_root=`ocamlopt -where`
     # Check for the native version of ML GMP.
     AC_MSG_CHECKING([for ML GMP native module gmp.cmxa])
     if ( test ${mlgmp_dir} = +gmp && test -f ${ocamlopt_root}/gmp/gmp.cmxa ) \
        || test -f ${mlgmp_dir}/gmp.cmxa;
     then
         AC_MSG_RESULT(yes)
	 ocamlopt_gmp="yes"
     else
         AC_MSG_RESULT(no)
	 ocamlopt_gmp="no"
     fi
  fi
fi
AM_CONDITIONAL(HAVE_OCAMLC, test x$ocamlc_gmp = xyes)
AM_CONDITIONAL(HAVE_OCAMLOPT, test x$ocamlopt_gmp = xyes)

if test x${ocaml_interface_enabled} = xyes \
&& (test x$ocamlc_gmp = xyes || test x$ocamlopt_gmp = xyes)
then
  build_ocaml_interface=yes
fi
AM_CONDITIONAL(BUILD_OCAML_INTERFACE, test x$build_ocaml_interface = xyes)

# Checks for Ciao Prolog.
if test x${ciao_prolog_interface_enabled} = xyes
then
  AC_CHECK_CIAO_PROLOG
fi

if test x${ciao_prolog_interface_enabled} = xyes \
&& test x$have_ciao_prolog = xyes
then
  build_ciao_prolog_interface=yes
fi
AM_CONDITIONAL(BUILD_CIAO_PROLOG_INTERFACE,
               test x$build_ciao_prolog_interface = xyes)

# Checks for GNU Prolog.
if test x${gnu_prolog_interface_enabled} = xyes
then
  AC_CHECK_PROG(GNU_PROLOG, gprolog, gprolog)
  if test x"$GNU_PROLOG" = xgprolog
  then
    AC_CHECK_HEADER(gprolog.h,
                    [],
                    GNU_PROLOG="")
  fi
fi

if test x${gnu_prolog_interface_enabled} = xyes \
&& test x$GNU_PROLOG = xgprolog
then
  build_gnu_prolog_interface=yes
fi
AM_CONDITIONAL(BUILD_GNU_PROLOG_INTERFACE,
               test x$build_gnu_prolog_interface = xyes)

# Checks for SICStus.
if test x${sicstus_prolog_interface_enabled} = xyes
then
  AC_CHECK_SICSTUS_PROLOG
fi

if test x${sicstus_prolog_interface_enabled} = xyes \
&& test x$have_sicstus_prolog = xyes
then
  build_sicstus_prolog_interface=yes
fi
AM_CONDITIONAL(BUILD_SICSTUS_PROLOG_INTERFACE,
               test x$build_sicstus_prolog_interface = xyes)

# Checks for SWI-Prolog.
if test x${swi_prolog_interface_enabled} = xyes
then
  AC_CHECK_SWI_PROLOG
fi

# Under Cygwin, SWI-Prolog does not work with foreign code:
# see http://www.cs.unipr.it/pipermail/ppl-devel/2006-January/007838.html
if test x${swi_prolog_interface_enabled} = xyes \
&& test x$have_swi_prolog = xyes \
&& test x"${host_os}" != xcygwin
then
  build_swi_prolog_interface=yes
fi
AM_CONDITIONAL(BUILD_SWI_PROLOG_INTERFACE,
               test x$build_swi_prolog_interface = xyes)

# Checks for XSB.
if test x${xsb_prolog_interface_enabled} = xyes
then
  AC_CHECK_XSB_PROLOG
fi

if test x${xsb_prolog_interface_enabled} = xyes \
&& test x$have_xsb_prolog = xyes
then
  build_xsb_prolog_interface=yes
fi
AM_CONDITIONAL(BUILD_XSB_PROLOG_INTERFACE,
               test x$build_xsb_prolog_interface = xyes)

# Checks for YAP.
if test x${yap_prolog_interface_enabled} = xyes
then
  AC_CHECK_PROG(YAP_PROLOG, yap, yap)
  if test x"$YAP_PROLOG" = xyap
  then
    AC_CHECK_HEADER(Yap/c_interface.h,
                    [],
                    YAP_PROLOG="")
  fi
fi

if test x${yap_prolog_interface_enabled} = xyes \
&& test x$YAP_PROLOG = xyap
then
  build_yap_prolog_interface=yes
fi
AM_CONDITIONAL(BUILD_YAP_PROLOG_INTERFACE,
               test x$build_yap_prolog_interface = xyes)

# Test if *any* Prolog system has to be built.
if test x$build_ciao_prolog_interface = xyes \
|| test x$build_gnu_prolog_interface = xyes \
|| test x$build_sicstus_prolog_interface = xyes \
|| test x$build_swi_prolog_interface = xyes \
|| test x$build_xsb_prolog_interface = xyes \
|| test x$build_yap_prolog_interface = xyes
then
  build_some_prolog_interfaces=yes
fi
AM_CONDITIONAL(BUILD_SOME_PROLOG_INTERFACES,
               test x$build_some_prolog_interfaces = xyes)

if test x$build_c_interface = xyes \
|| test x$build_java_interface = xyes \
|| test x$build_ocaml_interface = xyes \
|| test x$build_some_prolog_interfaces = xyes
then
  # Look for a recent enough version of GNU M4.
  AC_PROG_GNU_M4
fi

# Define the list of instantiations that are enabled by default.
# Different instantiations are separated by a '@' character.
di="        Polyhedron @ Grid"
di="${di} @ Rational_Box"
di="${di} @ BD_Shape<mpz_class> @ BD_Shape<mpq_class>"
di="${di} @ Octagonal_Shape<mpz_class> @ Octagonal_Shape<mpq_class>"
di="${di} @ Constraints_Product<C_Polyhedron, Grid>"
di="${di} @ Pointset_Powerset<C_Polyhedron>"
di="${di} @ Pointset_Powerset<NNC_Polyhedron>"
if test $ac_supported_double = 1
then
  di="${di} @ Double_Box @ BD_Shape<double> @ Octagonal_Shape<double>"
fi
default_instantiations="${di}"

# Define the list of all instantiations.
# Different instantiations are separated by a '@' character.
ai="        Int8_Box @ Int16_Box @ Int32_Box @ Int64_Box"
ai="${ai} @ Uint8_Box @ Uint16_Box @ Uint32_Box @ Uint64_Box"
ai="${ai} @ Z_Box @ Rational_Box"
ai="${ai} @ BD_Shape<int8_t> @ BD_Shape<int16_t>"
ai="${ai} @ BD_Shape<int32_t> @ BD_Shape<int64_t>"
ai="${ai} @ BD_Shape<mpz_class> @ BD_Shape<mpq_class>"
ai="${ai} @ Octagonal_Shape<int8_t> @ Octagonal_Shape<int16_t>"
ai="${ai} @ Octagonal_Shape<int32_t> @ Octagonal_Shape<int64_t>"
ai="${ai} @ Octagonal_Shape<mpz_class> @ Octagonal_Shape<mpq_class>"
ai="${ai} @ Polyhedron @ Grid"
ai="${ai} @ Pointset_Powerset<Int8_Box> @ Pointset_Powerset<Int16_Box>"
ai="${ai} @ Pointset_Powerset<Int32_Box> @ Pointset_Powerset<Int64_Box>"
ai="${ai} @ Pointset_Powerset<Uint8_Box> @ Pointset_Powerset<Uint16_Box>"
ai="${ai} @ Pointset_Powerset<Uint32_Box> @ Pointset_Powerset<Uint64_Box>"
ai="${ai} @ Pointset_Powerset<Rational_Box> @ Pointset_Powerset<Z_Box>"
ai="${ai} @ Pointset_Powerset<BD_Shape<int8_t> >"
ai="${ai} @ Pointset_Powerset<BD_Shape<int16_t> >"
ai="${ai} @ Pointset_Powerset<BD_Shape<int32_t> >"
ai="${ai} @ Pointset_Powerset<BD_Shape<int64_t> >"
ai="${ai} @ Pointset_Powerset<BD_Shape<mpq_class> >"
ai="${ai} @ Pointset_Powerset<BD_Shape<mpz_class> >"
ai="${ai} @ Pointset_Powerset<Octagonal_Shape<int8_t> >"
ai="${ai} @ Pointset_Powerset<Octagonal_Shape<int16_t> >"
ai="${ai} @ Pointset_Powerset<Octagonal_Shape<int32_t> >"
ai="${ai} @ Pointset_Powerset<Octagonal_Shape<int64_t> >"
ai="${ai} @ Pointset_Powerset<Octagonal_Shape<mpq_class> >"
ai="${ai} @ Pointset_Powerset<Octagonal_Shape<mpz_class> >"
ai="${ai} @ Pointset_Powerset<C_Polyhedron>"
ai="${ai} @ Pointset_Powerset<NNC_Polyhedron>"
ai="${ai} @ Pointset_Powerset<Grid>"
ai="${ai} @ Constraints_Product<C_Polyhedron, Grid>"
ai="${ai} @ Constraints_Product<NNC_Polyhedron, Grid>"
ai="${ai} @ Constraints_Product<Grid, C_Polyhedron>"
ai="${ai} @ Constraints_Product<Grid, NNC_Polyhedron>"
if test $ac_supported_float = 1
then
  ai="${ai} @ Float_Box @ BD_Shape<float>"
  ai="${ai} @ Octagonal_Shape<float>"
  ai="${ai} @ Pointset_Powerset<Float_Box>"
  ai="${ai} @ Pointset_Powerset<BD_Shape<float> >"
  ai="${ai} @ Pointset_Powerset<Octagonal_Shape<float> >"
fi
if test $ac_supported_double = 1
then
  ai="${ai} @ Double_Box @ BD_Shape<double>"
  ai="${ai} @ Octagonal_Shape<double>"
  ai="${ai} @ Pointset_Powerset<Double_Box>"
  ai="${ai} @ Pointset_Powerset<BD_Shape<double> >"
  ai="${ai} @ Pointset_Powerset<Octagonal_Shape<double> >"
fi
if test $ac_supported_long_double = 1
then
  ai="${ai} @ Long_Double_Box @ BD_Shape<long double>"
  ai="${ai} @ Octagonal_Shape<long double>"
  ai="${ai} @ Pointset_Powerset<Long_Double_Box>"
  ai="${ai} @ Pointset_Powerset<BD_Shape<long double> >"
  ai="${ai} @ Pointset_Powerset<Octagonal_Shape<long double> >"
fi
available_instantiations=${ai}

enableval=not_specified
AC_MSG_CHECKING([which instantiations are enabled])
AC_ARG_ENABLE(instantiations,
  AS_HELP_STRING([--enable-instantiations=INSTANTIATIONS],
                 [enable instantiations for the non-C++ interfaces]))
case x"${enableval}" in
xyes | x)
  ai_one_per_line=`echo "${available_instantiations}" | sed -e 's/ *@ */\n/g' -e 's/ *\([[A-Z]]\)/\1/g'`
  AC_MSG_ERROR([
--enable-instantiations needs at least one argument chosen among none,
all, and an @-separated list of instantiation specifiers included
in the following list:
${ai_one_per_line}])
  ;;
xno | xnone)
  enableval=
  AC_MSG_RESULT(none)
  ;;
*)
  if test x"${enableval}" = xnot_specified
  then
    enableval=${default_instantiations}
  elif test x"${enableval}" = xall
  then
    enableval=${available_instantiations}
  fi
  # Avoid extra blanks.
  required_instantiations=`echo "${enableval}" | sed -e 's/[[	 ]][[	 ]]*/ /g' -e 's/[[ ]]*\([[@<>,]]\)[[ ]]*/\1/g' -e 's/>>/> >/g' -e 's/^[[ ]]//g' -e 's/[[ ]]$//g'`
  # Check the specified instantiations for validity.
  ac_save_CPPFLAGS="$CPPFLAGS"
  CPPFLAGS="$CPPFLAGS -I${srcdir}"
  old_IFS="${IFS}"
  IFS=@
  set -- ${required_instantiations}
  IFS="${old_IFS}"
  for instantiation
  do
    AC_COMPILE_IFELSE([AC_LANG_SOURCE([[
#include "instchk.hh"

using namespace Parma_Polyhedra_Library;

bool valid = ${instantiation}::valid_instantiation();
]])],
      valid_instantiation=yes,
      valid_instantiation=no)
    if test x${valid_instantiation} != xyes
    then
      AC_MSG_ERROR([invalid instantiation ${instantiation}])
    fi
  done
  CPPFLAGS="$ac_save_CPPFLAGS"
  required_instantiations_canonical_names=`echo "${required_instantiations}" | sed -e 's/> //g' -e 's/>//g' -e 's/[[< ,]]/_/g'`

  required_instantiations_c_source_names=`echo "${required_instantiations_canonical_names}" | sed -e 's/@Pointset_Powerset_Polyhedron/@Pointset_Powerset_C_Polyhedron@Pointset_Powerset_NNC_Polyhedron/g' -e 's/^Pointset_Powerset_Polyhedron/Pointset_Powerset_C_Polyhedron@Pointset_Powerset_NNC_Polyhedron/g'`
  required_instantiations_c_cxx_objects=`echo "${required_instantiations_c_source_names}" | sed -e 's/@/.lo /g' -e 's/$/.lo/g' | sed -e 's/\([[^. ]]*\)\.lo/ppl_c_\1.lo/g'`
  required_instantiations_c_cxx_sources=`echo "${required_instantiations_c_cxx_objects}" | sed -e 's/\([[^. ]]*\)\.lo/\1.cc/g'`
  required_instantiations_c_cxx_headers=`echo "${required_instantiations_c_cxx_sources}" | sed -e 's/\.cc/.hh/g'`

  required_instantiations_prolog_source_names=`echo "${required_instantiations_canonical_names}" | sed -e 's/@Pointset_Powerset_Polyhedron/@Pointset_Powerset_C_Polyhedron@Pointset_Powerset_NNC_Polyhedron/g' -e 's/^Pointset_Powerset_Polyhedron/Pointset_Powerset_C_Polyhedron@Pointset_Powerset_NNC_Polyhedron/g'`
  required_instantiations_prolog_cxx_objects=`echo "${required_instantiations_prolog_source_names}" | sed -e 's/@/.lo /g' -e 's/$/.lo/g' | sed -e 's/\([[^. ]]*\)\.lo/ppl_prolog_\1.lo/g'`
  required_instantiations_prolog_cxx_sources=`echo "${required_instantiations_prolog_cxx_objects}" | sed -e 's/\([[^. ]]*\)\.lo/\1.cc/g'`
  required_instantiations_prolog_cxx_headers=`echo "${required_instantiations_prolog_cxx_sources}" | sed -e 's/\.cc/.hh/g'`
  required_instantiations_prolog_generated_test_sources=`echo "${required_instantiations_prolog_source_names}" | sed -e 's/@/.pl /g' -e 's/$/.pl/g' | sed -e 's/\([[^. ]]*\)\.pl/ppl_prolog_generated_test_\1.pl/g'`

  required_instantiations_java_source_names=`echo "${required_instantiations_canonical_names}" | sed -e 's/^Polyhedron/Polyhedron@C_Polyhedron@NNC_Polyhedron/g' -e 's/@Polyhedron/@Polyhedron@C_Polyhedron@NNC_Polyhedron/g' -e 's/@Pointset_Powerset_Polyhedron/@Pointset_Powerset_C_Polyhedron@Pointset_Powerset_NNC_Polyhedron/g' -e 's/^Pointset_Powerset_Polyhedron/Pointset_Powerset_C_Polyhedron@Pointset_Powerset_NNC_Polyhedron/g' | sed -e 's/Pointset_Powerset_[[a-zA-Z0-9_]]*/&@&_Iterator/g'`
  required_instantiations_java_sources=`echo "${required_instantiations_java_source_names}" | sed -e 's/@/.java /g' -e 's/$/.java/g'`
  required_instantiations_java_classes=`echo "${required_instantiations_java_sources}" | sed -e 's/\.java/.class/g'`
  required_instantiations_java_cxx_headers=`echo "${required_instantiations_java_sources}" | sed -e 's/\([[^. ]]*\)\.java/parma_polyhedra_library.\1/g'`
  required_instantiations_java_cxx_headers_sources=`echo "${required_instantiations_java_sources}" | sed -e 's/\([[^. ]]*\)\.java/parma_polyhedra_library_\1.h/g'`
  required_instantiations_java_cxx_objects=`echo "${required_instantiations_canonical_names}" | sed -e 's/@/.lo /g' -e 's/$/.lo/g' | sed -e 's/\([[^. ]]*\)\.lo/ppl_java_\1.lo/g'`
  required_instantiations_java_cxx_sources=`echo "${required_instantiations_java_cxx_objects}" | sed -e 's/\([[^. ]]*\)\.lo/\1.cc/g'`

  required_instantiations_ocaml_source_names=`echo "${required_instantiations_canonical_names}" | sed -e 's/@Pointset_Powerset_Polyhedron/@Pointset_Powerset_C_Polyhedron@Pointset_Powerset_NNC_Polyhedron/g' -e 's/^Pointset_Powerset_Polyhedron/Pointset_Powerset_C_Polyhedron@Pointset_Powerset_NNC_Polyhedron/g'`
  required_instantiations_ocaml_cxx_objects=`echo "${required_instantiations_ocaml_source_names}" | sed -e 's/@/.o /g' -e 's/$/.o/g' | sed -e 's/\([[^. ]]*\)\.o/ppl_ocaml_\1.o/g'`
  required_instantiations_ocaml_cxx_sources=`echo "${required_instantiations_ocaml_cxx_objects}" | sed -e 's/\([[^. ]]*\)\.o/\1.cc/g'`
  required_instantiations_ocaml_cxx_headers=`echo "${required_instantiations_ocaml_cxx_sources}" | sed -e 's/\.cc/.hh/g'`

  AC_MSG_RESULT([${required_instantiations}])
  ;;
esac

enableval=no
AC_MSG_CHECKING([whether tests should be run under Valgrind])
AC_ARG_ENABLE(valgrind-tests,
  AS_HELP_STRING([--enable-valgrind-tests],
                 [run library tests under Valgrind]))
case "${enableval}" in
yes)
  AC_CHECK_PROG(VALGRIND, valgrind, valgrind)
  if test x"$VALGRIND" = xvalgrind
  then
    AC_MSG_RESULT(yes)
    enable_valgrind_tests=yes
  else
    AC_MSG_ERROR([bad value ${enableval} for --enable-valgrind-tests, cannot find Valgrind])
  fi
  ;;
no)
  AC_MSG_RESULT(no)
  enable_valgrind_tests=no
  ;;
*)
  AC_MSG_ERROR([bad value ${enableval} for --enable-valgrind-tests, needs yes or no])
  ;;
esac
AM_CONDITIONAL(VALGRIND_TESTS_ENABLED, test x"$enable_valgrind_tests" = xyes)

enableval=thorough
AC_MSG_CHECKING([whether `make check' does a thorough or quick check])
AC_ARG_ENABLE(check,
  AS_HELP_STRING([--enable-check=KIND],
                 [select thorough or quick `make check']))
case "${enableval}" in
thorough)
  AC_MSG_RESULT(thorough)
  ;;
quick)
  AC_MSG_RESULT(quick)
  ;;
*)
  AC_MSG_ERROR([bad value ${enableval} for --enable-check, needs thorough or quick])
  ;;
esac
AM_CONDITIONAL(THOROUGH_MAKE_CHECK, test x"$enableval" = xthorough)

# Libtool.
LT_INIT([dlopen])
AM_CONDITIONAL(ENABLE_SHARED, test x"$enable_shared" = xyes)
AM_CONDITIONAL(ENABLE_STATIC, test x"$enable_static" = xyes)

# Checks for md5sum.
AC_CHECK_PROG(MD5SUM, md5sum, md5sum)
AM_CONDITIONAL(HAVE_MD5SUM, test x$MD5SUM = xmd5sum)
if test x$MD5SUM = xmd5sum
then
  AC_TEXT_MD5SUM
fi

# Check for the GLPK library.
AC_LANG_PUSH(C)
AC_CHECK_HEADERS([glpk.h glpk/glpk.h], have_glpk=yes)
AM_CONDITIONAL(HAVE_GLPK, test x$have_glpk = xyes)
if test x$have_glpk = xyes
then
  ac_save_LIBS="$LIBS"
  LIBS="$LIBS -lglpk"
  AC_CHECK_DECL(lib_set_print_hook,
                AC_DEFINE(PPL_GLPK_HAS_LIB_SET_PRINT_HOOK,
                          1,
                          [Defined if GLPK provides lib_set_print_hook().]),
                ,
                [
#if defined(HAVE_GLPK_GLPK_H)
#include <glpk/glpk.h>
#elif defined(HAVE_GLPK_H)
#include <glpk.h>
#endif
                ])
  AC_CHECK_FUNC(_glp_lib_print_hook,
                AC_DEFINE(PPL_GLPK_HAS__GLP_LIB_PRINT_HOOK,
                          1,
                          [Defined if GLPK provides _glp_lib_print_hook().]))
  AC_CHECK_DECL(glp_term_out,
                AC_DEFINE(PPL_GLPK_HAS_GLP_TERM_OUT,
                          1,
                          [Defined if GLPK provides glp_term_out().]),
                ,
                [
#if defined(HAVE_GLPK_GLPK_H)
#include <glpk/glpk.h>
#elif defined(HAVE_GLPK_H)
#include <glpk.h>
#endif
                ])
  AC_CHECK_DECL(glp_term_hook,
                AC_DEFINE(PPL_GLPK_HAS_GLP_TERM_HOOK,
                          1,
                          [Defined if GLPK provides glp_term_hook().]),
                ,
                [
#if defined(HAVE_GLPK_GLPK_H)
#include <glpk/glpk.h>
#elif defined(HAVE_GLPK_H)
#include <glpk.h>
#endif
                ])
  LIBS="$ac_save_LIBS"
fi
AC_LANG_POP(C)

# Checks for header declarations.
AC_CHECK_DECLS([RLIMIT_DATA, RLIMIT_RSS, RLIMIT_VMEM, RLIMIT_AS],
               ,
               ,
               [
#ifdef HAVE_SYS_RESOURCE_H
# include <sys/resource.h>
#endif
               ])

AC_CHECK_DECLS([getrusage],
               ,
               ,
               [
#ifdef HAVE_SYS_TIME_H
# include <sys/time.h>
#endif
#ifdef HAVE_SYS_RESOURCE_H
# include <sys/resource.h>
#endif
])

# Checks for typedefs, structures, and compiler characteristics.
AC_CHECK_TYPES([timeval])
AC_CHECK_TYPES([siginfo_t], [], [], [[
#include <signal.h>
]])

# Check whether the IEEE inexact flag is supported and available to
# C++ programs.
AC_CXX_SUPPORTS_LIMITING_MEMORY

# Checks for library functions.
# Nothing for the time being.

# If we are using GCC or the Intel C/C++ compiler we want to compile
# with lots of warnings enabled.
if test x"$GCC" = xyes
then
  if test x"$ICC" = xyes
  then
    CFLAGS="$CFLAGS -w2 -wd161,177,193,279,383,444,981,1098,1188,1418,1419,1572"
  else
    CFLAGS="$CFLAGS -W -Wall"
  fi
fi
if test x"$GXX" = xyes
then
  if test x"$ICPC" = xyes
  then
    CXXFLAGS="$CXXFLAGS -w2 -wd161,177,193,279,383,444,981,1098,1188,1418,1419,1572"
  else
    CXXFLAGS="$CXXFLAGS -W -Wall"
  fi
fi

AC_SUBST(LIBEXT, [$libext])
AC_SUBST(SHREXT, [$shrext_cmds])
AC_SUBST(extra_includes)
AC_SUBST(extra_libraries)
AC_SUBST(debug_flag)
AC_SUBST(coefficient_mnemonic)
AC_SUBST(required_instantiations)
AC_SUBST(required_instantiations_canonical_names)
AC_SUBST(required_instantiations_c_cxx_headers)
AC_SUBST(required_instantiations_c_cxx_sources)
AC_SUBST(required_instantiations_c_cxx_objects)
AC_SUBST(required_instantiations_prolog_cxx_headers)
AC_SUBST(required_instantiations_prolog_cxx_sources)
AC_SUBST(required_instantiations_prolog_cxx_objects)
AC_SUBST(required_instantiations_prolog_generated_test_sources)
AC_SUBST(required_instantiations_java_sources)
AC_SUBST(required_instantiations_java_classes)
AC_SUBST(required_instantiations_java_cxx_headers)
# FIXME: rename headers_sources into sources.
AC_SUBST(required_instantiations_java_cxx_headers_sources)
AC_SUBST(required_instantiations_java_cxx_sources)
AC_SUBST(required_instantiations_java_cxx_objects)
AC_SUBST(required_instantiations_ocaml_cxx_headers)
AC_SUBST(required_instantiations_ocaml_cxx_sources)
AC_SUBST(required_instantiations_ocaml_cxx_objects)
AC_SUBST(ocamlc_root)
AC_SUBST(mlgmp_dir)

AC_CONFIG_FILES(Makefile
                ppl.lsm
                src/Makefile
                src/version.hh
                src/ppl-config.cc
                tests/Makefile
                tests/BD_Shape/Makefile
                tests/Box/Makefile
                tests/Grid/Makefile
                tests/MIP_Problem/Makefile
                tests/Octagonal_Shape/Makefile
                tests/Partially_Reduced_Product/Makefile
                tests/Polyhedron/Makefile
                tests/Powerset/Makefile
                utils/Makefile
                m4/Makefile
                demos/Makefile
                demos/ppl_lcdd/Makefile
                demos/ppl_lcdd/examples/Makefile
                demos/ppl_lpsol/Makefile
                demos/ppl_lpsol/examples/Makefile
                doc/Makefile
                doc/user.doxyconf-latex
                doc/devref.doxyconf-latex
                doc/user.doxyconf-html
                doc/devref.doxyconf-html
                doc/user-language-interface.doxyconf
                doc/devref-language-interface.doxyconf
                interfaces/Makefile
                interfaces/C/Makefile
                interfaces/C/ppl_c_version.h
                interfaces/C/tests/Makefile
               	interfaces/Java/Makefile
		interfaces/Java/jni/Makefile
		interfaces/Java/tests/Makefile
                interfaces/Java/parma_polyhedra_library/Makefile
		interfaces/OCaml/Makefile
		interfaces/OCaml/tests/Makefile
                interfaces/Prolog/Makefile
                interfaces/Prolog/Ciao/Makefile
                interfaces/Prolog/GNU/Makefile
                interfaces/Prolog/SICStus/Makefile
                interfaces/Prolog/SWI/Makefile
                interfaces/Prolog/XSB/Makefile
                interfaces/Prolog/YAP/Makefile
                interfaces/Prolog/tests/Makefile
                )
#               tests/Ask_Tell/Makefile
AC_OUTPUT

if test x"$gmp_supports_exceptions" = xno
then
  AC_MSG_WARN([CANNOT PROPAGATE EXCEPTIONS BACK FROM GMP:
*** MEMORY EXHAUSTION MAY RESULT IN ABRUPT TERMINATION.
*** This is OK, if you do not plan to use the bounded memory capabilities
*** offered by the PPL.  Otherwise, if you are using GCC or the Intel C/C++
*** compiler, please make sure you use a version of GMP compiled with the
*** `-fexceptions' compiler option.
*** To build such a version, you can configure GMP as follows:
*** CPPFLAGS=-fexceptions ./configure --enable-cxx --prefix=/usr/local])
fi

if test x"$PERL" = xno
then
  if test x${c_interface_enabled} = xyes
  then
    AC_MSG_ERROR([PERL UNAVAILABLE:
***  CANNOT BUILD THE C_INTERFACE.
*** Perl could not be found on your system, so that the C interface cannot
*** be built.  You should either disable the generation of the C interface
*** (with the `--enable-interfaces' configure option) or add Perl to your
*** development environment: see http://www.perl.org/ for more information.])
  else
    AC_MSG_WARN([PERL UNAVAILABLE:
***  CANNOT REBUILD SOME FILES IF SOURCES ARE CHANGED.
*** Perl could not be found on your system.  This is OK, if you only plan
*** to build the PPL without modifying the sources and without trying to
*** build a distribution out of a CVS working copy.  If this is not the case,
*** then you need to add Perl to your development environment:
*** see http://www.perl.org/ for more information.])
  fi
fi

if test x"$coefficient_kind" = xnative
then
  AC_MSG_WARN([USING NATIVE INTEGERS IS EXTREMELY DANGEROUS:
*** CONSIDER ANY RESULT YOU WILL GET FROM THE LIBRARY AS PSEUDO-RANDOM!!!
*** You have requested to use a native integral type to represent
*** coefficients.  This means that arithmetic overflows will be possible
*** and will not be detected.  The consequence of that is that nothing
*** can be said about the behavior of the library:  whatever the
*** documentation says, it does not apply to the version of the library
*** you are about to build.  Just one arithmetic overflow is enough
*** to invalidate any possible significance of the results.
*** Please, do not assume that your computation will not overflow because
*** only small coefficients are involved.  Do not do it because
*** (1) coefficients may grow very rapidly depending on the polyhedra
***     computations being performed;
*** (2) the library may do internal polyhedra computations that you
***     cannot easily anticipate;
*** (3) the library has never had, among its design goals, the one of
***     trying to keep the coefficients small.
***
*** Please, consider using a _checked_ native integral type instead.])
fi<|MERGE_RESOLUTION|>--- conflicted
+++ resolved
@@ -23,11 +23,7 @@
 # Process this file with Autoconf to produce a configure script.
 
 # Every other copy of the package version number gets its value from here.
-<<<<<<< HEAD
-AC_INIT([the Parma Polyhedra Library], [0.10.1], [ppl-devel@cs.unipr.it], [ppl])
-=======
 AC_INIT([the Parma Polyhedra Library],[0.10.2pre1],[ppl-devel@cs.unipr.it],[ppl])
->>>>>>> 205889d5
 
 # Minimum Autoconf version required.
 AC_PREREQ(2.61)
