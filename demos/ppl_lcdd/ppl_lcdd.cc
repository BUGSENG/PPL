--- conflicted
+++ resolved
@@ -173,19 +173,12 @@
   {"timings",        no_argument,       nullptr, 't'},
   {"verbose",        no_argument,       nullptr, 'v'},
 #if defined(USE_PPL)
-<<<<<<< HEAD
-  {"version",        no_argument,       0, 'V'},
+  {"version",        no_argument,       nullptr, 'V'},
 #if !MULTI_THREADED
-  {"check",          required_argument, 0, 'c'},
-#endif
-#endif
-  {0, 0, 0, 0}
-=======
-  {"version",        no_argument,       nullptr, 'V'},
   {"check",          required_argument, nullptr, 'c'},
 #endif
+#endif
   {nullptr, 0, nullptr, 0}
->>>>>>> 71de0f2f
 };
 #endif
 
@@ -256,13 +249,8 @@
 // Note: for uniformity, use a vector even when single-threaded.
 std::vector<const char*> input_file_names;
 
-<<<<<<< HEAD
-THREAD_LOCAL const char* input_file_name = 0;
-THREAD_LOCAL std::istream* input_stream_p = 0;
-=======
-const char* input_file_name = nullptr;
-std::istream* input_stream_p = nullptr;
->>>>>>> 71de0f2f
+THREAD_LOCAL const char* input_file_name = nullptr;
+THREAD_LOCAL std::istream* input_stream_p = nullptr;
 
 void
 set_input(const char* const file_name) {
@@ -289,19 +277,14 @@
   return *input_stream_p;
 }
 
-<<<<<<< HEAD
 // Note: in single-thread mode, output_path contains an (optional) file name.
 // In multi-threaded mode, it contains the name of a directory, where the
 // output file(s) will be written; each output file name is obtained by
 // concatenating .out to the corresponding input file name.
-const char* output_path = 0;
-
-THREAD_LOCAL const char* output_file_name = 0;
-THREAD_LOCAL std::ostream* output_stream_p = 0;
-=======
-const char* output_file_name = nullptr;
-std::ostream* output_stream_p = nullptr;
->>>>>>> 71de0f2f
+const char* output_path = nullptr;
+
+THREAD_LOCAL const char* output_file_name = nullptr;
+THREAD_LOCAL std::ostream* output_stream_p = nullptr;
 
 void
 set_output(const char* const file_name) {
@@ -537,11 +520,7 @@
   }
   else {
     // If no input files have been specified: we will read from standard input.
-<<<<<<< HEAD
     assert(input_file_names.empty());
-=======
-    assert(input_file_name == nullptr);
->>>>>>> 71de0f2f
   }
 
 #else // MULTI_THREADED
@@ -1537,7 +1516,7 @@
   if (num_files <= 1) {
     // No need to create a thread pool, the main thread is enough.
     // Passing 0 means "read from stdin".
-    convert(input_file_names.empty() ? 0 : input_file_names.front());
+    convert(input_file_names.empty() ? nullptr : input_file_names.front());
   }
   else {
     // Create the thread pool.
