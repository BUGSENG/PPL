# Automake source file for the Parma Polyhedra Library.
# Copyright (C) 2001-2010 Roberto Bagnara <bagnara@cs.unipr.it>
#
# This file is part of the Parma Polyhedra Library (PPL).
#
# The PPL is free software; you can redistribute it and/or modify it
# under the terms of the GNU General Public License as published by the
# Free Software Foundation; either version 3 of the License, or (at your
# option) any later version.
#
# The PPL is distributed in the hope that it will be useful, but WITHOUT
# ANY WARRANTY; without even the implied warranty of MERCHANTABILITY or
# FITNESS FOR A PARTICULAR PURPOSE.  See the GNU General Public License
# for more details.
#
# You should have received a copy of the GNU General Public License
# along with this program; if not, write to the Free Software Foundation,
# Inc., 51 Franklin Street, Fifth Floor, Boston, MA 02111-1307, USA.
#
# For the most up-to-date information see the Parma Polyhedra Library
# site: http://www.cs.unipr.it/ppl/ .

SUBDIRS = \
. \
<<<<<<< HEAD
Concrete_Expression \
=======
CO_Tree \
Sparse_Matrix \
>>>>>>> 533049e5
PIP_Problem \
Powerset \
Partially_Reduced_Product \
Box \
MIP_Problem \
Octagonal_Shape \
BD_Shape \
Polyhedron \
Grid
#Ask_Tell

AM_CPPFLAGS = -I$(top_builddir)/src -I$(top_srcdir)/src @extra_includes@

check_LIBRARIES = libppl_tests.a

libppl_tests_a_SOURCES = \
files.hh \
files.cc \
ppl_test.cc

LDADD = \
$(top_builddir)/src/libppl.la \
libppl_tests.a \
@extra_libraries@

noinst_HEADERS = \
ppl_test.hh \
Random_Number_Generator.defs.hh \
Random_Number_Generator.inlines.hh \
Random_Number_Generator.types.hh

EXTRA_DIST = valgrind_suppressions<|MERGE_RESOLUTION|>--- conflicted
+++ resolved
@@ -22,12 +22,9 @@
 
 SUBDIRS = \
 . \
-<<<<<<< HEAD
 Concrete_Expression \
-=======
 CO_Tree \
 Sparse_Matrix \
->>>>>>> 533049e5
 PIP_Problem \
 Powerset \
 Partially_Reduced_Product \
