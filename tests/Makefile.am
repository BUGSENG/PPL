# Automake source file for the Parma Polyhedra Library.
# Copyright (C) 2001-2009 Roberto Bagnara <bagnara@cs.unipr.it>
#
# This file is part of the Parma Polyhedra Library (PPL).
#
# The PPL is free software; you can redistribute it and/or modify it
# under the terms of the GNU General Public License as published by the
# Free Software Foundation; either version 3 of the License, or (at your
# option) any later version.
#
# The PPL is distributed in the hope that it will be useful, but WITHOUT
# ANY WARRANTY; without even the implied warranty of MERCHANTABILITY or
# FITNESS FOR A PARTICULAR PURPOSE.  See the GNU General Public License
# for more details.
#
# You should have received a copy of the GNU General Public License
# along with this program; if not, write to the Free Software Foundation,
# Inc., 51 Franklin Street, Fifth Floor, Boston, MA 02111-1307, USA.
#
# For the most up-to-date information see the Parma Polyhedra Library
# site: http://www.cs.unipr.it/ppl/ .

SUBDIRS = \
. \
<<<<<<< HEAD
PIP_Problem \
=======
Floating_Point_Expression \
>>>>>>> 99a040ae
Powerset \
Partially_Reduced_Product \
Box \
MIP_Problem \
Octagonal_Shape \
BD_Shape \
Polyhedron \
Grid
#Ask_Tell

AM_CPPFLAGS = -I$(top_builddir)/src -I$(top_srcdir)/src @extra_includes@

check_LIBRARIES = libppl_tests.a

libppl_tests_a_SOURCES = \
files.hh \
files.cc \
ppl_test.cc \
Partial_Function.cc

LDADD = \
$(top_builddir)/src/libppl.la \
libppl_tests.a \
@extra_libraries@

noinst_HEADERS = \
ppl_test.hh \
Partial_Function.defs.hh \
Partial_Function.inlines.hh \
Partial_Function.types.hh \
Random_Number_Generator.defs.hh \
Random_Number_Generator.inlines.hh \
Random_Number_Generator.types.hh

EXTRA_DIST = valgrind_suppressions<|MERGE_RESOLUTION|>--- conflicted
+++ resolved
@@ -22,11 +22,8 @@
 
 SUBDIRS = \
 . \
-<<<<<<< HEAD
 PIP_Problem \
-=======
 Floating_Point_Expression \
->>>>>>> 99a040ae
 Powerset \
 Partially_Reduced_Product \
 Box \
