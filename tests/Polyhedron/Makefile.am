# Automake source file for the Parma Polyhedra Library.
# Copyright (C) 2001-2010 Roberto Bagnara <bagnara@cs.unipr.it>
# Copyright (C) 2010-2012 BUGSENG srl (http://bugseng.com)
#
# This file is part of the Parma Polyhedra Library (PPL).
#
# The PPL is free software; you can redistribute it and/or modify it
# under the terms of the GNU General Public License as published by the
# Free Software Foundation; either version 3 of the License, or (at your
# option) any later version.
#
# The PPL is distributed in the hope that it will be useful, but WITHOUT
# ANY WARRANTY; without even the implied warranty of MERCHANTABILITY or
# FITNESS FOR A PARTICULAR PURPOSE.  See the GNU General Public License
# for more details.
#
# You should have received a copy of the GNU General Public License
# along with this program; if not, write to the Free Software Foundation,
# Inc., 51 Franklin Street, Fifth Floor, Boston, MA 02111-1307, USA.
#
# For the most up-to-date information see the Parma Polyhedra Library
# site: http://bugseng.com/products/ppl/ .

if VALGRIND_TESTS_ENABLED

CHECKER = \
libtool --mode=execute \
$(VALGRIND) --tool=memcheck -q --trace-children=yes --leak-check=yes \
--num-callers=40 --leak-resolution=high \
--suppressions=$(top_srcdir)/tests/valgrind_suppressions

else !VALGRIND_TESTS_ENABLED

CHECKER =

endif !VALGRIND_TESTS_ENABLED

TESTS_ENVIRONMENT = $(CHECKER)

AM_CPPFLAGS = \
-I$(top_srcdir)/src \
-I$(top_builddir)/src \
-I$(top_srcdir)/utils \
-I$(top_srcdir)/tests \
@extra_includes@ \
@debug_flag@

LDADD = \
$(top_builddir)/utils/libppl_utils.a \
$(top_builddir)/tests/libppl_tests.a \
$(top_builddir)/src/libppl.la \
@extra_libraries@

ORIGINAL_TESTS = \
addcongruence1 \
addcongruences1 \
addconstraint1 \
addconstraints1 addconstraints2 \
addgenerator1 addgenerator2 \
addgenerators1 addgenerators2 \
addspacedims1 addspacedims2 \
affineimage1 affineimage2 \
affinepreimage1 \
affinetrans \
append1 append2 \
ascii_dump_load1 ascii_dump_load2 ascii_dump_load3 \
bgp99extrapolation1 bgp99extrapolation2 \
bhrz03widening1 bhrz03widening2 bhrz03widening3 \
bhz03widening1 \
bounded1 \
boundedaffineimage1 \
boundedaffinepreimage1 \
boundedbhrz03extrapolation1 \
boundedh79extrapolation1 \
bounds1 \
cnncconversion1 \
concatenate1 \
congruences1 \
constrains1 \
constraints1 \
contains1 contains2 \
containsintegerpoint1 \
disjoint1 disjoint2 \
dropsomenonintegerpoints1 dropsomenonintegerpoints2 \
dualhypercubes \
empty1 \
equals1 \
exceptions1 exceptions2  exceptions3 \
expandspacedim1 expandspacedim2 \
foldspacedims1 foldspacedims2 \
frequency1 \
frombdshape1 \
frombox1 frombox2 \
fromgrid1 \
fromoctagonalshape1 \
generalizedaffineimage1 generalizedaffineimage2 \
generalizedaffinepreimage1 generalizedaffinepreimage2 \
generators1 \
geomcovers1 \
h79widening1 h79widening2 \
hybrid \
intersection1 \
limitedbhrz03extrapolation1 \
limitedh79extrapolation1 \
linearexpression1 \
linearpartition1 \
linearsystem1 \
mapspacedims1 \
matrix1 \
max_min1 \
maxspacedim1 \
mc91 \
membytes1 \
memory2 \
minconstraints1 minconstraints2 \
mingenerators1 mingenerators2 \
nncminimize1 nncminimize2 \
numberinput1 \
onepoint \
permute \
polydifference1 polydifference2 \
polyhull1 polyhull2 \
polyhullifexact1 polyhullifexact2 \
randphull1 \
refinewithcongruence1 \
refinewithcongruences1 \
refinewithconstraint1 \
refinewithconstraints1 \
relations1 relations2 relations3 \
removespacedims1 removespacedims2 \
simplifyusingcontext1 \
smm1 \
<<<<<<< HEAD
sparserow1 \
=======
termination1 termination2 \
>>>>>>> 3a65ba18
timeelapse1 timeelapse2 \
topclosed1 \
topclosure1 \
unconstrain1 \
universe1 universe2 \
variablesset1 \
watchdog1 \
weightwatch1 \
wrap1 wrap2 \
writeconsys1 \
writegensys1 \
writepolyhedron1 writepolyhedron2 \
writerelation1 \
writevariable1

DERIVED_TESTS = \
nnc_addcongruence1 \
nnc_addcongruences1 \
nnc_addconstraint1 \
nnc_addconstraints1 \
nnc_addgenerator1 \
nnc_addgenerators1 \
nnc_addspacedims1 \
nnc_affineimage1 \
nnc_affinepreimage1 \
nnc_affinetrans \
nnc_append1 nnc_append2 \
nnc_ascii_dump_load1 nnc_ascii_dump_load2 \
nnc_bgp99extrapolation1 \
nnc_bhrz03widening1 nnc_bhrz03widening2 \
nnc_bounded1 \
nnc_boundedaffineimage1 \
nnc_boundedaffinepreimage1 \
nnc_boundedbhrz03extrapolation1 \
nnc_boundedh79extrapolation1 \
nnc_bounds1 \
nnc_concatenate1 \
nnc_congruences1 \
nnc_constrains1 \
nnc_constraints1 \
nnc_contains1 \
nnc_containsintegerpoint1 \
nnc_disjoint1 \
nnc_dropsomenonintegerpoints1 \
nnc_empty1 \
nnc_equals1 \
nnc_exceptions1 nnc_exceptions3 \
nnc_expandspacedim1 \
nnc_foldspacedims1 \
nnc_frombdshape1 \
nnc_frombox1 \
nnc_fromgrid1 \
nnc_fromoctagonalshape1 \
nnc_generalizedaffineimage1 \
nnc_generalizedaffinepreimage1 \
nnc_generators1 \
nnc_geomcovers1 \
nnc_h79widening1 \
nnc_intersection1 \
nnc_simplifyusingcontext1 \
nnc_limitedbhrz03extrapolation1 \
nnc_limitedh79extrapolation1 \
nnc_linearpartition1 \
nnc_mapspacedims1 \
nnc_max_min1 \
nnc_mc91 \
nnc_membytes1 \
nnc_minconstraints1 \
nnc_mingenerators1 \
nnc_onepoint \
nnc_permute \
nnc_polydifference1 \
nnc_polyhull1 \
nnc_polyhullifexact1 \
nnc_randphull1 \
nnc_relations1 nnc_relations2 \
nnc_removespacedims1 \
nnc_smm1 \
nnc_timeelapse1 \
nnc_unconstrain1 \
nnc_universe1 \
nnc_wrap1 nnc_wrap2 \
nnc_writepolyhedron1

#
# Sources for the tests
#

addcongruence1_SOURCES = addcongruence1.cc

addcongruences1_SOURCES = addcongruences1.cc

addconstraint1_SOURCES = addconstraint1.cc

addconstraints1_SOURCES = addconstraints1.cc
addconstraints2_SOURCES = addconstraints2.cc

addgenerator1_SOURCES = addgenerator1.cc
addgenerator2_SOURCES = addgenerator2.cc

addgenerators1_SOURCES = addgenerators1.cc
addgenerators2_SOURCES = addgenerators2.cc

addspacedims1_SOURCES = addspacedims1.cc
addspacedims2_SOURCES = addspacedims2.cc

affineimage1_SOURCES = affineimage1.cc
affineimage2_SOURCES = affineimage2.cc

affinepreimage1_SOURCES = affinepreimage1.cc

affinetrans_SOURCES = affinetrans.cc

append1_SOURCES = append1.cc
append2_SOURCES = append2.cc

ascii_dump_load1_SOURCES = ascii_dump_load1.cc
ascii_dump_load2_SOURCES = ascii_dump_load2.cc
ascii_dump_load3_SOURCES = ascii_dump_load3.cc

bgp99extrapolation1_SOURCES = bgp99extrapolation1.cc
bgp99extrapolation2_SOURCES = bgp99extrapolation2.cc

bhrz03widening1_SOURCES = bhrz03widening1.cc
bhrz03widening2_SOURCES = bhrz03widening2.cc
bhrz03widening3_SOURCES = bhrz03widening3.cc

bhz03widening1_SOURCES = bhz03widening1.cc

bounded1_SOURCES = bounded1.cc

boundedaffineimage1_SOURCES = boundedaffineimage1.cc

boundedaffinepreimage1_SOURCES = boundedaffinepreimage1.cc

boundedbhrz03extrapolation1_SOURCES = boundedbhrz03extrapolation1.cc

boundedh79extrapolation1_SOURCES = boundedh79extrapolation1.cc

bounds1_SOURCES = bounds1.cc

cnncconversion1_SOURCES = cnncconversion1.cc

concatenate1_SOURCES = concatenate1.cc

congruences1_SOURCES = congruences1.cc

constrains1_SOURCES = constrains1.cc

constraints1_SOURCES = constraints1.cc

contains1_SOURCES = contains1.cc
contains2_SOURCES = contains2.cc

containsintegerpoint1_SOURCES = containsintegerpoint1.cc

disjoint1_SOURCES = disjoint1.cc
disjoint2_SOURCES = disjoint2.cc

dropsomenonintegerpoints1_SOURCES = dropsomenonintegerpoints1.cc
dropsomenonintegerpoints2_SOURCES = dropsomenonintegerpoints2.cc

dualhypercubes_SOURCES = dualhypercubes.cc

empty1_SOURCES = empty1.cc

equals1_SOURCES = equals1.cc

exceptions1_SOURCES = exceptions1.cc
exceptions2_SOURCES = exceptions2.cc
exceptions3_SOURCES = exceptions3.cc

expandspacedim1_SOURCES = expandspacedim1.cc
expandspacedim2_SOURCES = expandspacedim2.cc

foldspacedims1_SOURCES = foldspacedims1.cc
foldspacedims2_SOURCES = foldspacedims2.cc

frequency1_SOURCES = frequency1.cc

frombdshape1_SOURCES = frombdshape1.cc

frombox1_SOURCES = frombox1.cc
frombox2_SOURCES = frombox2.cc

fromgrid1_SOURCES = fromgrid1.cc

fromoctagonalshape1_SOURCES = fromoctagonalshape1.cc

generalizedaffineimage1_SOURCES = generalizedaffineimage1.cc
generalizedaffineimage2_SOURCES = generalizedaffineimage2.cc

generalizedaffinepreimage1_SOURCES = generalizedaffinepreimage1.cc
generalizedaffinepreimage2_SOURCES = generalizedaffinepreimage2.cc

generators1_SOURCES = generators1.cc

geomcovers1_SOURCES = geomcovers1.cc

h79widening1_SOURCES = h79widening1.cc
h79widening2_SOURCES = h79widening2.cc

hybrid_SOURCES = hybrid.cc

intersection1_SOURCES = intersection1.cc

simplifyusingcontext1_SOURCES = simplifyusingcontext1.cc

limitedbhrz03extrapolation1_SOURCES = limitedbhrz03extrapolation1.cc

limitedh79extrapolation1_SOURCES = limitedh79extrapolation1.cc

linearpartition1_SOURCES = linearpartition1.cc

linearexpression1_SOURCES = linearexpression1.cc

linearsystem1_SOURCES = linearsystem1.cc

mapspacedims1_SOURCES = mapspacedims1.cc

matrix1_SOURCES = matrix1.cc

max_min1_SOURCES = max_min1.cc

maxspacedim1_SOURCES = maxspacedim1.cc

mc91_SOURCES = mc91.cc

membytes1_SOURCES = membytes1.cc

memory2_SOURCES = memory2.cc

minconstraints1_SOURCES = minconstraints1.cc
minconstraints2_SOURCES = minconstraints2.cc

mingenerators1_SOURCES = mingenerators1.cc
mingenerators2_SOURCES = mingenerators2.cc

numberinput1_SOURCES = numberinput1.cc

nncminimize1_SOURCES = nncminimize1.cc
nncminimize2_SOURCES = nncminimize2.cc

onepoint_SOURCES = onepoint.cc

permute_SOURCES = permute.cc

polydifference1_SOURCES = polydifference1.cc
polydifference2_SOURCES = polydifference2.cc

polyhull1_SOURCES = polyhull1.cc
polyhull2_SOURCES = polyhull2.cc

polyhullifexact1_SOURCES = polyhullifexact1.cc
polyhullifexact2_SOURCES = polyhullifexact2.cc

randphull1_SOURCES = randphull1.cc

refinewithconstraint1_SOURCES = refinewithconstraint1.cc
refinewithconstraints1_SOURCES = refinewithconstraints1.cc
refinewithcongruence1_SOURCES = refinewithcongruence1.cc
refinewithcongruences1_SOURCES = refinewithcongruences1.cc

relations1_SOURCES = relations1.cc
relations2_SOURCES = relations2.cc
relations3_SOURCES = relations3.cc

removespacedims1_SOURCES = removespacedims1.cc
removespacedims2_SOURCES = removespacedims2.cc

smm1_SOURCES = smm1.cc

<<<<<<< HEAD
sparserow1_SOURCES = sparserow1.cc
=======
termination1_SOURCES = termination1.cc
termination2_SOURCES = termination2.cc
>>>>>>> 3a65ba18

timeelapse1_SOURCES = timeelapse1.cc
timeelapse2_SOURCES = timeelapse2.cc

topclosed1_SOURCES = topclosed1.cc

topclosure1_SOURCES = topclosure1.cc

unconstrain1_SOURCES = unconstrain1.cc

universe1_SOURCES = universe1.cc
universe2_SOURCES = universe2.cc

variablesset1_SOURCES = variablesset1.cc

watchdog1_SOURCES = watchdog1.cc

weightwatch1_SOURCES = weightwatch1.cc

wrap1_SOURCES = wrap1.cc
wrap2_SOURCES = wrap2.cc

writeconsys1_SOURCES = writeconsys1.cc

writegensys1_SOURCES = writegensys1.cc

writepolyhedron1_SOURCES = writepolyhedron1.cc
writepolyhedron2_SOURCES = writepolyhedron2.cc

writerelation1_SOURCES = writerelation1.cc

writevariable1_SOURCES = writevariable1.cc

#
# Sources and compilation flags for the derived check programs
#

DERIVED_CXXFLAGS = -DDERIVED_TEST $(AM_CXXFLAGS)

nnc_addcongruence1_SOURCES = addcongruence1.cc
nnc_addcongruence1_CXXFLAGS = $(DERIVED_CXXFLAGS)

nnc_addcongruences1_SOURCES = addcongruences1.cc
nnc_addcongruences1_CXXFLAGS = $(DERIVED_CXXFLAGS)

nnc_addconstraint1_SOURCES = addconstraint1.cc
nnc_addconstraint1_CXXFLAGS = $(DERIVED_CXXFLAGS)

nnc_addconstraints1_SOURCES = addconstraints1.cc
nnc_addconstraints1_CXXFLAGS = $(DERIVED_CXXFLAGS)

nnc_addgenerator1_SOURCES = addgenerator1.cc
nnc_addgenerator1_CXXFLAGS = $(DERIVED_CXXFLAGS)

nnc_addgenerators1_SOURCES = addgenerators1.cc
nnc_addgenerators1_CXXFLAGS = $(DERIVED_CXXFLAGS)

nnc_addspacedims1_SOURCES = addspacedims1.cc
nnc_addspacedims1_CXXFLAGS = $(DERIVED_CXXFLAGS)

nnc_affineimage1_SOURCES = affineimage1.cc
nnc_affineimage1_CXXFLAGS = $(DERIVED_CXXFLAGS)

nnc_affinepreimage1_SOURCES = affinepreimage1.cc
nnc_affinepreimage1_CXXFLAGS = $(DERIVED_CXXFLAGS)

nnc_affinetrans_SOURCES = affinetrans.cc
nnc_affinetrans_CXXFLAGS = $(DERIVED_CXXFLAGS)

nnc_append1_SOURCES = append1.cc
nnc_append1_CXXFLAGS = $(DERIVED_CXXFLAGS)
nnc_append2_SOURCES = append2.cc
nnc_append2_CXXFLAGS = $(DERIVED_CXXFLAGS)

nnc_ascii_dump_load1_SOURCES = ascii_dump_load1.cc
nnc_ascii_dump_load1_CXXFLAGS = $(DERIVED_CXXFLAGS)
nnc_ascii_dump_load2_SOURCES = ascii_dump_load2.cc
nnc_ascii_dump_load2_CXXFLAGS = $(DERIVED_CXXFLAGS)

nnc_bgp99extrapolation1_SOURCES = bgp99extrapolation1.cc
nnc_bgp99extrapolation1_CXXFLAGS = $(DERIVED_CXXFLAGS)

nnc_bhrz03widening1_SOURCES = bhrz03widening1.cc
nnc_bhrz03widening1_CXXFLAGS = $(DERIVED_CXXFLAGS)
nnc_bhrz03widening2_SOURCES = bhrz03widening2.cc
nnc_bhrz03widening2_CXXFLAGS = $(DERIVED_CXXFLAGS)

nnc_bounded1_SOURCES = bounded1.cc
nnc_bounded1_CXXFLAGS = $(DERIVED_CXXFLAGS)

nnc_boundedaffineimage1_SOURCES = boundedaffineimage1.cc
nnc_boundedaffineimage1_CXXFLAGS = $(DERIVED_CXXFLAGS)

nnc_boundedaffinepreimage1_SOURCES = boundedaffinepreimage1.cc
nnc_boundedaffinepreimage1_CXXFLAGS = $(DERIVED_CXXFLAGS)

nnc_boundedbhrz03extrapolation1_SOURCES = boundedbhrz03extrapolation1.cc
nnc_boundedvhrz03extrapolation1_CXXFLAGS = $(DERIVED_CXXFLAGS)

nnc_boundedh79extrapolation1_SOURCES = boundedh79extrapolation1.cc
nnc_boundedh79extrapolation1_CXXFLAGS = $(DERIVED_CXXFLAGS)

nnc_bounds1_SOURCES = bounds1.cc
nnc_bounds1_CXXFLAGS = $(DERIVED_CXXFLAGS)

nnc_concatenate1_SOURCES = concatenate1.cc
nnc_concatenate1_CXXFLAGS = $(DERIVED_CXXFLAGS)

nnc_congruences1_SOURCES = congruences1.cc
nnc_congruences1_CXXFLAGS = $(DERIVED_CXXFLAGS)

nnc_constrains1_SOURCES = constrains1.cc
nnc_constrains1_CXXFLAGS = $(DERIVED_CXXFLAGS)

nnc_constraints1_SOURCES = constraints1.cc
nnc_constraints1_CXXFLAGS = $(DERIVED_CXXFLAGS)

nnc_contains1_SOURCES = contains1.cc
nnc_contains1_CXXFLAGS = $(DERIVED_CXXFLAGS)

nnc_containsintegerpoint1_SOURCES = containsintegerpoint1.cc
nnc_containsintegerpoint1_CXXFLAGS = $(DERIVED_CXXFLAGS)

nnc_disjoint1_SOURCES = disjoint1.cc
nnc_disjoint1_CXXFLAGS = $(DERIVED_CXXFLAGS)

nnc_dropsomenonintegerpoints1_SOURCES = dropsomenonintegerpoints1.cc
nnc_dropsomenonintegerpoints1_CXXFLAGS = $(DERIVED_CXXFLAGS)

nnc_empty1_SOURCES = empty1.cc
nnc_empty1_CXXFLAGS = $(DERIVED_CXXFLAGS)

nnc_equals1_SOURCES = equals1.cc
nnc_equals1_CXXFLAGS = $(DERIVED_CXXFLAGS)

nnc_exceptions1_SOURCES = exceptions1.cc
nnc_exceptions1_CXXFLAGS = $(DERIVED_CXXFLAGS)
nnc_exceptions3_SOURCES = exceptions3.cc
nnc_exceptions3_CXXFLAGS = $(DERIVED_CXXFLAGS)

nnc_expandspacedim1_SOURCES = expandspacedim1.cc
nnc_expandspacedim1_CXXFLAGS = $(DERIVED_CXXFLAGS)

nnc_foldspacedims1_SOURCES = foldspacedims1.cc
nnc_foldspacedims1_CXXFLAGS = $(DERIVED_CXXFLAGS)

nnc_frombdshape1_SOURCES = frombdshape1.cc
nnc_frombdshape1_CXXFLAGS = $(DERIVED_CXXFLAGS)

nnc_frombox1_SOURCES = frombox1.cc
nnc_frombox1_CXXFLAGS = $(DERIVED_CXXFLAGS)

nnc_fromgrid1_SOURCES = fromgrid1.cc
nnc_fromgrid1_CXXFLAGS = $(DERIVED_CXXFLAGS)

nnc_fromoctagonalshape1_SOURCES = fromoctagonalshape1.cc
nnc_fromoctagonalshape1_CXXFLAGS = $(DERIVED_CXXFLAGS)

nnc_generalizedaffineimage1_SOURCES = generalizedaffineimage1.cc
nnc_generalizedaffineimage1_CXXFLAGS = $(DERIVED_CXXFLAGS)

nnc_generalizedaffinepreimage1_SOURCES = generalizedaffinepreimage1.cc
nnc_generalizedaffinepreimage1_CXXFLAGS = $(DERIVED_CXXFLAGS)

nnc_generators1_SOURCES = generators1.cc
nnc_generators1_CXXFLAGS = $(DERIVED_CXXFLAGS)

nnc_geomcovers1_SOURCES = geomcovers1.cc
nnc_geomcovers1_CXXFLAGS = $(DERIVED_CXXFLAGS)

nnc_h79widening1_SOURCES = h79widening1.cc
nnc_h79widening1_CXXFLAGS = $(DERIVED_CXXFLAGS)

nnc_intersection1_SOURCES = intersection1.cc
nnc_intersection1_CXXFLAGS = $(DERIVED_CXXFLAGS)

nnc_simplifyusingcontext1_SOURCES = simplifyusingcontext1.cc
nnc_simplifyusingcontext1_CXXFLAGS = $(DERIVED_CXXFLAGS)

nnc_limitedbhrz03extrapolation1_SOURCES = limitedbhrz03extrapolation1.cc
nnc_limitedbhrz03extrapolation1_CXXFLAGS = $(DERIVED_CXXFLAGS)

nnc_limitedh79extrapolation1_SOURCES = limitedh79extrapolation1.cc
nnc_limitedh79extrapolation1_CXXFLAGS = $(DERIVED_CXXFLAGS)

nnc_linearpartition1_SOURCES = linearpartition1.cc
nnc_linearpartition1_CXXFLAGS = $(DERIVED_CXXFLAGS)

nnc_mapspacedims1_SOURCES = mapspacedims1.cc
nnc_mapspacedims1_CXXFLAGS = $(DERIVED_CXXFLAGS)

nnc_max_min1_SOURCES = max_min1.cc
nnc_max_min1_CXXFLAGS = $(DERIVED_CXXFLAGS)

nnc_mc91_SOURCES = mc91.cc
nnc_mc91_CXXFLAGS = $(DERIVED_CXXFLAGS)

nnc_membytes1_SOURCES = membytes1.cc
nnc_membytes1_CXXFLAGS = $(DERIVED_CXXFLAGS)

nnc_minconstraints1_SOURCES = minconstraints1.cc
nnc_minconstraints1_CXXFLAGS = $(DERIVED_CXXFLAGS)

nnc_mingenerators1_SOURCES = mingenerators1.cc
nnc_mingenerators1_CXXFLAGS = $(DERIVED_CXXFLAGS)

nnc_onepoint_SOURCES = onepoint.cc
nnc_onepoint_CXXFLAGS = $(DERIVED_CXXFLAGS)

nnc_permute_SOURCES = permute.cc
nnc_permute_CXXFLAGS = $(DERIVED_CXXFLAGS)

nnc_polydifference1_SOURCES = polydifference1.cc
nnc_polydifference1_CXXFLAGS = $(DERIVED_CXXFLAGS)

nnc_polyhull1_SOURCES = polyhull1.cc
nnc_polyhull1_CXXFLAGS = $(DERIVED_CXXFLAGS)

nnc_polyhullifexact1_SOURCES = polyhullifexact1.cc
nnc_polyhullifexact1_CXXFLAGS = $(DERIVED_CXXFLAGS)

nnc_randphull1_SOURCES = randphull1.cc
nnc_randphull1_CXXFLAGS = $(DERIVED_CXXFLAGS)

nnc_relations1_SOURCES = relations1.cc
nnc_relations1_CXXFLAGS = $(DERIVED_CXXFLAGS)
nnc_relations2_SOURCES = relations2.cc
nnc_relations2_CXXFLAGS = $(DERIVED_CXXFLAGS)

nnc_removespacedims1_SOURCES = removespacedims1.cc
nnc_removespacedims1_CXXFLAGS = $(DERIVED_CXXFLAGS)

nnc_smm1_SOURCES = smm1.cc
nnc_smm1_CXXFLAGS = $(DERIVED_CXXFLAGS)

nnc_timeelapse1_SOURCES = timeelapse1.cc
nnc_timeelapse1_CXXFLAGS = $(DERIVED_CXXFLAGS)

nnc_unconstrain1_SOURCES = unconstrain1.cc
nnc_unconstrain1_CXXFLAGS = $(DERIVED_CXXFLAGS)

nnc_universe1_SOURCES = universe1.cc
nnc_universe1_CXXFLAGS = $(DERIVED_CXXFLAGS)

nnc_wrap1_SOURCES = wrap1.cc
nnc_wrap1_CXXFLAGS = $(DERIVED_CXXFLAGS)
nnc_wrap2_SOURCES = wrap2.cc
nnc_wrap2_CXXFLAGS = $(DERIVED_CXXFLAGS)

nnc_writepolyhedron1_SOURCES = writepolyhedron1.cc
nnc_writepolyhedron1_CXXFLAGS = $(DERIVED_CXXFLAGS)

#
# Sources for the special tests.
#

memory1_SRCS = memory1.cc


if !VALGRIND_TESTS_ENABLED
# The `memory1' test is currently disabled.  The reason is that there
# is currently no reliable way to make it work, at least on Linux.
# The reason is that memory is limited using RLIMIT_AS, which limits
# brk, mmap and the stack: when we run out of stack, then of course
# we crash.  So RLIMIT_AS cannot be used.  In principle, we could use
# RLIMIT_DATA, which limits brk only.  However, glibc uses mmap when
# it cannot obtain memory from brk (and perhaps in other cases as well),
# but mmap is not limited by RLIMIT_DATA.  In summary, RLIMIT_AS limits
# too much (in particular the stack, that should not be limited);
# RLIMIT_DATA limits too little (it does not limit mmap, as we would like
# it to).

#VALGRIND_BRITTLE_TESTS = memory1

#memory1_SOURCES = $(memory1_SRCS)

endif !VALGRIND_TESTS_ENABLED


TESTS = \
$(ORIGINAL_TESTS) \
$(DERIVED_TESTS) \
$(VALGRIND_BRITTLE_TESTS)

XFAIL_TESTS =

check_PROGRAMS = $(TESTS) $(BUGS)

EXTRA_DIST = $(memory1_SRCS)

BUGS =

MOSTLYCLEANFILES = \
ascii_dump_load1.dat \
ascii_dump_load2.dat \
ascii_dump_load3.dat \
densematrix1.dat \
linearsystem1.dat \
writegensys1.dat \
writepolyhedron1.dat \
writepolyhedron2.dat \
writevariable1.dat

$(top_builddir)/utils/libppl_utils.a:
	$(MAKE) $(AM_MAKEFLAGS) -C $(top_builddir)/utils libppl_utils.a

$(top_builddir)/tests/libppl_tests.a:
	$(MAKE) $(AM_MAKEFLAGS) -C $(top_builddir)/tests libppl_tests.a

$(top_builddir)/src/libppl.la:
	$(MAKE) $(AM_MAKEFLAGS) -C $(top_builddir)/src libppl.la<|MERGE_RESOLUTION|>--- conflicted
+++ resolved
@@ -130,11 +130,8 @@
 removespacedims1 removespacedims2 \
 simplifyusingcontext1 \
 smm1 \
-<<<<<<< HEAD
 sparserow1 \
-=======
 termination1 termination2 \
->>>>>>> 3a65ba18
 timeelapse1 timeelapse2 \
 topclosed1 \
 topclosure1 \
@@ -407,12 +404,10 @@
 
 smm1_SOURCES = smm1.cc
 
-<<<<<<< HEAD
 sparserow1_SOURCES = sparserow1.cc
-=======
+
 termination1_SOURCES = termination1.cc
 termination2_SOURCES = termination2.cc
->>>>>>> 3a65ba18
 
 timeelapse1_SOURCES = timeelapse1.cc
 timeelapse2_SOURCES = timeelapse2.cc
