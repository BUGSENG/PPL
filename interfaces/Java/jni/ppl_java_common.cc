--- conflicted
+++ resolved
@@ -43,44 +43,6 @@
   Long = nullptr;
   Iterator = nullptr;
   // PPL classes.
-<<<<<<< HEAD
-  Artificial_Parameter = NULL;
-  Artificial_Parameter_Sequence = NULL;
-  Bounded_Integer_Type_Overflow = NULL;
-  Bounded_Integer_Type_Representation = NULL;
-  Bounded_Integer_Type_Width = NULL;
-  By_Reference = NULL;
-  Coefficient = NULL;
-  Congruence = NULL;
-  Constraint = NULL;
-  Generator = NULL;
-  Grid_Generator = NULL;
-  Generator_Type = NULL;
-  Grid_Generator_Type = NULL;
-  Constraint_System = NULL;
-  Congruence_System = NULL;
-  Generator_System = NULL;
-  Grid_Generator_System = NULL;
-  Linear_Expression = NULL;
-  Linear_Expression_Coefficient = NULL;
-  Linear_Expression_Difference = NULL;
-  Linear_Expression_Sum = NULL;
-  Linear_Expression_Times = NULL;
-  Linear_Expression_Unary_Minus = NULL;
-  Linear_Expression_Variable = NULL;
-  MIP_Problem_Status = NULL;
-  Optimization_Mode = NULL;
-  Pair = NULL;
-  PIP_Problem_Control_Parameter_Name = NULL;
-  PIP_Problem_Control_Parameter_Value = NULL;
-  PIP_Problem_Status = NULL;
-  Poly_Con_Relation = NULL;
-  Poly_Gen_Relation = NULL;
-  PPL_Object = NULL;
-  Relation_Symbol = NULL;
-  Variable = NULL;
-  Variables_Set = NULL;
-=======
   Artificial_Parameter = nullptr;
   Artificial_Parameter_Sequence = nullptr;
   Bounded_Integer_Type_Overflow = nullptr;
@@ -116,21 +78,12 @@
   PPL_Object = nullptr;
   Relation_Symbol = nullptr;
   Variable = nullptr;
-  Variable_Stringifier = nullptr;
   Variables_Set = nullptr;
->>>>>>> 71de0f2f
 }
 
 void
 Java_Class_Cache::init_cache(JNIEnv* env, jclass& field, const char* name) {
-<<<<<<< HEAD
   delete_global_ref(env, field);
-=======
-  assert(env != nullptr);
-  if (field != nullptr) {
-    env->DeleteGlobalRef(field);
-  }
->>>>>>> 71de0f2f
   jclass jni_class = env->FindClass(name);
   CHECK_RESULT_ASSERT(env, jni_class);
   field = (jclass) env->NewGlobalRef(jni_class);
@@ -212,15 +165,7 @@
 
 void
 Java_Class_Cache::clear_cache(JNIEnv* env, jclass& field) {
-<<<<<<< HEAD
   delete_global_ref(env, field);
-=======
-  assert(env != nullptr);
-  if (field != nullptr) {
-    env->DeleteGlobalRef(field);
-    field = nullptr;
-  }
->>>>>>> 71de0f2f
 }
 
 void
@@ -272,22 +217,22 @@
 
 Java_TLS_Cache::Java_TLS_Cache() {
   // Variable_Stringifier.
-  Variable_Stringifier = NULL;
-  Variable_Stringifier_stringify_ID = NULL;
-  current_stringifier = NULL;
+  Variable_Stringifier = nullptr;
+  Variable_Stringifier_stringify_ID = nullptr;
+  current_stringifier = nullptr;
 }
 
 void
 Java_TLS_Cache::clear_Variable_Stringifier_data(JNIEnv* env) {
   delete_global_ref(env, cached_TLSs.Variable_Stringifier);
-  cached_TLSs.Variable_Stringifier_stringify_ID = NULL;
+  cached_TLSs.Variable_Stringifier_stringify_ID = nullptr;
   delete_global_ref(env, cached_TLSs.current_stringifier);
 }
 
 void
 Java_TLS_Cache::set_Variable_Stringifier_data(JNIEnv* env,
                                               jobject j_stringifier) {
-  assert(j_stringifier != NULL);
+  assert(j_stringifier != nullptr);
   // Delete previously cached values (if any).
   clear_Variable_Stringifier_data(env);
   // Compute new values for j_stringifier.
@@ -305,11 +250,11 @@
 }
 
 Java_TLS_Cache::~Java_TLS_Cache() {
-  if (current_stringifier != NULL) {
+  if (current_stringifier != nullptr) {
     // Use cached Java Virtual Machine pointer to retrieve JNI env.
     JavaVM* jvm = cached_classes.jvm;
     JNIEnv *env = 0;
-    jvm->AttachCurrentThread((void **)&env, NULL);
+    jvm->AttachCurrentThread((void **)&env, nullptr);
     CHECK_EXCEPTION_ASSERT(env);
     clear_Variable_Stringifier_data(env);
   }
@@ -405,17 +350,11 @@
   CHECK_RESULT_ABORT(env, ret == 0);
 }
 
-<<<<<<< HEAD
 // FIXME: current implementation is not thread-safe.
-Parma_Polyhedra_Library::Watchdog* p_timeout_object = 0;
+Parma_Polyhedra_Library::Watchdog* p_timeout_object = nullptr;
 
 // FIXME: current implementation is not thread-safe.
-Weightwatch* p_deterministic_timeout_object = 0;
-=======
-Parma_Polyhedra_Library::Watchdog* p_timeout_object = nullptr;
-
 Weightwatch* p_deterministic_timeout_object = nullptr;
->>>>>>> 71de0f2f
 
 void
 reset_timeout() {
