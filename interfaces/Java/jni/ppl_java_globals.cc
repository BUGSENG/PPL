--- conflicted
+++ resolved
@@ -1305,22 +1305,10 @@
 
 JNIEXPORT void JNICALL
 Java_parma_1polyhedra_1library_Variable_setStringifier
-<<<<<<< HEAD
 (JNIEnv* env, jclass /* j_variable_class */, jobject j_stringifier) {
-  if (j_stringifier == NULL) {
+  if (j_stringifier == nullptr) {
     // Clear cache entries.
     cached_TLSs.clear_Variable_Stringifier_data(env);
-=======
-(JNIEnv* env, jclass j_variable_class, jobject j_stringifier) {
-  // Store j_stringifier in the corresponding static field.
-  env->SetStaticObjectField(j_variable_class,
-                            cached_FMIDs.Variable_stringifier_ID,
-                            j_stringifier);
-  if (j_stringifier == nullptr) {
-    // No stringifier object: reset cache values.
-    cached_classes.Variable_Stringifier = nullptr;
-    cached_FMIDs.Variable_Stringifier_stringify_ID = nullptr;
->>>>>>> 71de0f2f
     // Reset default C++ output function.
     Variable::set_output_function(&Variable::default_output_function);
   }
