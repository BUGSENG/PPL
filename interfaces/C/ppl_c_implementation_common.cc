/* Implementation of the C interface: variables and non-inline functions.
   Copyright (C) 2001-2010 Roberto Bagnara <bagnara@cs.unipr.it>
   Copyright (C) 2010-2020 BUGSENG srl (http://bugseng.com)

This file is part of the Parma Polyhedra Library (PPL).

The PPL is free software; you can redistribute it and/or modify it
under the terms of the GNU General Public License as published by the
Free Software Foundation; either version 3 of the License, or (at your
option) any later version.

The PPL is distributed in the hope that it will be useful, but WITHOUT
ANY WARRANTY; without even the implied warranty of MERCHANTABILITY or
FITNESS FOR A PARTICULAR PURPOSE.  See the GNU General Public License
for more details.

You should have received a copy of the GNU General Public License
along with this program; if not, write to the Free Software Foundation,
Inc., 51 Franklin Street, Fifth Floor, Boston, MA 02111-1307, USA.

For the most up-to-date information see the Parma Polyhedra Library
site: http://bugseng.com/products/ppl/ . */

/* Interface for Coefficient. */

#include "ppl_c_implementation_common_defs.hh"

namespace Parma_Polyhedra_Library {

namespace Interfaces {

namespace C {

<<<<<<< HEAD
PPL_C_TLS error_handler_type user_error_handler = 0;
=======
error_handler_type user_error_handler = nullptr;
>>>>>>> 71de0f2f

extern "C" const char*
c_variable_default_output_function(ppl_dimension_type var) {
#if PPL_SIZEOF_SIZE_T == PPL_SIZEOF_INT
# define FORMAT "%u"
# define CONVERSION (unsigned)
#elif PPL_SIZEOF_SIZE_T == PPL_SIZEOF_LONG
# define FORMAT "%lu"
# define CONVERSION (unsigned long)
#elif PPL_SIZEOF_SIZE_T == PPL_SIZEOF_LONG_LONG
# define FORMAT "%llu"
# define CONVERSION (unsigned long long)
#else
# error "Unsupported definition for `size_t'."
#endif
  // On a 64-bits architecture, `var' will not be more than 2^64-1,
  // (2^64-1)/26 is written with 18 decimal digits, plus one letter,
  // plus one terminator makes 20.
#if defined(ULLONG_MAX) && ULLONG_MAX > 18446744073709551615ULL
# error "Please enlarge the buffer in the following line."
#endif
  static PPL_C_TLS char buffer[20];
  buffer[0] = static_cast<char>('A' + var % 26);
  if (ppl_dimension_type i = var / 26) {
    int r = sprintf(buffer+1, FORMAT, CONVERSION i);
    if (r < 0)
      return nullptr;
    else if (r >= 19) {
      errno = ERANGE;
      return nullptr;
    }
  }
  else
    buffer[1] = '\0';
  return buffer;
}

// Holds a pointer to the C current output function.
PPL_C_TLS ppl_io_variable_output_function_type* c_variable_output_function;

void
cxx_Variable_output_function(std::ostream& s, const Variable v) {
  const char* f = c_variable_output_function(v.id());
  if (f == nullptr) {
    // Something went wrong in the client's output function.
    // Client code will know what to do: we do nothing.
    return;
  }
  s << f;
}

extern "C" typedef const char*
c_variable_output_function_type(ppl_dimension_type var);

// Holds a pointer to the C++ saved output function.
PPL_C_TLS Variable::output_function_type* saved_cxx_Variable_output_function;

void
notify_error(enum ppl_enum_error_code code, const char* description) {
  if (user_error_handler != nullptr)
    user_error_handler(code, description);
}

<<<<<<< HEAD
// FIXME: current implementation is not thread-safe.
Parma_Polyhedra_Library::Watchdog* p_timeout_object = 0;
=======
Parma_Polyhedra_Library::Watchdog* p_timeout_object = nullptr;
>>>>>>> 71de0f2f

typedef
Parma_Polyhedra_Library::Threshold_Watcher
<Parma_Polyhedra_Library::Weightwatch_Traits> Weightwatch;

<<<<<<< HEAD
// FIXME: current implementation is not thread-safe.
Weightwatch* p_deterministic_timeout_object = 0;

void
reset_timeout() {
#ifndef PPL_THREAD_SAFE
  if (p_timeout_object != 0) {
=======
Weightwatch* p_deterministic_timeout_object = nullptr;

void
reset_timeout() {
  if (p_timeout_object != nullptr) {
>>>>>>> 71de0f2f
    delete p_timeout_object;
    p_timeout_object = nullptr;
    abandon_expensive_computations = nullptr;
  }
#endif // !defined(PPL_THREAD_SAFE)
}

void
reset_deterministic_timeout() {
<<<<<<< HEAD
#ifndef PPL_THREAD_SAFE
  if (p_deterministic_timeout_object != 0) {
=======
  if (p_deterministic_timeout_object != nullptr) {
>>>>>>> 71de0f2f
    delete p_deterministic_timeout_object;
    p_deterministic_timeout_object = nullptr;
    abandon_expensive_computations = nullptr;
  }
#endif // !defined(PPL_THREAD_SAFE)
}

} // namespace C

} // namespace Interfaces

} // namespace Parma_Polyhedra_Library

using namespace Parma_Polyhedra_Library;
using namespace Parma_Polyhedra_Library::Interfaces::C;

unsigned int PPL_POLY_CON_RELATION_IS_DISJOINT;
unsigned int PPL_POLY_CON_RELATION_STRICTLY_INTERSECTS;
unsigned int PPL_POLY_CON_RELATION_IS_INCLUDED;
unsigned int PPL_POLY_CON_RELATION_SATURATES;

unsigned int PPL_POLY_GEN_RELATION_SUBSUMES;

unsigned int PPL_COMPLEXITY_CLASS_POLYNOMIAL;
unsigned int PPL_COMPLEXITY_CLASS_SIMPLEX;
unsigned int PPL_COMPLEXITY_CLASS_ANY;

int PPL_MIP_PROBLEM_STATUS_UNFEASIBLE;
int PPL_MIP_PROBLEM_STATUS_UNBOUNDED;
int PPL_MIP_PROBLEM_STATUS_OPTIMIZED;

int PPL_MIP_PROBLEM_CONTROL_PARAMETER_NAME_PRICING;
int PPL_MIP_PROBLEM_CONTROL_PARAMETER_PRICING_STEEPEST_EDGE_FLOAT;
int PPL_MIP_PROBLEM_CONTROL_PARAMETER_PRICING_STEEPEST_EDGE_EXACT;
int PPL_MIP_PROBLEM_CONTROL_PARAMETER_PRICING_TEXTBOOK;

int PPL_PIP_PROBLEM_STATUS_UNFEASIBLE;
int PPL_PIP_PROBLEM_STATUS_OPTIMIZED;

int PPL_PIP_PROBLEM_CONTROL_PARAMETER_NAME_CUTTING_STRATEGY;
int PPL_PIP_PROBLEM_CONTROL_PARAMETER_CUTTING_STRATEGY_FIRST;
int PPL_PIP_PROBLEM_CONTROL_PARAMETER_CUTTING_STRATEGY_DEEPEST;
int PPL_PIP_PROBLEM_CONTROL_PARAMETER_CUTTING_STRATEGY_ALL;
int PPL_PIP_PROBLEM_CONTROL_PARAMETER_NAME_PIVOT_ROW_STRATEGY;
int PPL_PIP_PROBLEM_CONTROL_PARAMETER_PIVOT_ROW_STRATEGY_FIRST;
int PPL_PIP_PROBLEM_CONTROL_PARAMETER_PIVOT_ROW_STRATEGY_MAX_COLUMN;

int PPL_OPTIMIZATION_MODE_MINIMIZATION;
int PPL_OPTIMIZATION_MODE_MAXIMIZATION;

int
ppl_set_error_handler(error_handler_type h) {
  user_error_handler = h;
  return 0;
}

// Helper function: C-interface specific library initialization.
static inline void
ppl_initialize_aux() {
  PPL_POLY_CON_RELATION_IS_DISJOINT
    = Poly_Con_Relation::is_disjoint().get_flags();
  PPL_POLY_CON_RELATION_STRICTLY_INTERSECTS
    = Poly_Con_Relation::strictly_intersects().get_flags();
  PPL_POLY_CON_RELATION_IS_INCLUDED
    = Poly_Con_Relation::is_included().get_flags();
  PPL_POLY_CON_RELATION_SATURATES
    = Poly_Con_Relation::saturates().get_flags();

  PPL_POLY_GEN_RELATION_SUBSUMES
    = Poly_Gen_Relation::subsumes().get_flags();

  PPL_COMPLEXITY_CLASS_POLYNOMIAL = POLYNOMIAL_COMPLEXITY;
  PPL_COMPLEXITY_CLASS_SIMPLEX = SIMPLEX_COMPLEXITY;
  PPL_COMPLEXITY_CLASS_ANY = ANY_COMPLEXITY;

  PPL_MIP_PROBLEM_STATUS_UNFEASIBLE = UNFEASIBLE_MIP_PROBLEM;
  PPL_MIP_PROBLEM_STATUS_UNBOUNDED = UNBOUNDED_MIP_PROBLEM;
  PPL_MIP_PROBLEM_STATUS_OPTIMIZED = OPTIMIZED_MIP_PROBLEM;

  PPL_MIP_PROBLEM_CONTROL_PARAMETER_NAME_PRICING
    = MIP_Problem::PRICING;
  PPL_MIP_PROBLEM_CONTROL_PARAMETER_PRICING_STEEPEST_EDGE_FLOAT
    = MIP_Problem::PRICING_STEEPEST_EDGE_FLOAT;
  PPL_MIP_PROBLEM_CONTROL_PARAMETER_PRICING_STEEPEST_EDGE_EXACT
    = MIP_Problem::PRICING_STEEPEST_EDGE_EXACT;
  PPL_MIP_PROBLEM_CONTROL_PARAMETER_PRICING_TEXTBOOK
    = MIP_Problem::PRICING_TEXTBOOK;

  PPL_PIP_PROBLEM_STATUS_UNFEASIBLE = UNFEASIBLE_PIP_PROBLEM;
  PPL_PIP_PROBLEM_STATUS_OPTIMIZED = OPTIMIZED_PIP_PROBLEM;

  PPL_PIP_PROBLEM_CONTROL_PARAMETER_NAME_CUTTING_STRATEGY
    = PIP_Problem::CUTTING_STRATEGY;
  PPL_PIP_PROBLEM_CONTROL_PARAMETER_CUTTING_STRATEGY_FIRST
    = PIP_Problem::CUTTING_STRATEGY_FIRST;
  PPL_PIP_PROBLEM_CONTROL_PARAMETER_CUTTING_STRATEGY_DEEPEST
    = PIP_Problem::CUTTING_STRATEGY_DEEPEST;
  PPL_PIP_PROBLEM_CONTROL_PARAMETER_CUTTING_STRATEGY_ALL
    = PIP_Problem::CUTTING_STRATEGY_ALL;
  PPL_PIP_PROBLEM_CONTROL_PARAMETER_NAME_PIVOT_ROW_STRATEGY
    = PIP_Problem::PIVOT_ROW_STRATEGY;
  PPL_PIP_PROBLEM_CONTROL_PARAMETER_PIVOT_ROW_STRATEGY_FIRST
    = PIP_Problem::PIVOT_ROW_STRATEGY_FIRST;
  PPL_PIP_PROBLEM_CONTROL_PARAMETER_PIVOT_ROW_STRATEGY_MAX_COLUMN
    = PIP_Problem::PIVOT_ROW_STRATEGY_MAX_COLUMN;

  PPL_OPTIMIZATION_MODE_MINIMIZATION = MINIMIZATION;
  PPL_OPTIMIZATION_MODE_MAXIMIZATION = MAXIMIZATION;
}

// Helper function: C-interface specific library finalization.
static inline void
ppl_finalize_aux() {
  // Note: currently, nothing to do.
  // (This function is anyway kept for both clarity and future needs.)
}

// Helper function: C-interface specific thread initialization.
static inline void
ppl_thread_initialize_aux() {
  c_variable_output_function = c_variable_default_output_function;
  saved_cxx_Variable_output_function = Variable::get_output_function();
  Variable::set_output_function(cxx_Variable_output_function);
}

// Helper function: C-interface specific thread finalization.
static inline void
ppl_thread_finalize_aux() {
  Variable::set_output_function(saved_cxx_Variable_output_function);
}

int
ppl_initialize(void) try {
  // First execute C++ (library and thread) initialization, ...
  initialize();
  // ... then execute C-interface specific initialization.
  ppl_initialize_aux();
  ppl_thread_initialize_aux();
  return 0;
}
CATCH_ALL

int
ppl_finalize(void) try {
  // First execute C-interface specific finalization, ...
  ppl_thread_finalize_aux();
  ppl_finalize_aux();
  // ... then execute C++ (thread and library) finalization.
  finalize();
  return 0;
}
CATCH_ALL

int
ppl_thread_initialize(void) try {
  // First execute C++ thread initialization, ...
  thread_initialize();
  // ... then execute C-interface specific initialization.
  ppl_thread_initialize_aux();
  return 0;
}
CATCH_ALL

int
ppl_thread_finalize(void) try {
  // First execute C-interface specific finalization, ...
  ppl_thread_finalize_aux();
  // ... then execute C++ thread finalization.
  thread_finalize();
  return 0;
}
CATCH_ALL

int
ppl_set_timeout(unsigned csecs) try {
#ifdef PPL_THREAD_SAFE
  (void) csecs;
  return PPL_ERROR_LOGIC_ERROR;
#else // !defined(PPL_THREAD_SAFE)
  // FIXME: this implementation of timeouts is not thread-safe.
  // In case a timeout was already set.
  reset_timeout();
  static timeout_exception e;
  using Parma_Polyhedra_Library::Watchdog;
  p_timeout_object = new Watchdog(csecs, abandon_expensive_computations, e);
  return 0;
#endif // !defined(PPL_THREAD_SAFE)
}
CATCH_ALL

int
ppl_reset_timeout(void) try {
  reset_timeout();
  return 0;
}
CATCH_ALL

int
ppl_set_deterministic_timeout(unsigned long unscaled_weight,
                              unsigned scale) try {
#ifdef PPL_THREAD_SAFE
  (void) unscaled_weight;
  (void) scale;
  return PPL_ERROR_LOGIC_ERROR;
#else // !defined(PPL_THREAD_SAFE)
  // FIXME: this implementation of timeouts is not thread-safe.
  // In case a deterministic timeout was already set.
  reset_deterministic_timeout();
  static timeout_exception e;
  typedef Parma_Polyhedra_Library::Weightwatch_Traits Traits;
  p_deterministic_timeout_object
    = new Weightwatch(Traits::compute_delta(unscaled_weight, scale),
                      abandon_expensive_computations, e);
  return 0;
#endif // !defined(PPL_THREAD_SAFE)
}
CATCH_ALL

int
ppl_reset_deterministic_timeout(void) try {
  reset_deterministic_timeout();
  return 0;
}
CATCH_ALL

int
ppl_set_rounding_for_PPL(void) try {
  set_rounding_for_PPL();
  return 0;
}
CATCH_ALL

int
ppl_restore_pre_PPL_rounding(void) try {
  restore_pre_PPL_rounding();
  return 0;
}
CATCH_ALL

int
ppl_irrational_precision(unsigned* p) try {
  *p = irrational_precision();
  return 0;
}
CATCH_ALL

int
ppl_set_irrational_precision(unsigned p) try {
  set_irrational_precision(p);
  return 0;
}
CATCH_ALL

int
ppl_version_major(void) try {
  return static_cast<int>(version_major());
}
CATCH_ALL

int
ppl_version_minor(void) try {
  return static_cast<int>(version_minor());
}
CATCH_ALL

int
ppl_version_revision(void) try {
  return static_cast<int>(version_revision());
}
CATCH_ALL

int
ppl_version_beta(void) try {
  return static_cast<int>(version_beta());
}
CATCH_ALL

int
ppl_version(const char** p) try {
  // Note: use explicit qualification to avoid clashes on, e.g.,
  // Solaris 2.9, where `version' is the name of an enum defined in
  // math.h.
  *p = Parma_Polyhedra_Library::version();
  return 0;
}
CATCH_ALL

int
ppl_banner(const char** p) try {
  *p = banner();
  return 0;
}
CATCH_ALL

int
ppl_max_space_dimension(ppl_dimension_type* m) try {
  *m = max_space_dimension();
  return 0;
}
CATCH_ALL

int
ppl_not_a_dimension(ppl_dimension_type* m) try {
  *m = not_a_dimension();
  return 0;
}
CATCH_ALL

int
ppl_new_Coefficient(ppl_Coefficient_t* pc) try {
  *pc = to_nonconst(new Coefficient(0));
  return 0;
}
CATCH_ALL

int
ppl_new_Coefficient_from_mpz_t(ppl_Coefficient_t* pc, mpz_t z) try {
  *pc = to_nonconst(new Coefficient(reinterpret_mpz_class(z)));
  return 0;
}
CATCH_ALL

int
ppl_new_Coefficient_from_Coefficient(ppl_Coefficient_t* pc,
                                     ppl_const_Coefficient_t c) try {
  const Coefficient& cc = *to_const(c);
  *pc = to_nonconst(new Coefficient(cc));
  return 0;
}
CATCH_ALL

int
ppl_Coefficient_to_mpz_t(ppl_const_Coefficient_t c, mpz_t z) try {
  assign_r(reinterpret_mpz_class(z), *to_const(c), ROUND_NOT_NEEDED);
  return 0;
}
CATCH_ALL

int
ppl_delete_Coefficient(ppl_const_Coefficient_t c) try {
  delete to_const(c);
  return 0;
}
CATCH_ALL

int
ppl_assign_Coefficient_from_mpz_t(ppl_Coefficient_t dst, mpz_t z) try {
  Coefficient& ddst = *to_nonconst(dst);
  ddst = reinterpret_mpz_class(z);
  return 0;
}
CATCH_ALL

int
ppl_assign_Coefficient_from_Coefficient(ppl_Coefficient_t dst,
                                        ppl_const_Coefficient_t src) try {
  const Coefficient& ssrc = *to_const(src);
  Coefficient& ddst = *to_nonconst(dst);
  ddst = ssrc;
  return 0;
}
CATCH_ALL

int
ppl_Coefficient_OK(ppl_const_Coefficient_t /* c */) try {
  return 1;
}
CATCH_ALL

int
ppl_Coefficient_is_bounded(void) try {
  return std::numeric_limits<Coefficient>::is_bounded ? 1 : 0;
}
CATCH_ALL

int
ppl_Coefficient_min(mpz_t min) try {
  if (std::numeric_limits<Coefficient>::is_bounded) {
    assign_r(reinterpret_mpz_class(min),
             std::numeric_limits<Coefficient>::min(),
             ROUND_NOT_NEEDED);
    return 1;
  }
  else
    return 0;
}
CATCH_ALL

int
ppl_Coefficient_max(mpz_t max) try {
  if (std::numeric_limits<Coefficient>::is_bounded) {
    assign_r(reinterpret_mpz_class(max),
             std::numeric_limits<Coefficient>::max(),
             ROUND_NOT_NEEDED);
    return 1;
  }
  else
    return 0;
}
CATCH_ALL

/* Interface for Linear_Expression. */

int
ppl_new_Linear_Expression(ppl_Linear_Expression_t* ple) try {
  *ple = to_nonconst(new Linear_Expression());
  return 0;
}
CATCH_ALL

int
ppl_new_Linear_Expression_with_dimension(ppl_Linear_Expression_t* ple,
                                         ppl_dimension_type d) try {
  *ple = to_nonconst(d == 0
                     ? new Linear_Expression(0)
                     : new Linear_Expression(0*Variable(d-1)));
  return 0;
}
CATCH_ALL

int
ppl_new_Linear_Expression_from_Linear_Expression
(ppl_Linear_Expression_t* ple, ppl_const_Linear_Expression_t le) try {
  const Linear_Expression& lle = *to_const(le);
  *ple = to_nonconst(new Linear_Expression(lle));
  return 0;
}
CATCH_ALL

int
ppl_delete_Linear_Expression(ppl_const_Linear_Expression_t le) try {
  delete to_const(le);
  return 0;
}
CATCH_ALL

int
ppl_assign_Linear_Expression_from_Linear_Expression
(ppl_Linear_Expression_t dst, ppl_const_Linear_Expression_t src) try {
  const Linear_Expression& ssrc = *to_const(src);
  Linear_Expression& ddst = *to_nonconst(dst);
  ddst = ssrc;
  return 0;
}
CATCH_ALL

int
ppl_Linear_Expression_add_to_coefficient(ppl_Linear_Expression_t le,
                                         ppl_dimension_type var,
                                         ppl_const_Coefficient_t n) try {
  Linear_Expression& lle = *to_nonconst(le);
  const Coefficient& nn = *to_const(n);
  add_mul_assign(lle, nn, Variable(var));
  return 0;
}
CATCH_ALL

int
ppl_Linear_Expression_add_to_inhomogeneous(ppl_Linear_Expression_t le,
                                           ppl_const_Coefficient_t n) try {
  Linear_Expression& lle = *to_nonconst(le);
  const Coefficient& nn = *to_const(n);
  lle += nn;
  return 0;
}
CATCH_ALL

int
ppl_add_Linear_Expression_to_Linear_Expression
(ppl_Linear_Expression_t dst, ppl_const_Linear_Expression_t src) try {
  Linear_Expression& ddst = *to_nonconst(dst);
  const Linear_Expression& ssrc = *to_const(src);
  ddst += ssrc;
  return 0;
}
CATCH_ALL

int
ppl_subtract_Linear_Expression_from_Linear_Expression
(ppl_Linear_Expression_t dst, ppl_const_Linear_Expression_t src) try {
  Linear_Expression& ddst = *to_nonconst(dst);
  const Linear_Expression& ssrc = *to_const(src);
  ddst -= ssrc;
  return 0;
}
CATCH_ALL

int
ppl_multiply_Linear_Expression_by_Coefficient(ppl_Linear_Expression_t le,
                                              ppl_const_Coefficient_t n) try {
  Linear_Expression& lle = *to_nonconst(le);
  const Coefficient& nn = *to_const(n);
  lle *= nn;
  return 0;
}
CATCH_ALL

int
ppl_Linear_Expression_space_dimension(ppl_const_Linear_Expression_t le,
                                      ppl_dimension_type* m) try {
  *m = to_const(le)->space_dimension();
  return 0;
}
CATCH_ALL

int
ppl_Linear_Expression_coefficient(ppl_const_Linear_Expression_t le,
                                  ppl_dimension_type var,
                                  ppl_Coefficient_t n) try {
  const Linear_Expression& lle = *to_const(le);
  Coefficient& nn = *to_nonconst(n);
  nn = lle.coefficient(Variable(var));
  return 0;
}
CATCH_ALL

int
ppl_Linear_Expression_inhomogeneous_term(ppl_const_Linear_Expression_t le,
                                         ppl_Coefficient_t n) try {
  const Linear_Expression& lle = *to_const(le);
  Coefficient& nn = *to_nonconst(n);
  nn = lle.inhomogeneous_term();
  return 0;
}
CATCH_ALL

int
ppl_Linear_Expression_OK(ppl_const_Linear_Expression_t le) try {
  return to_const(le)->OK() ? 1 : 0;
}
CATCH_ALL

int
ppl_Linear_Expression_is_zero(ppl_const_Linear_Expression_t le) try {
  return to_const(le)->is_zero() ? 1 : 0;
}
CATCH_ALL

int
ppl_Linear_Expression_all_homogeneous_terms_are_zero
  (ppl_const_Linear_Expression_t le) try {
  return to_const(le)->all_homogeneous_terms_are_zero() ? 1 : 0;
}
CATCH_ALL

/* Interface for Constraint. */

int
ppl_new_Constraint(ppl_Constraint_t* pc,
                   ppl_const_Linear_Expression_t le,
                   enum ppl_enum_Constraint_Type t) try {
  Constraint* ppc;
  const Linear_Expression& lle = *to_const(le);
  switch (t) {
  case PPL_CONSTRAINT_TYPE_EQUAL:
    ppc = new Constraint(lle == 0);
    break;
  case PPL_CONSTRAINT_TYPE_GREATER_OR_EQUAL:
    ppc = new Constraint(lle >= 0);
    break;
  case PPL_CONSTRAINT_TYPE_GREATER_THAN:
    ppc = new Constraint(lle > 0);
    break;
  case PPL_CONSTRAINT_TYPE_LESS_OR_EQUAL:
    ppc = new Constraint(lle <= 0);
    break;
  case PPL_CONSTRAINT_TYPE_LESS_THAN:
    ppc = new Constraint(lle < 0);
    break;
  default:
    throw std::invalid_argument("ppl_new_Constraint(pc, le, t): "
                                "t invalid");
  }
  *pc = to_nonconst(ppc);
  return 0;
}
CATCH_ALL

int
ppl_new_Constraint_zero_dim_false(ppl_Constraint_t* pc) try {
  *pc = to_nonconst(new Constraint(Constraint::zero_dim_false()));
  return 0;
}
CATCH_ALL

int
ppl_new_Constraint_zero_dim_positivity(ppl_Constraint_t* pc) try {
  *pc = to_nonconst(new Constraint(Constraint::zero_dim_positivity()));
  return 0;
}
CATCH_ALL

int
ppl_new_Constraint_from_Constraint(ppl_Constraint_t* pc,
                                   ppl_const_Constraint_t c) try {
  const Constraint& cc = *to_const(c);
  *pc = to_nonconst(new Constraint(cc));
  return 0;
}
CATCH_ALL

int
ppl_delete_Constraint(ppl_const_Constraint_t le) try {
  delete to_const(le);
  return 0;
}
CATCH_ALL

int
ppl_assign_Constraint_from_Constraint(ppl_Constraint_t dst,
                                      ppl_const_Constraint_t src) try {
  const Constraint& ssrc = *to_const(src);
  Constraint& ddst = *to_nonconst(dst);
  ddst = ssrc;
  return 0;
}
CATCH_ALL

int
ppl_Constraint_space_dimension(ppl_const_Constraint_t c,
                               ppl_dimension_type* m) try {
  *m = to_const(c)->space_dimension();
  return 0;
}
CATCH_ALL

int
ppl_Constraint_type(ppl_const_Constraint_t c) try {
  switch (to_const(c)->type()) {
  case Constraint::EQUALITY:
    return PPL_CONSTRAINT_TYPE_EQUAL;
  case Constraint::NONSTRICT_INEQUALITY:
    return PPL_CONSTRAINT_TYPE_GREATER_OR_EQUAL;
  case Constraint::STRICT_INEQUALITY:
    return PPL_CONSTRAINT_TYPE_GREATER_THAN;
  }
  PPL_UNREACHABLE;
}
CATCH_ALL

int
ppl_Constraint_coefficient(ppl_const_Constraint_t c,
                           ppl_dimension_type var,
                           ppl_Coefficient_t n) try {
  const Constraint& cc = *to_const(c);
  Coefficient& nn = *to_nonconst(n);
  nn = cc.coefficient(Variable(var));
  return 0;
}
CATCH_ALL

int
ppl_Constraint_inhomogeneous_term(ppl_const_Constraint_t c,
                                  ppl_Coefficient_t n) try {
  const Constraint& cc = *to_const(c);
  Coefficient& nn = *to_nonconst(n);
  nn = cc.inhomogeneous_term();
  return 0;
}
CATCH_ALL

int
ppl_Constraint_OK(ppl_const_Constraint_t c) try {
  return to_const(c)->OK() ? 1 : 0;
}
CATCH_ALL

int
ppl_new_Linear_Expression_from_Constraint(ppl_Linear_Expression_t* ple,
                                          ppl_const_Constraint_t c) try {
  const Constraint& cc = *to_const(c);
  *ple = to_nonconst(new Linear_Expression(cc.expression()));
  return 0;
}
CATCH_ALL

/* Interface for Constraint_System. */

int
ppl_new_Constraint_System(ppl_Constraint_System_t* pcs) try {
  *pcs = to_nonconst(new Constraint_System());
  return 0;
}
CATCH_ALL

int
ppl_new_Constraint_System_zero_dim_empty(ppl_Constraint_System_t* pcs) try {
  *pcs = to_nonconst(new
                     Constraint_System(Constraint_System::zero_dim_empty()));
  return 0;
}
CATCH_ALL


int
ppl_new_Constraint_System_from_Constraint(ppl_Constraint_System_t* pcs,
                                          ppl_const_Constraint_t c) try {
  const Constraint& cc = *to_const(c);
  *pcs = to_nonconst(new Constraint_System(cc));
  return 0;
}
CATCH_ALL

int
ppl_new_Constraint_System_from_Constraint_System
(ppl_Constraint_System_t* pcs, ppl_const_Constraint_System_t cs) try {
  const Constraint_System& ccs = *to_const(cs);
  *pcs = to_nonconst(new Constraint_System(ccs));
  return 0;
}
CATCH_ALL

int
ppl_delete_Constraint_System(ppl_const_Constraint_System_t cs) try {
  delete to_const(cs);
  return 0;
}
CATCH_ALL

int
ppl_assign_Constraint_System_from_Constraint_System
(ppl_Constraint_System_t dst, ppl_const_Constraint_System_t src) try {
  const Constraint_System& ssrc = *to_const(src);
  Constraint_System& ddst = *to_nonconst(dst);
  ddst = ssrc;
  return 0;
}
CATCH_ALL

int
ppl_Constraint_System_space_dimension(ppl_const_Constraint_System_t cs,
                                      ppl_dimension_type* m) try {
  *m = to_const(cs)->space_dimension();
  return 0;
}
CATCH_ALL

int
ppl_Constraint_System_empty
(ppl_const_Constraint_System_t cs) try {
  const Constraint_System& ccs = *to_const(cs);
  return ccs.empty() ? 1 : 0;
}
CATCH_ALL

int
ppl_Constraint_System_has_strict_inequalities
(ppl_const_Constraint_System_t cs) try {
  const Constraint_System& ccs = *to_const(cs);
  return ccs.has_strict_inequalities() ? 1 : 0;
}
CATCH_ALL

int
ppl_Constraint_System_clear(ppl_Constraint_System_t cs) try {
  to_nonconst(cs)->clear();
  return 0;
}
CATCH_ALL

int
ppl_Constraint_System_insert_Constraint(ppl_Constraint_System_t cs,
                                        ppl_const_Constraint_t c) try {
  const Constraint& cc = *to_const(c);
  Constraint_System& ccs = *to_nonconst(cs);
  ccs.insert(cc);
  return 0;
}
CATCH_ALL

int
ppl_Constraint_System_OK(ppl_const_Constraint_System_t cs) try {
  return to_const(cs)->OK() ? 1 : 0;
}
CATCH_ALL

/* Interface for Constraint_System::const_iterator. */

int
ppl_new_Constraint_System_const_iterator
(ppl_Constraint_System_const_iterator_t* pcit) try {
  *pcit = to_nonconst(new Constraint_System::const_iterator());
  return 0;
}
CATCH_ALL

int
ppl_new_Constraint_System_const_iterator_from_Constraint_System_const_iterator
(ppl_Constraint_System_const_iterator_t* pcit,
 ppl_const_Constraint_System_const_iterator_t cit)  try {
  *pcit = to_nonconst(new Constraint_System::const_iterator(*to_const(cit)));
  return 0;
}
CATCH_ALL

int
ppl_delete_Constraint_System_const_iterator
(ppl_const_Constraint_System_const_iterator_t cit)
  try {
  delete to_const(cit);
  return 0;
}
CATCH_ALL

int
ppl_assign_Constraint_System_const_iterator_from_Constraint_System_const_iterator
(ppl_Constraint_System_const_iterator_t dst,
 ppl_const_Constraint_System_const_iterator_t src) try {
  const Constraint_System::const_iterator& ssrc = *to_const(src);
  Constraint_System::const_iterator& ddst = *to_nonconst(dst);
  ddst = ssrc;
  return 0;
}
CATCH_ALL

int
ppl_Constraint_System_begin(ppl_const_Constraint_System_t cs,
                            ppl_Constraint_System_const_iterator_t cit) try {
  const Constraint_System& ccs = *to_const(cs);
  Constraint_System::const_iterator& ccit = *to_nonconst(cit);
  ccit = ccs.begin();
  return 0;
}
CATCH_ALL

int
ppl_Constraint_System_end(ppl_const_Constraint_System_t cs,
                          ppl_Constraint_System_const_iterator_t cit) try {
  const Constraint_System& ccs = *to_const(cs);
  Constraint_System::const_iterator& ccit = *to_nonconst(cit);
  ccit = ccs.end();
  return 0;
}
CATCH_ALL

int
ppl_Constraint_System_const_iterator_dereference
(ppl_const_Constraint_System_const_iterator_t cit,
 ppl_const_Constraint_t* pc) try {
  const Constraint_System::const_iterator& ccit = *to_const(cit);
  const Constraint& c = *ccit;
  *pc = to_const(&c);
  return 0;
}
CATCH_ALL

int
ppl_Constraint_System_const_iterator_increment
(ppl_Constraint_System_const_iterator_t cit) try {
  Constraint_System::const_iterator& ccit = *to_nonconst(cit);
  ++ccit;
  return 0;
}
CATCH_ALL

int
ppl_Constraint_System_const_iterator_equal_test
(ppl_const_Constraint_System_const_iterator_t x,
 ppl_const_Constraint_System_const_iterator_t y) try {
  const Constraint_System::const_iterator& xx = *to_const(x);
  const Constraint_System::const_iterator& yy = *to_const(y);
  return (xx == yy) ? 1 : 0;
}
CATCH_ALL

/* Interface for Generator. */

int
ppl_new_Generator(ppl_Generator_t* pg,
                  ppl_const_Linear_Expression_t le,
                  enum ppl_enum_Generator_Type t,
                  ppl_const_Coefficient_t d) try {
  Generator* ppg;
  const Linear_Expression& lle = *to_const(le);
  const Coefficient& dd = *to_const(d);
  switch (t) {
  case PPL_GENERATOR_TYPE_POINT:
    ppg = new Generator(Generator::point(lle, dd));
    break;
  case PPL_GENERATOR_TYPE_CLOSURE_POINT:
    ppg = new Generator(Generator::closure_point(lle, dd));
    break;
  case PPL_GENERATOR_TYPE_RAY:
    ppg = new Generator(Generator::ray(lle));
    break;
  case PPL_GENERATOR_TYPE_LINE:
    ppg = new Generator(Generator::line(lle));
    break;
  default:
    throw std::invalid_argument("ppl_new_Generator(pg, le, t, d): t invalid");
  }
  *pg = to_nonconst(ppg);
  return 0;
}
CATCH_ALL

int
ppl_new_Generator_zero_dim_point(ppl_Generator_t* pg) try {
  *pg = to_nonconst(new Generator(Generator::zero_dim_point()));
  return 0;
}
CATCH_ALL

int
ppl_new_Generator_zero_dim_closure_point(ppl_Generator_t* pg) try {
  *pg = to_nonconst(new Generator(Generator::zero_dim_closure_point()));
  return 0;
}
CATCH_ALL

int
ppl_new_Generator_from_Generator(ppl_Generator_t* pg,
                                 ppl_const_Generator_t g) try {
  const Generator& gg = *to_const(g);
  *pg = to_nonconst(new Generator(gg));
  return 0;
}
CATCH_ALL

int
ppl_delete_Generator(ppl_const_Generator_t le) try {
  delete to_const(le);
  return 0;
}
CATCH_ALL

int
ppl_assign_Generator_from_Generator(ppl_Generator_t dst,
                                      ppl_const_Generator_t src) try {
  const Generator& ssrc = *to_const(src);
  Generator& ddst = *to_nonconst(dst);
  ddst = ssrc;
  return 0;
}
CATCH_ALL

int
ppl_Generator_space_dimension(ppl_const_Generator_t g,
                              ppl_dimension_type* m) try {
  *m = to_const(g)->space_dimension();
  return 0;
}
CATCH_ALL

int
ppl_Generator_type(ppl_const_Generator_t g) try {
  switch (to_const(g)->type()) {
  case Generator::LINE:
    return PPL_GENERATOR_TYPE_LINE;
  case Generator::RAY:
    return PPL_GENERATOR_TYPE_RAY;
  case Generator::POINT:
    return PPL_GENERATOR_TYPE_POINT;
  case Generator::CLOSURE_POINT:
    return PPL_GENERATOR_TYPE_CLOSURE_POINT;
  }
  PPL_UNREACHABLE;
}
CATCH_ALL

int
ppl_Generator_coefficient(ppl_const_Generator_t g,
                          ppl_dimension_type var,
                          ppl_Coefficient_t n) try {
  const Generator& gg = *to_const(g);
  Coefficient& nn = *to_nonconst(n);
  nn = gg.coefficient(Variable(var));
  return 0;
}
CATCH_ALL

int
ppl_Generator_divisor(ppl_const_Generator_t g,
                      ppl_Coefficient_t n) try {
  const Generator& gg = *to_const(g);
  Coefficient& nn = *to_nonconst(n);
  nn = gg.divisor();
  return 0;
}
CATCH_ALL

int
ppl_Generator_OK(ppl_const_Generator_t g) try {
  return to_const(g)->OK() ? 1 : 0;
}
CATCH_ALL

int
ppl_new_Linear_Expression_from_Generator(ppl_Linear_Expression_t* ple,
                                         ppl_const_Generator_t g) try {
  const Generator& gg = *to_const(g);
  *ple = to_nonconst(new Linear_Expression(gg.expression()));
  return 0;
}
CATCH_ALL

/* Interface for Generator_System. */

int
ppl_new_Generator_System(ppl_Generator_System_t* pgs) try {
  *pgs = to_nonconst(new Generator_System());
  return 0;
}
CATCH_ALL

int
ppl_new_Generator_System_zero_dim_univ(ppl_Generator_System_t* pgs) try {
  *pgs = to_nonconst(new Generator_System(Generator_System::zero_dim_univ()));
  return 0;
}
CATCH_ALL

int
ppl_new_Generator_System_from_Generator(ppl_Generator_System_t* pgs,
                              ppl_const_Generator_t g) try {
  const Generator& gg = *to_const(g);
  *pgs = to_nonconst(new Generator_System(gg));
  return 0;
}
CATCH_ALL

int
ppl_new_Generator_System_from_Generator_System
(ppl_Generator_System_t* pgs, ppl_const_Generator_System_t gs) try {
  const Generator_System& ggs = *to_const(gs);
  *pgs = to_nonconst(new Generator_System(ggs));
  return 0;
}
CATCH_ALL

int
ppl_delete_Generator_System(ppl_const_Generator_System_t gs) try {
  delete to_const(gs);
  return 0;
}
CATCH_ALL

int
ppl_assign_Generator_System_from_Generator_System
(ppl_Generator_System_t dst, ppl_const_Generator_System_t src) try {
  const Generator_System& ssrc = *to_const(src);
  Generator_System& ddst = *to_nonconst(dst);
  ddst = ssrc;
  return 0;
}
CATCH_ALL

int
ppl_Generator_System_space_dimension(ppl_const_Generator_System_t gs,
                                     ppl_dimension_type* m) try {
  *m = to_const(gs)->space_dimension();
  return 0;
}
CATCH_ALL

int
ppl_Generator_System_empty
(ppl_const_Generator_System_t gs) try {
  const Generator_System& cgs = *to_const(gs);
  return cgs.empty() ? 1 : 0;
}
CATCH_ALL

int
ppl_Generator_System_clear(ppl_Generator_System_t gs) try {
  to_nonconst(gs)->clear();
  return 0;
}
CATCH_ALL

int
ppl_Generator_System_insert_Generator(ppl_Generator_System_t gs,
                                      ppl_const_Generator_t g) try {
  const Generator& gg = *to_const(g);
  Generator_System& ggs = *to_nonconst(gs);
  ggs.insert(gg);
  return 0;
}
CATCH_ALL

int
ppl_Generator_System_OK(ppl_const_Generator_System_t gs) try {
  return to_const(gs)->OK() ? 1 : 0;
}
CATCH_ALL

/* Interface for Generator_System::const_iterator. */

int
ppl_new_Generator_System_const_iterator
(ppl_Generator_System_const_iterator_t* pgit) try {
  *pgit = to_nonconst(new Generator_System::const_iterator());
  return 0;
}
CATCH_ALL

int
ppl_new_Generator_System_const_iterator_from_Generator_System_const_iterator
(ppl_Generator_System_const_iterator_t* pgit,
 ppl_const_Generator_System_const_iterator_t git)  try {
  *pgit = to_nonconst(new Generator_System::const_iterator(*to_const(git)));
  return 0;
}
CATCH_ALL

int
ppl_delete_Generator_System_const_iterator
(ppl_const_Generator_System_const_iterator_t git) try {
  delete to_const(git);
  return 0;
}
CATCH_ALL

int
ppl_assign_Generator_System_const_iterator_from_Generator_System_const_iterator
(ppl_Generator_System_const_iterator_t dst,
 ppl_const_Generator_System_const_iterator_t src) try {
  const Generator_System::const_iterator& ssrc = *to_const(src);
  Generator_System::const_iterator& ddst = *to_nonconst(dst);
  ddst = ssrc;
  return 0;
}
CATCH_ALL

int
ppl_Generator_System_begin(ppl_const_Generator_System_t gs,
                           ppl_Generator_System_const_iterator_t git) try {
  const Generator_System& ggs = *to_const(gs);
  Generator_System::const_iterator& ggit = *to_nonconst(git);
  ggit = ggs.begin();
  return 0;
}
CATCH_ALL

int
ppl_Generator_System_end(ppl_const_Generator_System_t gs,
                         ppl_Generator_System_const_iterator_t git) try {
  const Generator_System& ggs = *to_const(gs);
  Generator_System::const_iterator& ggit = *to_nonconst(git);
  ggit = ggs.end();
  return 0;
}
CATCH_ALL

int
ppl_Generator_System_const_iterator_dereference
(ppl_const_Generator_System_const_iterator_t git,
 ppl_const_Generator_t* pg) try {
  const Generator_System::const_iterator& ggit = *to_const(git);
  const Generator& c = *ggit;
  *pg = to_const(&c);
  return 0;
}
CATCH_ALL

int
ppl_Generator_System_const_iterator_increment
(ppl_Generator_System_const_iterator_t git) try {
  Generator_System::const_iterator& ggit = *to_nonconst(git);
  ++ggit;
  return 0;
}
CATCH_ALL

int
ppl_Generator_System_const_iterator_equal_test
(ppl_const_Generator_System_const_iterator_t x,
 ppl_const_Generator_System_const_iterator_t y) try {
  const Generator_System::const_iterator& xx = *to_const(x);
  const Generator_System::const_iterator& yy = *to_const(y);
  return (xx == yy) ? 1 : 0;
}
CATCH_ALL

/* Interface for Congruence. */

int
ppl_new_Congruence(ppl_Congruence_t* pc,
                   ppl_const_Linear_Expression_t le,
                   ppl_const_Coefficient_t m) try {
  Congruence* ppc;
  const Linear_Expression& lle = *to_const(le);
  const Coefficient& mm = *to_const(m);
  ppc = new Congruence((lle %= 0) / mm);
  *pc = to_nonconst(ppc);
  return 0;
}
CATCH_ALL

int
ppl_new_Congruence_zero_dim_false(ppl_Congruence_t* pc) try {
  *pc = to_nonconst(new Congruence(Congruence::zero_dim_false()));
  return 0;
}
CATCH_ALL

int
ppl_new_Congruence_zero_dim_integrality(ppl_Congruence_t* pc) try {
  *pc = to_nonconst(new Congruence(Congruence::zero_dim_integrality()));
  return 0;
}
CATCH_ALL

int
ppl_new_Congruence_from_Congruence(ppl_Congruence_t* pc,
                                   ppl_const_Congruence_t c) try {
  const Congruence& cc = *to_const(c);
  *pc = to_nonconst(new Congruence(cc));
  return 0;
}
CATCH_ALL

int
ppl_delete_Congruence(ppl_const_Congruence_t le) try {
  delete to_const(le);
  return 0;
}
CATCH_ALL

int
ppl_assign_Congruence_from_Congruence(ppl_Congruence_t dst,
                                      ppl_const_Congruence_t src) try {
  const Congruence& ssrc = *to_const(src);
  Congruence& ddst = *to_nonconst(dst);
  ddst = ssrc;
  return 0;
}
CATCH_ALL

int
ppl_Congruence_space_dimension(ppl_const_Congruence_t c,
                               ppl_dimension_type* m) try {
  *m = to_const(c)->space_dimension();
  return 0;
}
CATCH_ALL

int
ppl_Congruence_coefficient(ppl_const_Congruence_t c,
                           ppl_dimension_type var,
                           ppl_Coefficient_t n) try {
  const Congruence& cc = *to_const(c);
  Coefficient& nn = *to_nonconst(n);
  nn = cc.coefficient(Variable(var));
  return 0;
}
CATCH_ALL

int
ppl_Congruence_inhomogeneous_term(ppl_const_Congruence_t c,
                                  ppl_Coefficient_t n) try {
  const Congruence& cc = *to_const(c);
  Coefficient& nn = *to_nonconst(n);
  nn = cc.inhomogeneous_term();
  return 0;
}
CATCH_ALL

int
ppl_Congruence_modulus(ppl_const_Congruence_t c,
                       ppl_Coefficient_t m) try {
  const Congruence& cc = *to_const(c);
  Coefficient& mm = *to_nonconst(m);
  mm = cc.modulus();
  return 0;
}
CATCH_ALL

int
ppl_Congruence_OK(ppl_const_Congruence_t c) try {
  return to_const(c)->OK() ? 1 : 0;
}
CATCH_ALL

int
ppl_new_Linear_Expression_from_Congruence(ppl_Linear_Expression_t* ple,
                                          ppl_const_Congruence_t c) try {
  const Congruence& cc = *to_const(c);
  *ple = to_nonconst(new Linear_Expression(cc.expression()));
  return 0;
}
CATCH_ALL

/* Interface for Congruence_System. */

int
ppl_new_Congruence_System(ppl_Congruence_System_t* pcs) try {
  *pcs = to_nonconst(new Congruence_System());
  return 0;
}
CATCH_ALL

int
ppl_new_Congruence_System_zero_dim_empty(ppl_Congruence_System_t* pcs) try {
  *pcs = to_nonconst(new
                     Congruence_System(Congruence_System::zero_dim_empty()));
  return 0;
}
CATCH_ALL


int
ppl_new_Congruence_System_from_Congruence(ppl_Congruence_System_t* pcs,
                                          ppl_const_Congruence_t c) try {
  const Congruence& cc = *to_const(c);
  *pcs = to_nonconst(new Congruence_System(cc));
  return 0;
}
CATCH_ALL

int
ppl_new_Congruence_System_from_Congruence_System
(ppl_Congruence_System_t* pcs, ppl_const_Congruence_System_t cs) try {
  const Congruence_System& ccs = *to_const(cs);
  *pcs = to_nonconst(new Congruence_System(ccs));
  return 0;
}
CATCH_ALL

int
ppl_delete_Congruence_System(ppl_const_Congruence_System_t cs) try {
  delete to_const(cs);
  return 0;
}
CATCH_ALL

int
ppl_assign_Congruence_System_from_Congruence_System
(ppl_Congruence_System_t dst, ppl_const_Congruence_System_t src) try {
  const Congruence_System& ssrc = *to_const(src);
  Congruence_System& ddst = *to_nonconst(dst);
  ddst = ssrc;
  return 0;
}
CATCH_ALL

int
ppl_Congruence_System_space_dimension(ppl_const_Congruence_System_t cs,
                                      ppl_dimension_type* m) try {
  *m = to_const(cs)->space_dimension();
  return 0;
}
CATCH_ALL

int
ppl_Congruence_System_empty
(ppl_const_Congruence_System_t cs) try {
  const Congruence_System& ccs = *to_const(cs);
  return ccs.empty() ? 1 : 0;
}
CATCH_ALL

int
ppl_Congruence_System_clear(ppl_Congruence_System_t cs) try {
  to_nonconst(cs)->clear();
  return 0;
}
CATCH_ALL

int
ppl_Congruence_System_insert_Congruence(ppl_Congruence_System_t cs,
                                        ppl_const_Congruence_t c) try {
  const Congruence& cc = *to_const(c);
  Congruence_System& ccs = *to_nonconst(cs);
  ccs.insert(cc);
  return 0;
}
CATCH_ALL

int
ppl_Congruence_System_OK(ppl_const_Congruence_System_t cs) try {
  return to_const(cs)->OK() ? 1 : 0;
}
CATCH_ALL

/* Interface for Congruence_System::const_iterator. */

int
ppl_new_Congruence_System_const_iterator
(ppl_Congruence_System_const_iterator_t* pcit) try {
  *pcit = to_nonconst(new Congruence_System::const_iterator());
  return 0;
}
CATCH_ALL

int
ppl_new_Congruence_System_const_iterator_from_Congruence_System_const_iterator
(ppl_Congruence_System_const_iterator_t* pcit,
 ppl_const_Congruence_System_const_iterator_t cit)  try {
  *pcit = to_nonconst(new Congruence_System::const_iterator(*to_const(cit)));
  return 0;
}
CATCH_ALL

int
ppl_delete_Congruence_System_const_iterator
(ppl_const_Congruence_System_const_iterator_t cit)
  try {
  delete to_const(cit);
  return 0;
}
CATCH_ALL

int
ppl_assign_Congruence_System_const_iterator_from_Congruence_System_const_iterator
(ppl_Congruence_System_const_iterator_t dst,
 ppl_const_Congruence_System_const_iterator_t src) try {
  const Congruence_System::const_iterator& ssrc = *to_const(src);
  Congruence_System::const_iterator& ddst = *to_nonconst(dst);
  ddst = ssrc;
  return 0;
}
CATCH_ALL

int
ppl_Congruence_System_begin(ppl_const_Congruence_System_t cs,
                            ppl_Congruence_System_const_iterator_t cit) try {
  const Congruence_System& ccs = *to_const(cs);
  Congruence_System::const_iterator& ccit = *to_nonconst(cit);
  ccit = ccs.begin();
  return 0;
}
CATCH_ALL

int
ppl_Congruence_System_end(ppl_const_Congruence_System_t cs,
                          ppl_Congruence_System_const_iterator_t cit) try {
  const Congruence_System& ccs = *to_const(cs);
  Congruence_System::const_iterator& ccit = *to_nonconst(cit);
  ccit = ccs.end();
  return 0;
}
CATCH_ALL

int
ppl_Congruence_System_const_iterator_dereference
(ppl_const_Congruence_System_const_iterator_t cit,
 ppl_const_Congruence_t* pc) try {
  const Congruence_System::const_iterator& ccit = *to_const(cit);
  const Congruence& c = *ccit;
  *pc = to_const(&c);
  return 0;
}
CATCH_ALL

int
ppl_Congruence_System_const_iterator_increment
(ppl_Congruence_System_const_iterator_t cit) try {
  Congruence_System::const_iterator& ccit = *to_nonconst(cit);
  ++ccit;
  return 0;
}
CATCH_ALL

int
ppl_Congruence_System_const_iterator_equal_test
(ppl_const_Congruence_System_const_iterator_t x,
 ppl_const_Congruence_System_const_iterator_t y) try {
  const Congruence_System::const_iterator& xx = *to_const(x);
  const Congruence_System::const_iterator& yy = *to_const(y);
  return (xx == yy) ? 1 : 0;
}
CATCH_ALL

/* Interface for Grid_Generator. */

int
ppl_new_Grid_Generator(ppl_Grid_Generator_t* pg,
                       ppl_const_Linear_Expression_t le,
                       enum ppl_enum_Grid_Generator_Type t,
                       ppl_const_Coefficient_t d) try {
  Grid_Generator* ppg;
  const Linear_Expression& lle = *to_const(le);
  const Coefficient& dd = *to_const(d);
  switch (t) {
  case PPL_GRID_GENERATOR_TYPE_LINE:
    ppg = new Grid_Generator(Grid_Generator::grid_line(lle));
    break;
  case PPL_GRID_GENERATOR_TYPE_PARAMETER:
    ppg = new Grid_Generator(Grid_Generator::parameter(lle));
    break;
  case PPL_GRID_GENERATOR_TYPE_POINT:
    ppg = new Grid_Generator(Grid_Generator::grid_point(lle, dd));
    break;
  default:
    throw std::invalid_argument("ppl_new_Grid_Generator(pg, le, t, d): "
                                "t invalid");
  }
  *pg = to_nonconst(ppg);
  return 0;
}
CATCH_ALL

int
ppl_new_Grid_Generator_zero_dim_point(ppl_Grid_Generator_t* pg) try {
  *pg = to_nonconst(new Grid_Generator(Grid_Generator::zero_dim_point()));
  return 0;
}
CATCH_ALL

int
ppl_new_Grid_Generator_from_Grid_Generator(ppl_Grid_Generator_t* pg,
                                           ppl_const_Grid_Generator_t g) try {
  const Grid_Generator& gg = *to_const(g);
  *pg = to_nonconst(new Grid_Generator(gg));
  return 0;
}
CATCH_ALL

int
ppl_delete_Grid_Generator(ppl_const_Grid_Generator_t le) try {
  delete to_const(le);
  return 0;
}
CATCH_ALL

int
ppl_assign_Grid_Generator_from_Grid_Generator
(ppl_Grid_Generator_t dst,
 ppl_const_Grid_Generator_t src) try {
  const Grid_Generator& ssrc = *to_const(src);
  Grid_Generator& ddst = *to_nonconst(dst);
  ddst = ssrc;
  return 0;
}
CATCH_ALL

int
ppl_Grid_Generator_space_dimension(ppl_const_Grid_Generator_t g,
                                   ppl_dimension_type* m) try {
  *m = to_const(g)->space_dimension();
  return 0;
}
CATCH_ALL

int
ppl_Grid_Generator_type(ppl_const_Grid_Generator_t g) try {
  switch (to_const(g)->type()) {
  case Grid_Generator::LINE:
    return PPL_GRID_GENERATOR_TYPE_LINE;
  case Grid_Generator::PARAMETER:
    return PPL_GRID_GENERATOR_TYPE_PARAMETER;
  case Grid_Generator::POINT:
    return PPL_GRID_GENERATOR_TYPE_POINT;
  }
  PPL_UNREACHABLE;
}
CATCH_ALL

int
ppl_Grid_Generator_coefficient(ppl_const_Grid_Generator_t g,
                               ppl_dimension_type var,
                               ppl_Coefficient_t n) try {
  const Grid_Generator& gg = *to_const(g);
  Coefficient& nn = *to_nonconst(n);
  nn = gg.coefficient(Variable(var));
  return 0;
}
CATCH_ALL

int
ppl_Grid_Generator_divisor(ppl_const_Grid_Generator_t g,
                           ppl_Coefficient_t n) try {
  const Grid_Generator& gg = *to_const(g);
  Coefficient& nn = *to_nonconst(n);
  nn = gg.divisor();
  return 0;
}
CATCH_ALL

int
ppl_Grid_Generator_OK(ppl_const_Grid_Generator_t g) try {
  return to_const(g)->OK() ? 1 : 0;
}
CATCH_ALL

// FIXME: to be restored soon.
// int
// ppl_new_Linear_Expression_from_Grid_Generator
// (ppl_Linear_Expression_t* ple,
//  ppl_const_Grid_Generator_t g) try {
//   const Grid_Generator& gg = *to_const(g);
//   *ple = to_nonconst(new Linear_Expression(gg));
//   return 0;
// }
// CATCH_ALL

/* Interface for Grid_Generator_System. */

int
ppl_new_Grid_Generator_System(ppl_Grid_Generator_System_t* pgs) try {
  *pgs = to_nonconst(new Grid_Generator_System());
  return 0;
}
CATCH_ALL

int
ppl_new_Grid_Generator_System_zero_dim_univ
(ppl_Grid_Generator_System_t* pgs) try {
  *pgs = to_nonconst
    (new Grid_Generator_System(Grid_Generator_System::zero_dim_univ()));
  return 0;
}
CATCH_ALL

int
ppl_new_Grid_Generator_System_from_Grid_Generator
(ppl_Grid_Generator_System_t* pgs, ppl_const_Grid_Generator_t g) try {
  const Grid_Generator& gg = *to_const(g);
  *pgs = to_nonconst(new Grid_Generator_System(gg));
  return 0;
}
CATCH_ALL

int
ppl_new_Grid_Generator_System_from_Grid_Generator_System
(ppl_Grid_Generator_System_t* pgs, ppl_const_Grid_Generator_System_t gs) try {
  const Grid_Generator_System& ggs = *to_const(gs);
  *pgs = to_nonconst(new Grid_Generator_System(ggs));
  return 0;
}
CATCH_ALL

int
ppl_delete_Grid_Generator_System(ppl_const_Grid_Generator_System_t gs) try {
  delete to_const(gs);
  return 0;
}
CATCH_ALL

int
ppl_assign_Grid_Generator_System_from_Grid_Generator_System
(ppl_Grid_Generator_System_t dst, ppl_const_Grid_Generator_System_t src) try {
  const Grid_Generator_System& ssrc = *to_const(src);
  Grid_Generator_System& ddst = *to_nonconst(dst);
  ddst = ssrc;
  return 0;
}
CATCH_ALL

int
ppl_Grid_Generator_System_space_dimension(ppl_const_Grid_Generator_System_t gs,
                                          ppl_dimension_type* m) try {
  *m = to_const(gs)->space_dimension();
  return 0;
}
CATCH_ALL

int
ppl_Grid_Generator_System_empty
(ppl_const_Grid_Generator_System_t gs) try {
  const Grid_Generator_System& cgs = *to_const(gs);
  return cgs.empty() ? 1 : 0;
}
CATCH_ALL

int
ppl_Grid_Generator_System_clear(ppl_Grid_Generator_System_t gs) try {
  to_nonconst(gs)->clear();
  return 0;
}
CATCH_ALL

int
ppl_Grid_Generator_System_insert_Grid_Generator
(ppl_Grid_Generator_System_t gs,
 ppl_const_Grid_Generator_t g) try {
  const Grid_Generator& gg = *to_const(g);
  Grid_Generator_System& ggs = *to_nonconst(gs);
  ggs.insert(gg);
  return 0;
}
CATCH_ALL

int
ppl_Grid_Generator_System_OK(ppl_const_Grid_Generator_System_t gs) try {
  return to_const(gs)->OK() ? 1 : 0;
}
CATCH_ALL

/* Interface for Grid_Generator_System::const_iterator. */

int
ppl_new_Grid_Generator_System_const_iterator
(ppl_Grid_Generator_System_const_iterator_t* pgit) try {
  *pgit = to_nonconst(new Grid_Generator_System::const_iterator());
  return 0;
}
CATCH_ALL

int
ppl_new_Grid_Generator_System_const_iterator_from_Grid_Generator_System_const_iterator
(ppl_Grid_Generator_System_const_iterator_t* pgit,
 ppl_const_Grid_Generator_System_const_iterator_t git)  try {
  *pgit = to_nonconst
    (new Grid_Generator_System::const_iterator(*to_const(git)));
  return 0;
}
CATCH_ALL

int
ppl_delete_Grid_Generator_System_const_iterator
(ppl_const_Grid_Generator_System_const_iterator_t git) try {
  delete to_const(git);
  return 0;
}
CATCH_ALL

int
ppl_assign_Grid_Generator_System_const_iterator_from_Grid_Generator_System_const_iterator
(ppl_Grid_Generator_System_const_iterator_t dst,
 ppl_const_Grid_Generator_System_const_iterator_t src) try {
  const Grid_Generator_System::const_iterator& ssrc = *to_const(src);
  Grid_Generator_System::const_iterator& ddst = *to_nonconst(dst);
  ddst = ssrc;
  return 0;
}
CATCH_ALL

int
ppl_Grid_Generator_System_begin
(ppl_const_Grid_Generator_System_t gs,
 ppl_Grid_Generator_System_const_iterator_t git) try {
  const Grid_Generator_System& ggs = *to_const(gs);
  Grid_Generator_System::const_iterator& ggit = *to_nonconst(git);
  ggit = ggs.begin();
  return 0;
}
CATCH_ALL

int
ppl_Grid_Generator_System_end
(ppl_const_Grid_Generator_System_t gs,
 ppl_Grid_Generator_System_const_iterator_t git) try {
  const Grid_Generator_System& ggs = *to_const(gs);
  Grid_Generator_System::const_iterator& ggit = *to_nonconst(git);
  ggit = ggs.end();
  return 0;
}
CATCH_ALL

int
ppl_Grid_Generator_System_const_iterator_dereference
(ppl_const_Grid_Generator_System_const_iterator_t git,
 ppl_const_Grid_Generator_t* pg) try {
  const Grid_Generator_System::const_iterator& ggit = *to_const(git);
  const Grid_Generator& g = *ggit;
  *pg = to_const(&g);
  return 0;
}
CATCH_ALL

int
ppl_Grid_Generator_System_const_iterator_increment
(ppl_Grid_Generator_System_const_iterator_t git) try {
  Grid_Generator_System::const_iterator& ggit = *to_nonconst(git);
  ++ggit;
  return 0;
}
CATCH_ALL

int
ppl_Grid_Generator_System_const_iterator_equal_test
(ppl_const_Grid_Generator_System_const_iterator_t x,
 ppl_const_Grid_Generator_System_const_iterator_t y) try {
  const Grid_Generator_System::const_iterator& xx = *to_const(x);
  const Grid_Generator_System::const_iterator& yy = *to_const(y);
  return (xx == yy) ? 1 : 0;
}
CATCH_ALL

int
ppl_new_MIP_Problem_from_space_dimension(ppl_MIP_Problem_t* pmip,
                                         ppl_dimension_type d) try {
  *pmip = to_nonconst(new MIP_Problem(d));
  return 0;
}
CATCH_ALL

int
ppl_new_MIP_Problem(ppl_MIP_Problem_t* pmip,
                    ppl_dimension_type d,
                    ppl_const_Constraint_System_t cs,
                    ppl_const_Linear_Expression_t le, int m) try {
  const Constraint_System& ccs = *to_const(cs);
  const Linear_Expression& lle = *to_const(le);
  Optimization_Mode mm = (m == PPL_OPTIMIZATION_MODE_MINIMIZATION)
    ? MINIMIZATION : MAXIMIZATION;
  *pmip = to_nonconst(new MIP_Problem(d, ccs, lle, mm));
  return 0;
}
CATCH_ALL

int
ppl_new_MIP_Problem_from_MIP_Problem(ppl_MIP_Problem_t* pmip,
                                     ppl_const_MIP_Problem_t mip) try {
  const MIP_Problem& mmip = *to_const(mip);
  *pmip = to_nonconst(new MIP_Problem(mmip));
  return 0;
}
CATCH_ALL

int
ppl_delete_MIP_Problem(ppl_const_MIP_Problem_t mip) try {
  delete to_const(mip);
  return 0;
}
CATCH_ALL

int
ppl_assign_MIP_Problem_from_MIP_Problem(ppl_MIP_Problem_t dst,
                                        ppl_const_MIP_Problem_t src) try {
  const MIP_Problem& ssrc = *to_const(src);
  MIP_Problem& ddst = *to_nonconst(dst);
  ddst = ssrc;
  return 0;
}
CATCH_ALL

int
ppl_MIP_Problem_space_dimension(ppl_const_MIP_Problem_t mip,
                                ppl_dimension_type* m) try {
  *m = to_const(mip)->space_dimension();
  return 0;
}
CATCH_ALL

int
ppl_MIP_Problem_number_of_integer_space_dimensions(ppl_const_MIP_Problem_t mip,
                                                   ppl_dimension_type* m) try {
  const MIP_Problem& mmip = *to_const(mip);
  *m = mmip.integer_space_dimensions().size();
  return 0;
}
CATCH_ALL

int
ppl_MIP_Problem_integer_space_dimensions(ppl_const_MIP_Problem_t mip,
                                         ppl_dimension_type ds[]) try {
  const Variables_Set& vars = to_const(mip)->integer_space_dimensions();
  ppl_dimension_type* ds_i = ds;
  for (Variables_Set::const_iterator v_iter = vars.begin(),
         v_end = vars.end(); v_iter != v_end; ++v_iter, ++ds_i)
    *ds_i = *v_iter;
  return 0;
}
CATCH_ALL

int
ppl_MIP_Problem_number_of_constraints(ppl_const_MIP_Problem_t mip,
                                      ppl_dimension_type* m) try {
  const MIP_Problem& mmip = *to_const(mip);
  *m = static_cast<ppl_dimension_type>(mmip.constraints_end() - mmip.constraints_begin());
  return 0;
}
CATCH_ALL

int
ppl_MIP_Problem_constraint_at_index(ppl_const_MIP_Problem_t mip,
                                    ppl_dimension_type i,
                                    ppl_const_Constraint_t* pc) try {
#ifndef NDEBUG
  ppl_dimension_type num_constraints;
  ppl_MIP_Problem_number_of_constraints(mip, &num_constraints);
  assert(i < num_constraints);
#endif
  const MIP_Problem& mmip = *to_const(mip);
  const Constraint& c = *(mmip.constraints_begin() + i);
  *pc = to_const(&c);
  return 0;
}
CATCH_ALL

int
ppl_MIP_Problem_objective_function(ppl_const_MIP_Problem_t mip,
                                   ppl_const_Linear_Expression_t* ple) try {
  const Linear_Expression& le = to_const(mip)->objective_function();
  *ple = to_const(&le);
  return 0;
}
CATCH_ALL

int
ppl_MIP_Problem_optimization_mode(ppl_const_MIP_Problem_t mip) try {
  return to_const(mip)->optimization_mode();
}
CATCH_ALL

int
ppl_MIP_Problem_clear(ppl_MIP_Problem_t mip) try {
  to_nonconst(mip)->clear();
  return 0;
}
CATCH_ALL

int
ppl_MIP_Problem_add_space_dimensions_and_embed(ppl_MIP_Problem_t mip,
                                               ppl_dimension_type d) try {
  MIP_Problem& mmip = *to_nonconst(mip);
  mmip.add_space_dimensions_and_embed(d);
  return 0;
}
CATCH_ALL

int
ppl_MIP_Problem_add_to_integer_space_dimensions(ppl_MIP_Problem_t mip,
                                                ppl_dimension_type ds[],
                                                size_t n) try {
  MIP_Problem& mmip = *to_nonconst(mip);
  Variables_Set vars;
  for (ppl_dimension_type i = n; i-- > 0; )
    vars.insert(ds[i]);
  mmip.add_to_integer_space_dimensions(vars);
  return 0;
}
CATCH_ALL

int
ppl_MIP_Problem_add_constraint(ppl_MIP_Problem_t mip,
                               ppl_const_Constraint_t c) try {
  const Constraint& cc = *to_const(c);
  MIP_Problem& mmip = *to_nonconst(mip);
  mmip.add_constraint(cc);
  return 0;
}
CATCH_ALL

int
ppl_MIP_Problem_add_constraints(ppl_MIP_Problem_t mip,
                                ppl_const_Constraint_System_t cs) try {
  const Constraint_System& ccs = *to_const(cs);
  MIP_Problem& mmip = *to_nonconst(mip);
  mmip.add_constraints(ccs);
  return 0;
}
CATCH_ALL

int
ppl_MIP_Problem_set_objective_function(ppl_MIP_Problem_t mip,
                                       ppl_const_Linear_Expression_t le) try {
  const Linear_Expression& lle = *to_const(le);
  MIP_Problem& mmip = *to_nonconst(mip);
  mmip.set_objective_function(lle);
  return 0;
}
CATCH_ALL

int
ppl_MIP_Problem_set_optimization_mode(ppl_MIP_Problem_t mip, int mode) try {
  MIP_Problem& mmip = *to_nonconst(mip);
  Optimization_Mode m = (mode == PPL_OPTIMIZATION_MODE_MINIMIZATION)
    ? MINIMIZATION : MAXIMIZATION;
  mmip.set_optimization_mode(m);
  return 0;
}
CATCH_ALL

int
ppl_MIP_Problem_is_satisfiable(ppl_const_MIP_Problem_t mip) try {
  return to_const(mip)->is_satisfiable() ? 1 : 0;
}
CATCH_ALL

int
ppl_MIP_Problem_solve(ppl_const_MIP_Problem_t mip) try {
  return to_const(mip)->solve();
}
CATCH_ALL

int
ppl_MIP_Problem_evaluate_objective_function(ppl_const_MIP_Problem_t mip,
                                            ppl_const_Generator_t g,
                                            ppl_Coefficient_t num,
                                            ppl_Coefficient_t den) try {
  const MIP_Problem& mmip = *to_const(mip);
  const Generator& gg = *to_const(g);
  Coefficient& nnum = *to_nonconst(num);
  Coefficient& dden = *to_nonconst(den);
  mmip.evaluate_objective_function(gg, nnum, dden);
  return 0;
}
CATCH_ALL

int
ppl_MIP_Problem_feasible_point(ppl_const_MIP_Problem_t mip,
                               ppl_const_Generator_t* pg) try {
  const Generator& g = to_const(mip)->feasible_point();
  *pg = to_const(&g);
  return 0;
}
CATCH_ALL

int
ppl_MIP_Problem_optimizing_point(ppl_const_MIP_Problem_t mip,
                                 ppl_const_Generator_t* pg) try {
  const Generator& g = to_const(mip)->optimizing_point();
  *pg = to_const(&g);
  return 0;
}
CATCH_ALL

int
ppl_MIP_Problem_optimal_value(ppl_const_MIP_Problem_t mip,
                              ppl_Coefficient_t num,
                              ppl_Coefficient_t den) try {
  Coefficient& nnum = *to_nonconst(num);
  Coefficient& dden = *to_nonconst(den);
  to_const(mip)->optimal_value(nnum, dden);
  return 0;
}
CATCH_ALL

int
ppl_MIP_Problem_get_control_parameter(ppl_const_MIP_Problem_t mip,
                                      int name) try {
  MIP_Problem::Control_Parameter_Name n
    = static_cast<MIP_Problem::Control_Parameter_Name>(name);
  return to_const(mip)->get_control_parameter(n);
}
CATCH_ALL

int
ppl_MIP_Problem_set_control_parameter(ppl_MIP_Problem_t mip,
                                      int value) try {
  MIP_Problem::Control_Parameter_Value v
    = static_cast<MIP_Problem::Control_Parameter_Value>(value);
  to_nonconst(mip)->set_control_parameter(v);
  return 0;
}
CATCH_ALL

int
ppl_MIP_Problem_OK(ppl_const_MIP_Problem_t mip) try {
  return to_const(mip)->OK() ? 1 : 0;
}
CATCH_ALL

int
ppl_MIP_Problem_total_memory_in_bytes(ppl_const_MIP_Problem_t mip,
                                      size_t* sz) try {
  *sz = to_const(mip)->total_memory_in_bytes();
  return 0;
}
CATCH_ALL

int
ppl_MIP_Problem_external_memory_in_bytes(ppl_const_MIP_Problem_t mip,
                                         size_t* sz) try {
  *sz = to_const(mip)->external_memory_in_bytes();
  return 0;
}
CATCH_ALL

int
ppl_new_PIP_Problem_from_space_dimension(ppl_PIP_Problem_t* ppip,
                                         ppl_dimension_type d) try {
  *ppip = to_nonconst(new PIP_Problem(d));
  return 0;
}
CATCH_ALL

int
ppl_new_PIP_Problem_from_PIP_Problem(ppl_PIP_Problem_t* dpip,
                                     ppl_const_PIP_Problem_t pip) try {
  const PIP_Problem& spip = *to_const(pip);
  *dpip = to_nonconst(new PIP_Problem(spip));
  return 0;
}
CATCH_ALL

int
ppl_new_PIP_Problem_from_constraints
(ppl_PIP_Problem_t* ppip,
 ppl_dimension_type d,
 ppl_Constraint_System_const_iterator_t first,
 ppl_Constraint_System_const_iterator_t last,
 size_t n,
 ppl_dimension_type ds[]) try {
  Variables_Set p_vars;
  for (ppl_dimension_type i = n; i-- > 0; )
    p_vars.insert(ds[i]);
  *ppip = to_nonconst(new PIP_Problem(d, *to_const(first),
                                      *to_const(last), p_vars));
  return 0;
}
CATCH_ALL

int
ppl_assign_PIP_Problem_from_PIP_Problem(ppl_PIP_Problem_t dst,
                                        ppl_const_PIP_Problem_t src) try {
  const PIP_Problem& ssrc = *to_const(src);
  PIP_Problem& ddst = *to_nonconst(dst);
  ddst = ssrc;
  return 0;
}
CATCH_ALL

int
ppl_delete_PIP_Problem(ppl_const_PIP_Problem_t pip) try {
  delete to_const(pip);
  return 0;
}
CATCH_ALL

int
ppl_PIP_Problem_space_dimension(ppl_const_PIP_Problem_t pip,
                                ppl_dimension_type* m) try {
  *m = to_const(pip)->space_dimension();
  return 0;
}
CATCH_ALL

int
ppl_PIP_Problem_number_of_parameter_space_dimensions
(ppl_const_PIP_Problem_t pip, ppl_dimension_type* m) try {
  const PIP_Problem& ppip = *to_const(pip);
  *m = ppip.parameter_space_dimensions().size();
  return 0;
}
CATCH_ALL

int
ppl_PIP_Problem_parameter_space_dimensions(ppl_const_PIP_Problem_t pip,
                                           ppl_dimension_type ds[]) try {
  const Variables_Set& vars = to_const(pip)->parameter_space_dimensions();
  ppl_dimension_type* ds_i = ds;
  for (Variables_Set::const_iterator v_iter = vars.begin(),
         v_end = vars.end(); v_iter != v_end; ++v_iter, ++ds_i)
    *ds_i = *v_iter;
  return 0;
}
CATCH_ALL

int
ppl_PIP_Problem_number_of_constraints(ppl_const_PIP_Problem_t pip,
                                      ppl_dimension_type* m) try {
  const PIP_Problem& ppip = *to_const(pip);
  *m = static_cast<ppl_dimension_type>(ppip.constraints_end() - ppip.constraints_begin());
  return 0;
}
CATCH_ALL

int
ppl_PIP_Problem_constraint_at_index(ppl_const_PIP_Problem_t pip,
                                    ppl_dimension_type i,
                                    ppl_const_Constraint_t* pc) try {
#ifndef NDEBUG
  ppl_dimension_type num_constraints;
  ppl_PIP_Problem_number_of_constraints(pip, &num_constraints);
  assert(i < num_constraints);
#endif
  const PIP_Problem& ppip = *to_const(pip);
  const Constraint& c = *(ppip.constraints_begin() + i);
  *pc = to_const(&c);
  return 0;
}
CATCH_ALL
int
ppl_PIP_Problem_clear(ppl_PIP_Problem_t pip) try {
  to_nonconst(pip)->clear();
  return 0;
}
CATCH_ALL
int
ppl_PIP_Problem_add_space_dimensions_and_embed(ppl_PIP_Problem_t pip,
                                               ppl_dimension_type pip_vars,
                                               ppl_dimension_type pip_params)
  try {
  PIP_Problem& spip = *to_nonconst(pip);
  spip.add_space_dimensions_and_embed(pip_vars,pip_params);
  return 0;
}
CATCH_ALL
int
ppl_PIP_Problem_add_to_parameter_space_dimensions(ppl_PIP_Problem_t pip,
                                                  ppl_dimension_type ds[],
                                                  size_t n) try {
  PIP_Problem& ppip = *to_nonconst(pip);
  Variables_Set vars;
  for (ppl_dimension_type i = n; i-- > 0; )
    vars.insert(ds[i]);
  ppip.add_to_parameter_space_dimensions(vars);
  return 0;
}
CATCH_ALL
int
ppl_PIP_Problem_add_constraint(ppl_PIP_Problem_t pip,
                               ppl_const_Constraint_t c) try {
  const Constraint& cc = *to_const(c);
  PIP_Problem& ppip = *to_nonconst(pip);
  ppip.add_constraint(cc);
  return 0;
}
CATCH_ALL

int
ppl_PIP_Problem_add_constraints(ppl_PIP_Problem_t pip,
                                ppl_const_Constraint_System_t cs) try {
  const Constraint_System& ccs = *to_const(cs);
  PIP_Problem& ppip = *to_nonconst(pip);
  ppip.add_constraints(ccs);
  return 0;
}
CATCH_ALL
int
ppl_PIP_Problem_is_satisfiable(ppl_const_PIP_Problem_t pip) try {
  return to_const(pip)->is_satisfiable() ? 1 : 0;
}
CATCH_ALL
int
ppl_PIP_Problem_solve(ppl_const_PIP_Problem_t pip) try {
  return to_const(pip)->solve();
}
CATCH_ALL

int
ppl_PIP_Problem_solution(ppl_const_PIP_Problem_t pip,
                         ppl_const_PIP_Tree_Node_t* ppip_tree) try {
  *ppip_tree = to_const(to_const(pip)->solution());
  return 0;
}
CATCH_ALL

int
ppl_PIP_Problem_optimizing_solution(ppl_const_PIP_Problem_t pip,
                                    ppl_const_PIP_Tree_Node_t* ppip_tree) try {
  *ppip_tree = to_const(to_const(pip)->optimizing_solution());
  return 0;
}
CATCH_ALL

int
ppl_PIP_Problem_OK(ppl_const_PIP_Problem_t pip) try {
  return to_const(pip)->OK() ? 1 : 0;
}
CATCH_ALL

int
ppl_PIP_Problem_get_control_parameter(ppl_const_PIP_Problem_t pip,
                                      int name) try {
  PIP_Problem::Control_Parameter_Name n
    = static_cast<PIP_Problem::Control_Parameter_Name>(name);
  return to_const(pip)->get_control_parameter(n);
}
CATCH_ALL

int
ppl_PIP_Problem_set_control_parameter(ppl_PIP_Problem_t pip,
                                      int value) try {
  PIP_Problem::Control_Parameter_Value v
    = static_cast<PIP_Problem::Control_Parameter_Value>(value);
  to_nonconst(pip)->set_control_parameter(v);
  return 0;
}
CATCH_ALL

int
ppl_PIP_Problem_get_big_parameter_dimension(ppl_const_PIP_Problem_t pip,
                                            ppl_dimension_type* pd) try {
  *pd = to_const(pip)->get_big_parameter_dimension();
  return 0;
}
CATCH_ALL

int
ppl_PIP_Problem_set_big_parameter_dimension(ppl_PIP_Problem_t pip,
                                            ppl_dimension_type d) try {
  to_nonconst(pip)->set_big_parameter_dimension(d);
  return 0;
}
CATCH_ALL

int
ppl_PIP_Problem_total_memory_in_bytes(ppl_const_PIP_Problem_t pip,
                                      size_t* sz) try {
  *sz = to_const(pip)->total_memory_in_bytes();
  return 0;
}
CATCH_ALL

int
ppl_PIP_Problem_external_memory_in_bytes(ppl_const_PIP_Problem_t pip,
                                         size_t* sz) try {
  *sz = to_const(pip)->external_memory_in_bytes();
  return 0;
}
CATCH_ALL

int
ppl_PIP_Tree_Node_as_solution(ppl_const_PIP_Tree_Node_t spip_tree,
                              ppl_const_PIP_Solution_Node_t* dpip_tree) try {
  *dpip_tree = to_const(to_const(spip_tree)->as_solution());
  return 0;
}
CATCH_ALL

int
ppl_PIP_Tree_Node_as_decision(ppl_const_PIP_Tree_Node_t spip_tree,
                              ppl_const_PIP_Decision_Node_t* dpip_tree) try {
  *dpip_tree = to_const(to_const(spip_tree)->as_decision());
  return 0;
}
CATCH_ALL

int
ppl_PIP_Tree_Node_get_constraints(ppl_const_PIP_Tree_Node_t pip_tree,
                                  ppl_const_Constraint_System_t* pcs) try {
  const PIP_Tree_Node& spip_tree = *to_const(pip_tree);
  const Constraint_System& cs = spip_tree.constraints();
  *pcs = to_const(&cs);
  return 0;
}
CATCH_ALL

int
ppl_PIP_Tree_Node_OK(ppl_const_PIP_Tree_Node_t pip_tree) try {
  return to_const(pip_tree)->OK() ? 1 : 0;
}
CATCH_ALL

int
ppl_PIP_Tree_Node_number_of_artificials(ppl_const_PIP_Tree_Node_t pip_tree,
                                        ppl_dimension_type* m) try {
  const PIP_Tree_Node& node = *to_const(pip_tree);
  *m = node.art_parameter_count();
  return 0;
}
CATCH_ALL

int
ppl_PIP_Tree_Node_begin
(ppl_const_PIP_Tree_Node_t pip_tree,
 ppl_Artificial_Parameter_Sequence_const_iterator_t pit) try {
  PIP_Tree_Node::Artificial_Parameter_Sequence::const_iterator& spit
    = *to_nonconst(pit);
  spit = to_const(pip_tree)->art_parameter_begin();
  return 0;
}
CATCH_ALL

int
ppl_PIP_Tree_Node_end
(ppl_const_PIP_Tree_Node_t pip_tree,
 ppl_Artificial_Parameter_Sequence_const_iterator_t pit) try {
  PIP_Tree_Node::Artificial_Parameter_Sequence::const_iterator& spit
    = *to_nonconst(pit);
  spit = to_const(pip_tree)->art_parameter_end();
  return 0;
}
CATCH_ALL

int
ppl_PIP_Solution_Node_get_parametric_values
  (ppl_const_PIP_Solution_Node_t pip_sol,
   ppl_dimension_type var,
   ppl_const_Linear_Expression_t* le) try {
  const PIP_Solution_Node& spip_sol = *to_const(pip_sol);
  const Linear_Expression& lle = spip_sol.parametric_values(Variable(var));
  *le = to_const(&lle);
  return 0;
}
CATCH_ALL

int
ppl_PIP_Solution_Node_OK(ppl_const_PIP_Solution_Node_t pip_sol) try {
  return to_const(pip_sol)->OK() ? 1 : 0;
}
CATCH_ALL

int
ppl_PIP_Decision_Node_OK(ppl_const_PIP_Decision_Node_t pip_dec) try {
  return to_const(pip_dec)->OK() ? 1 : 0;
}
CATCH_ALL

int
ppl_PIP_Decision_Node_get_child_node(ppl_const_PIP_Decision_Node_t pip_dec,
                                     int b,
                                     ppl_const_PIP_Tree_Node_t* pip_tree) try {
  *pip_tree = to_const(to_const(pip_dec)->child_node(b != 0));
  return 0;
}
CATCH_ALL

int
ppl_Artificial_Parameter_get_Linear_Expression
(ppl_const_Artificial_Parameter_t ap,
 ppl_Linear_Expression_t le) try {
  const Artificial_Parameter& sap = *to_const(ap);
  Linear_Expression& lle = *to_nonconst(le);
  lle = sap;
  return 0;
}
CATCH_ALL

int
ppl_Artificial_Parameter_coefficient(ppl_const_Artificial_Parameter_t ap,
                                     ppl_dimension_type var,
                                     ppl_Coefficient_t n) try {
  const Artificial_Parameter& sap = *to_const(ap);
  Coefficient& nn = *to_nonconst(n);
  nn = sap.coefficient(Variable(var));
  return 0;
}
CATCH_ALL

int
ppl_Artificial_Parameter_inhomogeneous_term
(ppl_const_Artificial_Parameter_t ap, ppl_Coefficient_t n) try {
  const Artificial_Parameter& sap = *to_const(ap);
  Coefficient& nn = *to_nonconst(n);
  nn = sap.inhomogeneous_term();
  return 0;
}
CATCH_ALL


int
ppl_Artificial_Parameter_denominator(ppl_const_Artificial_Parameter_t ap,
                                     ppl_Coefficient_t n) try {
  const Artificial_Parameter& sap = *to_const(ap);
  Coefficient& nn = *to_nonconst(n);
  nn = sap.denominator();
  return 0;
}
CATCH_ALL


/* Interface for Artificial_Parameter_Sequence::const_iterator. */

int
ppl_new_Artificial_Parameter_Sequence_const_iterator
(ppl_Artificial_Parameter_Sequence_const_iterator_t* papit) try {
  *papit = to_nonconst(new Artificial_Parameter_Sequence::const_iterator());
  return 0;
}
CATCH_ALL

int
ppl_new_Artificial_Parameter_Sequence_const_iterator_from_Artificial_Parameter_Sequence_const_iterator
(ppl_Artificial_Parameter_Sequence_const_iterator_t* papit,
 ppl_const_Artificial_Parameter_Sequence_const_iterator_t apit)  try {
  *papit = to_nonconst(new Artificial_Parameter_Sequence::const_iterator(*to_const(apit)));
  return 0;
}
CATCH_ALL

int
ppl_delete_Artificial_Parameter_Sequence_const_iterator
(ppl_const_Artificial_Parameter_Sequence_const_iterator_t apit)
  try {
  delete to_const(apit);
  return 0;
}
CATCH_ALL

int
ppl_assign_Artificial_Parameter_Sequence_const_iterator_from_Artificial_Parameter_Sequence_const_iterator
(ppl_Artificial_Parameter_Sequence_const_iterator_t dst,
 ppl_const_Artificial_Parameter_Sequence_const_iterator_t src) try {
  const Artificial_Parameter_Sequence::const_iterator& ssrc = *to_const(src);
  Artificial_Parameter_Sequence::const_iterator& ddst = *to_nonconst(dst);
  ddst = ssrc;
  return 0;
}
CATCH_ALL

int
ppl_Artificial_Parameter_Sequence_const_iterator_dereference
(ppl_const_Artificial_Parameter_Sequence_const_iterator_t apit,
 ppl_const_Artificial_Parameter_t* pap) try {
  const Artificial_Parameter_Sequence::const_iterator& papit = *to_const(apit);
  const Artificial_Parameter& ap = *papit;
  *pap = to_const(&ap);
  return 0;
}
CATCH_ALL

int
ppl_Artificial_Parameter_Sequence_const_iterator_increment
(ppl_Artificial_Parameter_Sequence_const_iterator_t apit) try {
  Artificial_Parameter_Sequence::const_iterator& papit = *to_nonconst(apit);
  ++papit;
  return 0;
}
CATCH_ALL

int
ppl_Artificial_Parameter_Sequence_const_iterator_equal_test
(ppl_const_Artificial_Parameter_Sequence_const_iterator_t x,
 ppl_const_Artificial_Parameter_Sequence_const_iterator_t y) try {
  const Artificial_Parameter_Sequence::const_iterator& xx = *to_const(x);
  const Artificial_Parameter_Sequence::const_iterator& yy = *to_const(y);
  return (xx == yy) ? 1 : 0;
}
CATCH_ALL

int
ppl_io_print_variable(ppl_dimension_type var) try {
  const char* f = c_variable_output_function(var);
  if (f == nullptr || puts(f) < 0) {
    return PPL_STDIO_ERROR;
  }
  return 0;
}
CATCH_ALL

int
ppl_io_fprint_variable(FILE* stream, ppl_dimension_type var) try {
  const char* f = c_variable_output_function(var);
  if (f == nullptr || fputs(f, stream) < 0) {
    return PPL_STDIO_ERROR;
  }
  return 0;
}
CATCH_ALL

int
ppl_io_asprint_variable(char** strp, ppl_dimension_type var) try {
  const char* f = c_variable_output_function(var);
  if (f == nullptr) {
    return PPL_STDIO_ERROR;
  }
  *strp = strdup(f);
  if (*strp == nullptr) {
    return PPL_ERROR_OUT_OF_MEMORY;
  }
  return 0;
}
CATCH_ALL

/* No ascii dump for Coefficient. */
DEFINE_PRINT_FUNCTIONS(Coefficient)

DEFINE_OUTPUT_FUNCTIONS(Linear_Expression)

DEFINE_OUTPUT_FUNCTIONS(Constraint)

DEFINE_OUTPUT_FUNCTIONS(Constraint_System)

DEFINE_OUTPUT_FUNCTIONS(Generator)

DEFINE_OUTPUT_FUNCTIONS(Generator_System)

DEFINE_OUTPUT_FUNCTIONS(Congruence)

DEFINE_OUTPUT_FUNCTIONS(Congruence_System)

DEFINE_OUTPUT_FUNCTIONS(Grid_Generator)

DEFINE_OUTPUT_FUNCTIONS(Grid_Generator_System)

DEFINE_OUTPUT_FUNCTIONS(MIP_Problem)

DEFINE_OUTPUT_FUNCTIONS(PIP_Problem)

DEFINE_OUTPUT_FUNCTIONS(PIP_Tree_Node)

DEFINE_OUTPUT_FUNCTIONS(PIP_Decision_Node)

DEFINE_OUTPUT_FUNCTIONS(PIP_Solution_Node)

DEFINE_OUTPUT_FUNCTIONS(Artificial_Parameter)

char*
ppl_io_wrap_string(const char* src,
                   unsigned indent_depth,
                   unsigned preferred_first_line_length,
                   unsigned preferred_line_length) {
  using namespace IO_Operators;
  return strdup(wrap_string(src, indent_depth,
                            preferred_first_line_length,
                            preferred_line_length).c_str());
}

int
ppl_io_set_variable_output_function(ppl_io_variable_output_function_type* p)
try {
  c_variable_output_function = p;
  return 0;
}
CATCH_ALL

int
ppl_io_get_variable_output_function(ppl_io_variable_output_function_type** pp)
try {
  *pp = c_variable_output_function;
  return 0;
}
CATCH_ALL<|MERGE_RESOLUTION|>--- conflicted
+++ resolved
@@ -31,11 +31,7 @@
 
 namespace C {
 
-<<<<<<< HEAD
-PPL_C_TLS error_handler_type user_error_handler = 0;
-=======
-error_handler_type user_error_handler = nullptr;
->>>>>>> 71de0f2f
+PPL_C_TLS error_handler_type user_error_handler = nullptr;
 
 extern "C" const char*
 c_variable_default_output_function(ppl_dimension_type var) {
@@ -99,32 +95,20 @@
     user_error_handler(code, description);
 }
 
-<<<<<<< HEAD
 // FIXME: current implementation is not thread-safe.
-Parma_Polyhedra_Library::Watchdog* p_timeout_object = 0;
-=======
 Parma_Polyhedra_Library::Watchdog* p_timeout_object = nullptr;
->>>>>>> 71de0f2f
 
 typedef
 Parma_Polyhedra_Library::Threshold_Watcher
 <Parma_Polyhedra_Library::Weightwatch_Traits> Weightwatch;
 
-<<<<<<< HEAD
 // FIXME: current implementation is not thread-safe.
-Weightwatch* p_deterministic_timeout_object = 0;
+Weightwatch* p_deterministic_timeout_object = nullptr;
 
 void
 reset_timeout() {
 #ifndef PPL_THREAD_SAFE
-  if (p_timeout_object != 0) {
-=======
-Weightwatch* p_deterministic_timeout_object = nullptr;
-
-void
-reset_timeout() {
   if (p_timeout_object != nullptr) {
->>>>>>> 71de0f2f
     delete p_timeout_object;
     p_timeout_object = nullptr;
     abandon_expensive_computations = nullptr;
@@ -134,12 +118,8 @@
 
 void
 reset_deterministic_timeout() {
-<<<<<<< HEAD
 #ifndef PPL_THREAD_SAFE
-  if (p_deterministic_timeout_object != 0) {
-=======
   if (p_deterministic_timeout_object != nullptr) {
->>>>>>> 71de0f2f
     delete p_deterministic_timeout_object;
     p_deterministic_timeout_object = nullptr;
     abandon_expensive_computations = nullptr;
